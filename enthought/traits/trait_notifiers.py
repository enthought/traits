--- conflicted
+++ resolved
@@ -374,11 +374,7 @@
 
     def __init__ ( self, handler, owner, target=None ):
         self.init( handler, owner, target )
-<<<<<<< HEAD
-        
-=======
-
->>>>>>> 7b0c2384
+
     def init ( self, handler, owner, target=None ):
         # If target is not None and handler is a function
         # then the handler will be removed when target
