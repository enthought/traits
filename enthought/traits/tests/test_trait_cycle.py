--- conflicted
+++ resolved
@@ -24,11 +24,7 @@
 import unittest
 
 # Enthought library imports
-<<<<<<< HEAD
-from enthought.traits.api import HasTraits, Any, DelegatesTo, Instance, Int
-=======
 from ..api import HasTraits, Any, DelegatesTo, Instance, Int
->>>>>>> 7b0c2384
 
 class TestCase(unittest.TestCase):
     def _simple_cycle_helper(self, foo_class):
