language: python
python:
  - 3.3
  - 3.2
  - 2.7
  - 2.6
install:
  - pip install nose
<<<<<<< HEAD
  - pip install Cython
  - if python --version 2>&1 | grep -v "Python 3." >/dev/null; then pip install unittest2 ; fi
  - if python --version 2>&1 | grep "Python 3." >/dev/null; then pip install numpy ; fi
  - python setup.py install
before_script:
  - cd ../..
=======
  - pip install unittest2
  - pip install cython
  - python setup.py build_ext --inplace
  - python setup.py develop
>>>>>>> 2fb06614
script:
  - nosetests traits --exe
notifications:
  email:
    - hack@delley.net
<|MERGE_RESOLUTION|>--- conflicted
+++ resolved
@@ -6,19 +6,12 @@
   - 2.6
 install:
   - pip install nose
-<<<<<<< HEAD
-  - pip install Cython
   - if python --version 2>&1 | grep -v "Python 3." >/dev/null; then pip install unittest2 ; fi
+  - pip install cython
   - if python --version 2>&1 | grep "Python 3." >/dev/null; then pip install numpy ; fi
   - python setup.py install
 before_script:
   - cd ../..
-=======
-  - pip install unittest2
-  - pip install cython
-  - python setup.py build_ext --inplace
-  - python setup.py develop
->>>>>>> 2fb06614
 script:
   - nosetests traits --exe
 notifications:
