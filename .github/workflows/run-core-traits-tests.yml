--- conflicted
+++ resolved
@@ -11,11 +11,7 @@
     strategy:
       matrix:
         os: [ubuntu-latest, windows-latest]
-<<<<<<< HEAD
-        python-version: ['3.8', '3.9', '3.10', '3.11', '3.12']
-=======
         python-version: ['3.7', '3.8', '3.9', '3.10', '3.11', '3.12', '3.13']
->>>>>>> a20f2154
 
     runs-on: ${{ matrix.os }}
 
