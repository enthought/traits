--- conflicted
+++ resolved
@@ -569,20 +569,11 @@
 
                 # Handle an item with one file which is a directory as a normal
                 # section:
-<<<<<<< HEAD
-                if len( names ) == 1:
-                    dir = os.path.join( path, names[0] )
-                    if os.path.isdir( dir ):
-
-                        factory = SectionFactory(title=title, parent=self)
-                        subsections[i] = factory.trait_set(path=dir).section
-=======
                 if len(names) == 1:
                     dir = os.path.join(path, names[0])
                     if os.path.isdir(dir):
                         section = SectionFactory(title=title, parent=self)
                         subsections[i] = section.trait_set(path=dir).section
->>>>>>> 0fb5f2e1
                         continue
 
                 # Otherwise, create a section from the list of matching files:
