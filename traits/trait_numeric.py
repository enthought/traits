--- conflicted
+++ resolved
@@ -308,6 +308,10 @@
         second dimension must be at least 2.)
     value : numpy array
         A default value for the array.
+    casting : str
+        Casting rule for ``numpy.ndarray.astype``. Values that cannot be
+        cast to a supplied ``dtype`` according to this rule cannot be
+        assigned.
     """
 
     def __init__(
@@ -319,47 +323,6 @@
         casting="unsafe",
         **metadata
     ):
-<<<<<<< HEAD
-        """ Returns an Array trait.
-
-        Parameters
-        ----------
-        dtype : a numpy dtype (e.g., int32)
-            The type of elements in the array; if omitted, no type-checking is
-            performed on assigned values.
-        shape : a tuple
-            Describes the required shape of any assigned value. Wildcards and
-            ranges are allowed. The value None within the *shape* tuple means
-            that the corresponding dimension is not checked. (For example,
-            ``shape=(None,3)`` means that the first dimension can be any size,
-            but the second must be 3.) A two-element tuple within the *shape*
-            tuple means that the dimension must be in the specified range. The
-            second element can be None to indicate that there is no upper
-            bound. (For example, ``shape=((3,5),(2,None))`` means that the
-            first dimension must be in the range 3 to 5 (inclusive), and the
-            second dimension must be at least 2.)
-        value : numpy array
-            A default value for the array.
-        casting : str
-            Casting rule for ``numpy.ndarray.astype``. Values that cannot be
-            cast to a supplied ``dtype`` according to this rule cannot be
-            assigned.
-
-        Default Value
-        -------------
-        *value* or ``zeros(min(shape))``, where ``min(shape)`` refers to the
-        minimum shape allowed by the array. If *shape* is not specified, the
-        minimum shape is (0,).
-
-        Description
-        -----------
-        An Array trait allows only upcasting of assigned values that are
-        already numpy arrays. It automatically casts tuples and lists of the
-        right shape to the specified *dtype* (just like numpy's **array**
-        does).
-        """
-=======
->>>>>>> 8d539c96
         super(Array, self).__init__(
             dtype,
             shape,
@@ -402,6 +365,10 @@
         second dimension must be at least 2.)
     value : numpy array
         A default value for the array.
+    casting : str
+        Casting rule for ``numpy.ndarray.astype``. Values that cannot be
+        cast to a supplied ``dtype`` according to this rule cannot be
+        assigned.
     """
 
     def __init__(
@@ -413,47 +380,6 @@
         casting="unsafe",
         **metadata
     ):
-<<<<<<< HEAD
-        """ Returns a CArray trait.
-
-        Parameters
-        ----------
-        dtype : a numpy dtype (e.g., int32)
-            The type of elements in the array.
-        shape : a tuple
-            Describes the required shape of any assigned value. Wildcards and
-            ranges are allowed. The value None within the *shape* tuple means
-            that the corresponding dimension is not checked. (For example,
-            ``shape=(None,3)`` means that the first dimension can be any size,
-            but the second must be 3.) A two-element tuple within the *shape*
-            tuple means that the dimension must be in the specified range. The
-            second element can be None to indicate that there is no upper
-            bound. (For example, ``shape=((3,5),(2,None))`` means that the
-            first dimension must be in the range 3 to 5 (inclusive), and the
-            second dimension must be at least 2.)
-        value : numpy array
-            A default value for the array.
-        casting : str
-            Casting rule for ``numpy.ndarray.astype``. Values that cannot be
-            cast to a supplied ``dtype`` according to this rule cannot be
-            assigned.
-
-        Default Value
-        -------------
-        *value* or ``zeros(min(shape))``, where ``min(shape)`` refers to the
-        minimum shape allowed by the array. If *shape* is not specified, the
-        minimum shape is (0,).
-
-        Description
-        -----------
-        The trait returned by CArray() is similar to that returned by Array(),
-        except that it allows both upcasting and downcasting of assigned values
-        that are already numpy arrays. It automatically casts tuples and
-        lists of the right shape to the specified *dtype* (just like
-        numpy's **array** does).
-        """
-=======
->>>>>>> 8d539c96
         super(CArray, self).__init__(
             dtype,
             shape,
