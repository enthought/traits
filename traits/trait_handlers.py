--- conflicted
+++ resolved
@@ -33,17 +33,9 @@
 
 from importlib import import_module
 import re
-<<<<<<< HEAD
-import copy
+import sys
+from types import FunctionType, MethodType
 import warnings
-
-import six
-import six.moves as sm
-
-=======
-import sys
->>>>>>> f7e71cce
-from types import FunctionType, MethodType
 from weakref import ref
 
 from .constants import DefaultValue, TraitKind, ValidateTrait
