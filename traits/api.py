#------------------------------------------------------------------------------
#
#  Copyright (c) 2005, Enthought, Inc.
#  All rights reserved.
#
#  This software is provided without warranty under the terms of the BSD
#  license included in enthought/LICENSE.txt and may be redistributed only
#  under the conditions described in the aforementioned license.  The license
#  is also available online at http://www.enthought.com/licenses/BSD.txt
#
#  Thanks for using Enthought open source!
#
#  Author: David C. Morrill
#  Date:   12/06/2005
#
#------------------------------------------------------------------------------

""" Pseudo-package for all of the core symbols from Traits and TraitsUI.
Use this module for importing Traits names into your namespace. For example::

    from traits.api import HasTraits
"""

from __future__ import absolute_import

from .trait_base import Uninitialized, Undefined, Missing, Self, python_version

from .trait_errors import TraitError, TraitNotificationError, DelegationError

from .trait_notifiers import (push_exception_handler, pop_exception_handler,
        TraitChangeNotifyWrapper)

from .category import Category

from .traits import (CTrait, Trait, Property, TraitFactory, Default, Color,
        RGBColor, Font)

from .trait_types import (Any, Generic, Int, Long, Float, Complex, Str, Title,
        Unicode, Bool, CInt, CLong, CFloat, CComplex, CStr, CUnicode, CBool,
        String, Regex, Code, HTML, Password, Callable, This, self, Function,
<<<<<<< HEAD
        Method, Class, Module, Python, ReadOnly, Disallow, Constant,
=======
        Method, Module, Python, ReadOnly, Disallow, missing, Constant,
>>>>>>> 270f3255
        Delegate, DelegatesTo, PrototypedFrom, Expression, PythonValue, File,
        Directory, Range, Enum, Tuple, List, CList, Set, CSet, Dict, Instance,
        AdaptedTo, AdaptsTo, Event, Button, ToolbarButton, Either, Type,
        Symbol, WeakRef, Date, Time, false, true, undefined, Supports)

from .trait_types import (ListInt, ListFloat, ListStr, ListUnicode,
        ListComplex, ListBool, ListFunction, ListMethod, 
        ListThis, DictStrAny, DictStrStr, DictStrInt,
        DictStrLong, DictStrFloat, DictStrBool, DictStrList)

try:
    from .trait_types import Class, ListClass, ListInstance
except ImportError:
    # Python 3 does not have old-style classes anymore, so Class does not exist
    # interestingly, ListInstance is not equivalent to List(Instance), but
    # rather only allows old-style instances.
    pass

from .trait_types import (BaseInt, BaseLong, BaseFloat, BaseComplex, BaseStr,
        BaseUnicode, BaseBool, BaseCInt, BaseCLong, BaseCFloat, BaseCComplex,
        BaseCStr, BaseCUnicode, BaseCBool, BaseFile, BaseDirectory, BaseRange,
        BaseEnum, BaseTuple, BaseInstance)

from .trait_types import UUID

from .has_traits import (HasTraits, HasStrictTraits, HasPrivateTraits,
        Interface, SingletonHasTraits, SingletonHasStrictTraits,
        SingletonHasPrivateTraits, MetaHasTraits, Vetoable, VetoableEvent,
        implements, traits_super, on_trait_change, cached_property,
        property_depends_on, provides, isinterface)

try:
    from .has_traits import ABCHasTraits, ABCHasStrictTraits, ABCMetaHasTraits
except ImportError:
    pass

from .trait_handlers import (BaseTraitHandler, TraitType, TraitHandler,
        TraitRange, TraitString, TraitCoerceType, TraitCastType, TraitInstance,
        ThisClass, TraitClass, TraitFunction, TraitEnum, TraitPrefixList,
        TraitMap, TraitPrefixMap, TraitCompound, TraitList, TraitListObject,
        TraitListEvent, TraitSetObject, TraitSetEvent, TraitDict,
        TraitDictObject, TraitDictEvent, TraitTuple, NO_COMPARE,
        OBJECT_IDENTITY_COMPARE, RICH_COMPARE)

from .trait_value import (BaseTraitValue, TraitValue, SyncValue,
        TypeValue, DefaultValue)

from .adaptation.adapter import Adapter, adapts
from .adaptation.adaptation_error import AdaptationError
from .adaptation.adaptation_manager import adapt, register_factory, \
     register_provides

from .trait_numeric import Array, CArray

try:
    from . import has_traits as has_traits
    #---------------------------------------------------------------------------
    #  Patch the main traits module with the correct definition for the
    #  ViewElements class:
    #  NOTE: We do this in a try..except block because traits.ui depends on
    #  the pyface module (part of the TraitsGUI package) which may not
    #  necessarily be installed. Not having TraitsGUI means that the 'ui'
    #  features of traits will not work.
    #---------------------------------------------------------------------------

    from traitsui import view_elements
    has_traits.ViewElements = view_elements.ViewElements

    #-------------------------------------------------------------------------------
    #  Patch the main traits module with the correct definition for the
    #  ViewElement and ViewSubElement class:
    #-------------------------------------------------------------------------------

    has_traits.ViewElement = view_elements.ViewElement
except ImportError:
    pass<|MERGE_RESOLUTION|>--- conflicted
+++ resolved
@@ -38,11 +38,7 @@
 from .trait_types import (Any, Generic, Int, Long, Float, Complex, Str, Title,
         Unicode, Bool, CInt, CLong, CFloat, CComplex, CStr, CUnicode, CBool,
         String, Regex, Code, HTML, Password, Callable, This, self, Function,
-<<<<<<< HEAD
-        Method, Class, Module, Python, ReadOnly, Disallow, Constant,
-=======
-        Method, Module, Python, ReadOnly, Disallow, missing, Constant,
->>>>>>> 270f3255
+        Method, Module, Python, ReadOnly, Disallow, Constant,
         Delegate, DelegatesTo, PrototypedFrom, Expression, PythonValue, File,
         Directory, Range, Enum, Tuple, List, CList, Set, CSet, Dict, Instance,
         AdaptedTo, AdaptsTo, Event, Button, ToolbarButton, Either, Type,
