--- conflicted
+++ resolved
@@ -25,11 +25,12 @@
 #  Imports:
 #-------------------------------------------------------------------------------
 
-from __future__ import absolute_import,division
+from __future__ import absolute_import, division
 
 import copy as copy_module
 import weakref
 import re
+import sys
 
 from types import FunctionType, MethodType
 
@@ -97,19 +98,15 @@
 WrapperTypes   = ( StaticAnyTraitChangeNotifyWrapper,
                    StaticTraitChangeNotifyWrapper )
 
-<<<<<<< HEAD
-MethodTypes    = ( MethodType, )
-FunctionTypes  = ( FunctionType, )
-=======
 if sys.version_info[0] >= 3:
     # in python 3, unbound methods do not exist anymore, they're just functions
-    BoundMethodTypes    = ( MethodType, CTraitMethod )  
-    UnboundMethodTypes  = ( FunctionType, CTraitMethod )
+    BoundMethodTypes    = ( MethodType, )
+    UnboundMethodTypes  = ( FunctionType, )
 else:
-    BoundMethodTypes    = ( MethodType, CTraitMethod )  
-    UnboundMethodTypes  = ( MethodType, CTraitMethod )
-FunctionTypes  = ( FunctionType, CTraitMethod )
->>>>>>> 270f3255
+    BoundMethodTypes    = ( MethodType, )
+    UnboundMethodTypes  = ( MethodType, )
+
+FunctionTypes  = ( FunctionType, )
 
 # Class dictionary entries used to save trait, listener and view information and
 # definitions:
