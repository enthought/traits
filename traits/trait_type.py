--- conflicted
+++ resolved
@@ -16,12 +16,8 @@
 ``TraitHandler``.
 """
 
-<<<<<<< HEAD
-=======
 import logging
-import warnings
-
->>>>>>> fe204c63
+
 from .base_trait_handler import BaseTraitHandler
 from .constants import DefaultValue, TraitKind
 from .trait_base import Missing, Self, TraitsCache, Undefined, class_of
