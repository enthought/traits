/******************************************************************************
*
*  Description: C based implementation of the Traits package
*
*  Copyright (c) 2005, Enthought, Inc.
*  All rights reserved.
*
*  This software is provided without warranty under the terms of the BSD
*  license included in enthought/LICENSE.txt and may be redistributed only
*  under the conditions described in the aforementioned license.  The license
*  is also available online at http://www.enthought.com/licenses/BSD.txt
*
*  Thanks for using Enthought open source!
*
*  Author: David C. Morrill
*  Date:   06/15/2004
*
******************************************************************************/

/*-----------------------------------------------------------------------------
|  Includes:
+----------------------------------------------------------------------------*/

#include "Python.h"
#include "structmember.h"

#include "py2to3.h"

/*-----------------------------------------------------------------------------
|  Constants:
+----------------------------------------------------------------------------*/

static PyObject * class_traits;        /* == "__class_traits__" */
static PyObject * listener_traits;     /* == "__listener_traits__" */
static PyObject * editor_property;     /* == "editor" */
static PyObject * class_prefix;        /* == "__prefix__" */
static PyObject * trait_added;         /* == "trait_added" */
static PyObject * empty_tuple;         /* == () */
static PyObject * empty_dict;          /* == {} */
static PyObject * Undefined;           /* Global 'Undefined' value */
static PyObject * Uninitialized;       /* Global 'Uninitialized' value */
static PyObject * TraitError;          /* TraitError exception */
static PyObject * DelegationError;     /* DelegationError exception */
static PyObject * TraitListObject;     /* TraitListObject class */
static PyObject * TraitSetObject;      /* TraitSetObject class */
static PyObject * TraitDictObject;     /* TraitDictObject class */
static PyObject * TraitValue;          /* TraitValue class */
static PyObject * adapt;               /* PyProtocols 'adapt' function */
static PyObject * validate_implements; /* 'validate implementation' function */
static PyObject * is_callable;         /* Marker for 'callable' value */
static PyObject * _HasTraits_monitors; /* Object creation monitors. */
static PyObject * _trait_notification_handler; /* User supplied trait */
                /* notification handler (intended for use by debugging tools) */
static PyTypeObject * ctrait_type;     /* Python-level CTrait type reference */

/*-----------------------------------------------------------------------------
|  Macro definitions:
+----------------------------------------------------------------------------*/

/* The following macro is automatically defined in Python 2.4 and later: */
#ifndef Py_VISIT
#define Py_VISIT(op) \
do { \
    if (op) { \
        int vret = visit((PyObject *)(op), arg);        \
        if (vret) return vret; \
    } \
} while (0)
#endif

/* The following macro is automatically defined in Python 2.4 and later: */
#ifndef Py_CLEAR
#define Py_CLEAR(op) \
do { \
    if (op) { \
        PyObject *tmp = (PyObject *)(op); \
        (op) = NULL;     \
        Py_DECREF(tmp); \
    } \
} while (0)
#endif

#define DEFERRED_ADDRESS(ADDR) NULL
#define PyTrait_CheckExact(op) ((op)->ob_type == ctrait_type)

#define PyHasTraits_Check(op) PyObject_TypeCheck(op, &has_traits_type)
#define PyHasTraits_CheckExact(op) ((op)->ob_type == &has_traits_type)

/* Trait method related: */

#if PY_MAJOR_VERSION < 3
#define TP_DESCR_GET(t) \
    (PyType_HasFeature(t, Py_TPFLAGS_HAVE_CLASS) ? (t)->tp_descr_get : NULL)
#else
#define TP_DESCR_GET(t) \
    ((t)->tp_descr_get)
#endif
#define OFF(x) offsetof(trait_method_object, x)

/* Notification related: */
#define has_notifiers(tnotifiers,onotifiers) \
    ((((tnotifiers) != NULL) && (PyList_GET_SIZE((tnotifiers))>0)) || \
     (((onotifiers) != NULL) && (PyList_GET_SIZE((onotifiers))>0)))

/* Field accessors: */
#define trait_method_GET_NAME(meth) \
    (((trait_method_object *) meth)->tm_name)
#define trait_method_GET_FUNCTION(meth) \
    (((trait_method_object *) meth)->tm_func)
#define trait_method_GET_SELF(meth) \
        (((trait_method_object *) meth)->tm_self)
#define trait_method_GET_TRAITS(meth) \
        (((trait_method_object *) meth)->tm_traits)
#define trait_method_GET_CLASS(meth) \
        (((trait_method_object *) meth)->tm_class)

/* Python version dependent macros: */
#if ( (PY_MAJOR_VERSION == 2) && (PY_MINOR_VERSION < 3) )
#define PyMODINIT_FUNC void
#define PyDoc_VAR(name) static char name[]
#define PyDoc_STRVAR(name,str) PyDoc_VAR(name) = PyDoc_STR(str)
#ifdef WITH_DOC_STRINGS
#define PyDoc_STR(str) str
#else
#define PyDoc_STR(str) ""
#endif
#endif
#if (PY_VERSION_HEX < 0x02050000)
typedef int Py_ssize_t;
#endif

/*-----------------------------------------------------------------------------
|  Forward declarations:
+----------------------------------------------------------------------------*/

static PyTypeObject trait_type;
static PyTypeObject trait_method_type;
static PyTypeObject has_traits_type;

/*-----------------------------------------------------------------------------
|  'ctraits' module doc string:
+----------------------------------------------------------------------------*/

PyDoc_STRVAR( ctraits__doc__,
"The ctraits module defines the CHasTraits and CTrait C extension types that\n"
"define the core performance oriented portions of the Traits package." );

/*-----------------------------------------------------------------------------
|  HasTraits behavior modification flags:
+----------------------------------------------------------------------------*/

/* Object has been initialized: */
#define HASTRAITS_INITED      0x00000001

/* Do not send notifications when a trait changes value: */
#define HASTRAITS_NO_NOTIFY   0x00000002

/* Requests that no event notifications be sent when this object is assigned to
   a trait: */
#define HASTRAITS_VETO_NOTIFY 0x00000004

/*-----------------------------------------------------------------------------
|  'CHasTraits' instance definition:
|
|  Note: traits are normally stored in the type's dictionary, but are added to
|  the instance's traits dictionary 'trait_dict' when the traits are defined
|  dynamically or 'on_trait_change' is called on an instance of the trait.
|
|  All 'anytrait_changed' notification handlers are stored in the instance's
|  'notifiers' list.
+----------------------------------------------------------------------------*/

typedef struct {
    PyObject_HEAD               /* Standard Python object header */
        PyDictObject * ctrait_dict; /* Class traits dictionary */
        PyDictObject * itrait_dict; /* Instance traits dictionary */
    PyListObject * notifiers;   /* List of 'any trait changed' notification
                                   handlers */
    int            flags;       /* Behavior modification flags */
        PyObject     * obj_dict;    /* Object attribute dictionary ('__dict__') */
                                /* NOTE: 'obj_dict' field MUST be last field */
} has_traits_object;

static int call_notifiers ( PyListObject *, PyListObject *,
                            has_traits_object *, PyObject *, PyObject *,
                            PyObject * new_value );

/*-----------------------------------------------------------------------------
|  'CTrait' flag values:
+----------------------------------------------------------------------------*/

/* The trait is a Property: */
#define TRAIT_PROPERTY 0x00000001

/* Should the delegate be modified (or the original object)? */
#define TRAIT_MODIFY_DELEGATE 0x00000002

/* Should a simple object identity test be performed (or a rich compare)? */
#define TRAIT_OBJECT_IDENTITY 0x00000004

/* Make 'setattr' store the original unvalidated value */
#define TRAIT_SETATTR_ORIGINAL_VALUE 0x00000008

/* Send the 'post_setattr' method the original unvalidated value */
#define TRAIT_POST_SETATTR_ORIGINAL_VALUE 0x00000010

/* Can a 'TraitValue' be assigned to override the trait definition? */
#define TRAIT_VALUE_ALLOWED 0x00000020

/* Is this trait a special 'TraitValue' trait that uses a property? */
#define TRAIT_VALUE_PROPERTY 0x00000040

/* Does this trait have an associated 'mapped' trait? */
#define TRAIT_IS_MAPPED 0x00000080

/* Should any old/new value test be performed before generating
   notifications? */
#define TRAIT_NO_VALUE_TEST 0x00000100

/*-----------------------------------------------------------------------------
|  'CTrait' instance definition:
+----------------------------------------------------------------------------*/

typedef struct _trait_object a_trait_object;
typedef PyObject * (*trait_getattr)( a_trait_object *, has_traits_object *,
                                     PyObject * );
typedef int (*trait_setattr)( a_trait_object *, a_trait_object *,
                              has_traits_object *, PyObject *, PyObject * );
typedef int (*trait_post_setattr)( a_trait_object *, has_traits_object *,
                                   PyObject *, PyObject * );
typedef PyObject * (*trait_validate)( a_trait_object *, has_traits_object *,
                              PyObject *, PyObject * );
typedef PyObject * (*delegate_attr_name_func)( a_trait_object *,
                                             has_traits_object *, PyObject * );

typedef struct _trait_object {
    PyObject_HEAD                    /* Standard Python object header */
    int                flags;        /* Flag bits */
    trait_getattr      getattr;      /* Get trait value handler */
    trait_setattr      setattr;      /* Set trait value handler */
    trait_post_setattr post_setattr; /* Optional post 'setattr' handler */
    PyObject *         py_post_setattr; /* Python-based post 'setattr' hndlr */
    trait_validate     validate;     /* Validate trait value handler */
    PyObject *         py_validate;  /* Python-based validate value handler */
    int                default_value_type; /* Type of default value: see the
                                              'default_value_for' function */
    PyObject *         default_value;   /* Default value for trait */
    PyObject *         delegate_name;   /* Optional delegate name */
                                        /* Also used for 'property get' */
    PyObject *         delegate_prefix; /* Optional delegate prefix */
                                        /* Also used for 'property set' */
    delegate_attr_name_func delegate_attr_name; /* Optional routine to return*/
                                  /* the computed delegate attribute name */
    PyListObject *     notifiers; /* Optional list of notification handlers */
    PyObject *         handler;   /* Associated trait handler object */
                                  /* NOTE: The 'obj_dict' field MUST be last */
    PyObject *         obj_dict;  /* Standard Python object dictionary */
} trait_object;

/* Forward declarations: */
static void trait_clone ( trait_object *, trait_object * );

static PyObject * has_traits_getattro ( has_traits_object * obj,
                                        PyObject          * name );

static int has_traits_setattro ( has_traits_object * obj,
                                 PyObject          * name,
                                 PyObject          * value );

static PyObject * get_trait ( has_traits_object * obj,
                              PyObject          * name,
                              int                 instance );

static int trait_property_changed ( has_traits_object * obj,
                                    PyObject          * name,
                                    PyObject          * old_value,
                                    PyObject          * new_value );

static int setattr_event ( trait_object      * traito,
                           trait_object      * traitd,
                           has_traits_object * obj,
                           PyObject          * name,
                           PyObject          * value );

static int setattr_disallow ( trait_object      * traito,
                              trait_object      * traitd,
                              has_traits_object * obj,
                              PyObject          * name,
                              PyObject          * value );

/*-----------------------------------------------------------------------------
|  Raise a TraitError:
+----------------------------------------------------------------------------*/

static PyObject *
raise_trait_error ( trait_object * trait, has_traits_object * obj,
                                    PyObject * name, PyObject * value ) {

    PyObject * result = PyObject_CallMethod( trait->handler,
                                          "error", "(OOO)", obj, name, value );
    Py_XDECREF( result );
    return NULL;
}

/*-----------------------------------------------------------------------------
|  Raise a fatal trait error:
+----------------------------------------------------------------------------*/

static int
fatal_trait_error ( void ) {

    PyErr_SetString( TraitError, "Non-trait found in trait dictionary" );

    return -1;
}

/*-----------------------------------------------------------------------------
|  Raise an "attribute is not a string" error:
+----------------------------------------------------------------------------*/

static int
invalid_attribute_error ( void ) {

    PyErr_SetString( PyExc_TypeError, "attribute name must be string" );

    return -1;
}

/*-----------------------------------------------------------------------------
|  Raise an "invalid trait definition" error:
+----------------------------------------------------------------------------*/

static int
bad_trait_error ( void ) {

    PyErr_SetString( TraitError, "Invalid argument to trait constructor." );

    return -1;
}

/*-----------------------------------------------------------------------------
|  Raise an "cant set items error" error:
+----------------------------------------------------------------------------*/

static PyObject *
cant_set_items_error ( void ) {

    PyErr_SetString( TraitError, "Can not set a collection's '_items' trait." );

    return NULL;
}

/*-----------------------------------------------------------------------------
|  Raise an "invalid trait definition" error:
+----------------------------------------------------------------------------*/

static int
bad_trait_value_error ( void ) {

    PyErr_SetString( TraitError,
        "Result of 'as_ctrait' method was not a 'CTraits' instance." );

    return -1;
}


/*-----------------------------------------------------------------------------
|  Raise an invalid delegate error:
+----------------------------------------------------------------------------*/

static int
bad_delegate_error ( has_traits_object * obj, PyObject * name ) {

    if ( !Py2to3_SimpleString_Check( name ) ) {
        return invalid_attribute_error();
    }
    PyErr_Format(
        DelegationError,
        "The '%.400" Py2to3_PYERR_SIMPLE_STRING_FMTCHR "'"
            " attribute of a '%.50s' object"
            " delegates to an attribute which is not a defined trait.",
        Py2to3_PYERR_PREPARE_SIMPLE_STRING( name ),
        Py_TYPE(obj)->tp_name
    );
    return -1;
}

/*-----------------------------------------------------------------------------
|  Raise an invalid delegate error:
+----------------------------------------------------------------------------*/

static int
bad_delegate_error2 ( has_traits_object * obj, PyObject * name ) {

    if ( !Py2to3_SimpleString_Check( name ) ) {
        return invalid_attribute_error();
    }

    PyErr_Format(
        DelegationError,
        "The '%.400" Py2to3_PYERR_SIMPLE_STRING_FMTCHR "'"
            " attribute of a '%.50s' object"
            " has a delegate which does not have traits.",
        Py2to3_PYERR_PREPARE_SIMPLE_STRING( name ),
        Py_TYPE(obj)->tp_name
    );
    return -1;
}

/*-----------------------------------------------------------------------------
|  Raise a delegation recursion error:
+----------------------------------------------------------------------------*/

static int
delegation_recursion_error ( has_traits_object * obj, PyObject * name ) {

    if ( !Py2to3_SimpleString_Check( name ) ) {
        return invalid_attribute_error();
    }

    PyErr_Format(
        DelegationError,
        "Delegation recursion limit exceeded while setting"
            " the '%.400" Py2to3_PYERR_SIMPLE_STRING_FMTCHR "'"
            " attribute of a '%.50s' object.",
        Py2to3_PYERR_PREPARE_SIMPLE_STRING( name ),
        Py_TYPE(obj)->tp_name
    );
    return -1;
}

static int
delegation_recursion_error2 ( has_traits_object * obj, PyObject * name ) {

    if ( !Py2to3_SimpleString_Check( name ) ) {
        return invalid_attribute_error();
    }

    PyErr_Format(
        DelegationError,
        "Delegation recursion limit exceeded while getting"
            " the definition of"
            " the '%.400" Py2to3_PYERR_SIMPLE_STRING_FMTCHR "'"
            " attribute of a '%.50s' object.",
        Py2to3_PYERR_PREPARE_SIMPLE_STRING( name ),
        Py_TYPE(obj)->tp_name
    );
    return -1;
}

/*-----------------------------------------------------------------------------
|  Raise an attempt to delete read-only attribute error:
+----------------------------------------------------------------------------*/

static int
delete_readonly_error ( has_traits_object * obj, PyObject * name ) {

    if ( !Py2to3_SimpleString_Check( name ) ) {
        return invalid_attribute_error();
    }

    PyErr_Format(
        TraitError,
        "Cannot delete the read only '%.400" Py2to3_PYERR_SIMPLE_STRING_FMTCHR "'"
            " attribute of a '%.50s' object.",
        Py2to3_PYERR_PREPARE_SIMPLE_STRING( name ),
        Py_TYPE(obj)->tp_name
    );
    return -1;
}

/*-----------------------------------------------------------------------------
|  Raise an attempt to set a read-only attribute error:
+----------------------------------------------------------------------------*/

static int
set_readonly_error ( has_traits_object * obj, PyObject * name ) {

    if ( !Py2to3_SimpleString_Check( name ) ) {
        return invalid_attribute_error();
    }

    PyErr_Format(
        TraitError,
        "Cannot modify the read only '%.400" Py2to3_PYERR_SIMPLE_STRING_FMTCHR "'"
            " attribute of a '%.50s' object.",
        Py2to3_PYERR_PREPARE_SIMPLE_STRING( name ),
        Py_TYPE(obj)->tp_name
    );
    return -1;
}

/*-----------------------------------------------------------------------------
|  Raise an attempt to set an undefined attribute error:
+----------------------------------------------------------------------------*/

static int
set_disallow_error ( has_traits_object * obj, PyObject * name ) {

    if ( !Py2to3_SimpleString_Check( name ) ) {
        return invalid_attribute_error();
    }

    PyErr_Format(
        TraitError,
        "Cannot set the undefined '%.400" Py2to3_PYERR_SIMPLE_STRING_FMTCHR "'"
            " attribute of a '%.50s' object.",
        Py2to3_PYERR_PREPARE_SIMPLE_STRING( name ),
        Py_TYPE(obj)->tp_name
    );
    return -1;
}

/*-----------------------------------------------------------------------------
|  Raise an attempt to delete a property error:
+----------------------------------------------------------------------------*/

static int
set_delete_property_error ( has_traits_object * obj, PyObject * name ) {

    if ( !Py2to3_SimpleString_Check( name ) ) {
        return invalid_attribute_error();
    }

    PyErr_Format(
        TraitError,
        "Cannot delete the '%.400" Py2to3_PYERR_SIMPLE_STRING_FMTCHR "'"
            " property of a '%.50s' object.",
        Py2to3_PYERR_PREPARE_SIMPLE_STRING( name ),
        Py_TYPE(obj)->tp_name
    );
    return -1;
}

/*-----------------------------------------------------------------------------
|  Raise an undefined attribute error:
+----------------------------------------------------------------------------*/

static void
unknown_attribute_error ( has_traits_object * obj, PyObject * name ) {

    PyErr_Format(
        PyExc_AttributeError,
        "'%.50s' object has no attribute '%.400" Py2to3_PYERR_SIMPLE_STRING_FMTCHR "'",
        Py_TYPE(obj)->tp_name,
        Py2to3_PYERR_PREPARE_SIMPLE_STRING( name )
    );
}

/*-----------------------------------------------------------------------------
|  Raise a '__dict__' must be set to a dictionary error:
+----------------------------------------------------------------------------*/

static int
dictionary_error ( void ) {

    PyErr_SetString( PyExc_TypeError,
                     "__dict__ must be set to a dictionary." );

    return -1;
}

/*-----------------------------------------------------------------------------
|  Raise an exception when a trait method argument is of the wrong type:
+----------------------------------------------------------------------------*/

static PyObject *
argument_error ( trait_object * trait, PyObject * meth, int arg,
                 PyObject * obj, PyObject * name, PyObject * value ) {

    PyObject * arg_num = Py2to3_PyNum_FromLong( arg );
    if ( arg_num != NULL ) {
        PyObject * result = PyObject_CallMethod( trait->handler,
                     "arg_error", "(OOOOO)", meth, arg_num, obj, name, value );
        Py_XDECREF( result );
        Py_XDECREF( arg_num );
    }

    return NULL;
}

/*-----------------------------------------------------------------------------
|  Raise an exception when a trait method keyword argument is the wrong type:
+----------------------------------------------------------------------------*/

static PyObject *
keyword_argument_error ( trait_object * trait, PyObject * meth,
                         PyObject * obj, PyObject * name, PyObject * value ) {

    PyObject * result = PyObject_CallMethod( trait->handler,
                           "keyword_error", "(OOOO)", meth, obj, name, value );
    Py_XDECREF( result );

    return NULL;
}

/*-----------------------------------------------------------------------------
|  Raise an exception when a trait method keyword argument is the wrong type:
+----------------------------------------------------------------------------*/

static PyObject *
dup_argument_error ( trait_object * trait, PyObject * meth, int arg,
                     PyObject * obj, PyObject * name ) {

    PyObject * arg_num = Py2to3_PyNum_FromLong( arg );
    if ( arg_num != NULL ) {
        PyObject * result = PyObject_CallMethod( trait->handler,
                       "dup_arg_error", "(OOOO)", meth, arg_num, obj, name );
        Py_XDECREF( result );
        Py_XDECREF( arg_num );
    }

    return NULL;
}

/*-----------------------------------------------------------------------------
|  Raise an exception when a required trait method argument is missing:
+----------------------------------------------------------------------------*/

static PyObject *
missing_argument_error ( trait_object * trait, PyObject * meth, int arg,
                         PyObject * obj, PyObject * name ) {

    PyObject * arg_num = Py2to3_PyNum_FromLong( arg );
    if ( arg_num != NULL ) {
        PyObject * result = PyObject_CallMethod( trait->handler,
                     "missing_arg_error", "(OOOO)", meth, arg_num, obj, name );
        Py_XDECREF( result );
        Py_XDECREF( arg_num );
    }

    return NULL;
}

/*-----------------------------------------------------------------------------
|  Raise an exception when a required trait method argument is missing:
+----------------------------------------------------------------------------*/

static PyObject *
too_may_args_error ( PyObject * name, int wanted, int received ) {

    switch ( wanted ) {
        case 0:
            PyErr_Format( PyExc_TypeError,
                  "%.400" Py2to3_PYERR_SIMPLE_STRING_FMTCHR
                      "() takes no arguments (%.3d given)",
                  Py2to3_PYERR_PREPARE_SIMPLE_STRING( name ), received );
            break;
        case 1:
            PyErr_Format( PyExc_TypeError,
                  "%.400" Py2to3_PYERR_SIMPLE_STRING_FMTCHR
                      "() takes exactly 1 argument (%.3d given)",
                  Py2to3_PYERR_PREPARE_SIMPLE_STRING( name ), received );
            break;
        default:
            PyErr_Format( PyExc_TypeError,
                  "%.400" Py2to3_PYERR_SIMPLE_STRING_FMTCHR
                      "() takes exactly %.3d arguments (%.3d given)",
                  Py2to3_PYERR_PREPARE_SIMPLE_STRING( name ), wanted, received );
            break;
    }

    return NULL;
}

/*-----------------------------------------------------------------------------
|  Raise an exception when a trait method argument is of the wrong type:
+----------------------------------------------------------------------------*/

static void
invalid_result_error ( trait_object * trait, PyObject * meth, PyObject * obj,
                       PyObject * value ) {

    PyObject * result = PyObject_CallMethod( trait->handler,
                                   "return_error", "(OOO)", meth, obj, value );
    Py_XDECREF( result );
}

/*-----------------------------------------------------------------------------
|  Gets/Sets a possibly NULL (or callable) value:
+----------------------------------------------------------------------------*/

static PyObject *
get_callable_value ( PyObject * value ) {
    PyObject * tuple, * temp;
    if ( value == NULL ) {
        value = Py_None;
        Py_INCREF( value );
    } else if ( PyCallable_Check( value ) ) {
        value = is_callable;
<<<<<<< HEAD
    else if ( PyTuple_Check( value ) &&
              (Py2to3_PyNum_AsLong( PyTuple_GET_ITEM( value, 0 ) ) == 10) ) {
=======
        Py_INCREF( value );
    } else if ( PyTuple_Check( value ) &&
              (PyInt_AsLong( PyTuple_GET_ITEM( value, 0 ) ) == 10) ) {
>>>>>>> 66a7480c
        tuple = PyTuple_New( 3 );
        if ( tuple != NULL ) {
            PyTuple_SET_ITEM( tuple, 0, temp = PyTuple_GET_ITEM( value, 0 ) );
            Py_INCREF( temp );
            PyTuple_SET_ITEM( tuple, 1, temp = PyTuple_GET_ITEM( value, 1 ) );
            Py_INCREF( temp );
            PyTuple_SET_ITEM( tuple, 2, is_callable );
            Py_INCREF( is_callable );
            value = tuple;
        }
    } else {
        Py_INCREF( value );
    }
<<<<<<< HEAD
    Py_INCREF( value );    //TODO: This looks like a memory leak n the tuple case to me!
                           // PyTuple_New already returns a new reference
=======
>>>>>>> 66a7480c
    return value;
}

static PyObject *
get_value ( PyObject * value ) {
    if ( value == NULL )
        value = Py_None;
    Py_INCREF( value );
    return value;
}

static int
set_value ( PyObject ** field, PyObject * value ) {

    Py_INCREF( value );
    Py_XDECREF( *field );
    *field = value;
    return 0;
}

/*-----------------------------------------------------------------------------
|  Returns the result of calling a specified 'class' object with 1 argument:
+----------------------------------------------------------------------------*/

static PyObject *
call_class ( PyObject * class, trait_object * trait, has_traits_object * obj,
             PyObject * name, PyObject * value ) {

    PyObject * result;

    PyObject * args = PyTuple_New( 4 );
    if ( args == NULL )
        return NULL;
    PyTuple_SET_ITEM( args, 0, trait->handler );
    PyTuple_SET_ITEM( args, 1, (PyObject *) obj );
    PyTuple_SET_ITEM( args, 2, name );
    PyTuple_SET_ITEM( args, 3, value );
    Py_INCREF( trait->handler );
    Py_INCREF( obj );
    Py_INCREF( name );
    Py_INCREF( value );
    result = PyObject_Call( class, args, NULL );
    Py_DECREF( args );
    return result;
}

/*-----------------------------------------------------------------------------
|  Attempts to get the value of a key in a 'known to be a dictionary' object:
+----------------------------------------------------------------------------*/

static PyObject *
dict_getitem ( PyDictObject * dict, PyObject *key ) {

    assert( PyDict_Check( dict ) );

    Py_hash_t hash = Py2to3_GetHash_wCache( key );
    if ( hash == -1 ) {
        PyErr_Clear();
        return NULL;
    }

    return (dict->ma_lookup)( dict, key, hash )->me_value;
}

/*-----------------------------------------------------------------------------
|  Gets the definition of the matching prefix based trait for a specified name:
|
|  - This should always return a trait definition unless a fatal Python error
|    occurs.
|  - The bulk of the work is delegated to a Python implemented method because
|    the implementation is complicated in C and does not need to be executed
|    very often relative to other operations.
|
+----------------------------------------------------------------------------*/

static trait_object *
get_prefix_trait ( has_traits_object * obj, PyObject * name, int is_set ) {

    PyObject * trait = PyObject_CallMethod( (PyObject *) obj,
                           "__prefix_trait__", "(Oi)", name, is_set );

    if ( trait != NULL ) {
        assert( obj->ctrait_dict != NULL );
            PyDict_SetItem( (PyObject *) obj->ctrait_dict, name, trait );
        Py_DECREF( trait );

        if ( has_traits_setattro( obj, trait_added, name ) < 0 )
            return NULL;

        trait = get_trait( obj, name, 0 );
        Py_DECREF( trait );
    }

    return (trait_object *) trait;
}

/*-----------------------------------------------------------------------------
|  Assigns a special TraitValue to a specified trait attribute:
+----------------------------------------------------------------------------*/

static int
setattr_value ( trait_object      * trait,
                has_traits_object * obj,
                PyObject          * name,
                PyObject          * value ) {

    PyDictObject * dict;
    PyObject * trait_new, * result, * obj_dict;
    PyObject * trait_old = NULL;
    PyObject * value_old = NULL;

    trait_new = PyObject_CallMethod( value, "as_ctrait", "(O)", trait );
    if ( trait_new == NULL )
        goto error2;

    if ( (trait_new != Py_None) && (!PyTrait_CheckExact( trait_new )) ) {
        Py_DECREF( trait_new );
        return bad_trait_value_error();
    }

    dict = obj->itrait_dict;
    if ( (dict != NULL) &&
         ((trait_old = dict_getitem( dict, name )) != NULL) &&
         ((((trait_object *) trait_old)->flags & TRAIT_VALUE_PROPERTY) != 0) ) {
        result = PyObject_CallMethod( trait_old, "_unregister",
                                      "(OO)", obj, name );
        if ( result == NULL )
            goto error1;

        Py_DECREF( result );
    }

    if ( trait_new == Py_None ) {
        if ( trait_old != NULL ) {
            PyDict_DelItem( (PyObject *) dict, name );
        }
        goto success;
    }

    if ( dict == NULL ) {
        obj->itrait_dict = dict = (PyDictObject *) PyDict_New();
        if ( dict == NULL )
            goto error1;
    }

    if ( (((trait_object *) trait_new)->flags & TRAIT_VALUE_PROPERTY) != 0 ) {
        if ( (value_old = has_traits_getattro( obj, name )) == NULL )
            goto error1;

        obj_dict = obj->obj_dict;
        if ( obj_dict != NULL )
            PyDict_DelItem( obj_dict, name );
    }

    if ( PyDict_SetItem( (PyObject *) dict, name, trait_new ) < 0 )
        goto error0;

    if ( (((trait_object *) trait_new)->flags & TRAIT_VALUE_PROPERTY) != 0 ) {
        result = PyObject_CallMethod( trait_new, "_register",
                                      "(OO)", obj, name );
        if ( result == NULL )
            goto error0;

        Py_DECREF( result );

        if ( trait_property_changed( obj, name, value_old, NULL ) )
            goto error0;

        Py_DECREF( value_old );
    }
success:
    Py_DECREF( trait_new );
    return 0;

error0:
    Py_XDECREF( value_old );
error1:
    Py_DECREF( trait_new );
error2:
    return -1;
}

/*-----------------------------------------------------------------------------
|  Handles the 'setattr' operation on a 'CHasTraits' instance:
+----------------------------------------------------------------------------*/

static int
has_traits_setattro ( has_traits_object * obj,
                      PyObject          * name,
                      PyObject          * value ) {

    trait_object * trait;

    if ( (obj->itrait_dict == NULL) ||
         ((trait = (trait_object *) dict_getitem( obj->itrait_dict, name )) ==
           NULL) ) {
        trait = (trait_object *) dict_getitem( obj->ctrait_dict, name );
        if ( (trait == NULL) &&
             ((trait = get_prefix_trait( obj, name, 1 )) == NULL) )
            return -1;
    }

    if ( ((trait->flags & TRAIT_VALUE_ALLOWED) != 0) &&
          (PyObject_IsInstance( value, TraitValue ) > 0) ) {
        return setattr_value( trait, obj, name, value );
    }

    return trait->setattr( trait, trait, obj, name, value );
}

/*-----------------------------------------------------------------------------
|  Allocates a CTrait instance:
+----------------------------------------------------------------------------*/

PyObject *
has_traits_new ( PyTypeObject * type, PyObject * args, PyObject * kwds ) {
    
    // Call PyBaseObject_Type.tp_new to do the actual construction.
    // This allows things like ABCMeta machinery to work correctly
    // which is implemented at the C level.
    has_traits_object * obj = (has_traits_object *) PyBaseObject_Type.tp_new(type, empty_tuple, empty_dict);
    if ( obj != NULL ) {
        if (type->tp_dict == NULL) {
            PyErr_SetString(PyExc_RuntimeError, "No tp_dict");
            return NULL;
        }
        obj->ctrait_dict = (PyDictObject *) PyDict_GetItem( type->tp_dict,
                                                            class_traits );
        if (obj->ctrait_dict == NULL) {
            PyErr_SetString(PyExc_RuntimeError, "No ctrait_dict");
            return NULL;
        }
        if (!PyDict_Check( (PyObject *) obj->ctrait_dict ) ) {
            PyErr_SetString(PyExc_RuntimeError, "ctrait_dict not a dict");
            return NULL;
        }
        Py_INCREF( obj->ctrait_dict );
    }

    return (PyObject *) obj;
}

int
has_traits_init ( PyObject * obj, PyObject * args, PyObject * kwds ) {

    PyObject * key;
    PyObject * value;
    PyObject * klass;
    PyObject * handler;
    PyObject * handler_args;
    int n;
    int has_listeners;
    Py_ssize_t i = 0;

    /* Make sure no non-keyword arguments were specified: */
    if ( !PyArg_ParseTuple( args, "" ) )
        return -1;

    /* Make sure all of the object's listeners have been set up: */
    has_listeners = (PyMapping_Size( PyDict_GetItem( obj->ob_type->tp_dict,
                                     listener_traits ) ) > 0);
    if ( has_listeners ) {
        value = PyObject_CallMethod( obj, "_init_trait_listeners", "()" );
        if ( value == NULL )
            return -1;

        Py_DECREF( value );
    }

    /* Set any traits specified in the constructor: */
    if ( kwds != NULL ) {
        while ( PyDict_Next( kwds, &i, &key, &value ) ) {
            if ( has_traits_setattro( (has_traits_object *) obj, key, value )
                 == -1 )
                return -1;
        }
    }

    /* Make sure all post constructor argument assignment listeners have been
       set up: */
    if ( has_listeners ) {
        value = PyObject_CallMethod( obj, "_post_init_trait_listeners", "()" );
        if ( value == NULL )
            return -1;

        Py_DECREF( value );
    }

    /* Notify any interested monitors that a new object has been created: */
    for ( i = 0, n = PyList_GET_SIZE( _HasTraits_monitors ); i < n; i++ ) {
        value = PyList_GET_ITEM( _HasTraits_monitors, i );
        assert( PyTuple_Check( value ) );
        assert( PyTuple_GET_SIZE( value ) == 2 );

        klass   = PyTuple_GET_ITEM( value, 0 );
        handler = PyTuple_GET_ITEM( value, 1 );

        if ( PyObject_IsInstance( obj, klass ) > 0 ) {
            handler_args = PyTuple_New( 1 );
            PyTuple_SetItem( handler_args, 0, obj );
            Py_INCREF( obj );
            PyObject_Call( handler, handler_args, NULL );
            Py_DECREF( handler_args );
        }
    }

    /* Call the 'traits_init' method to finish up initialization: */
    value = PyObject_CallMethod( obj, "traits_init", "()" );
    if ( value == NULL )
        return -1;

    Py_DECREF( value );

    /* Indicate that the object has finished being initialized: */
    ((has_traits_object *) obj)->flags |= HASTRAITS_INITED;

    return 0;
}

/*-----------------------------------------------------------------------------
|  Object clearing method:
+----------------------------------------------------------------------------*/

static int
has_traits_clear ( has_traits_object * obj ) {

    Py_CLEAR( obj->ctrait_dict );
    Py_CLEAR( obj->itrait_dict );
    Py_CLEAR( obj->notifiers );
    Py_CLEAR( obj->obj_dict );

    return 0;
}

/*-----------------------------------------------------------------------------
|  Deallocates an unused 'CHasTraits' instance:
+----------------------------------------------------------------------------*/

static void
has_traits_dealloc ( has_traits_object * obj ) {

    PyObject_GC_UnTrack(obj);
    Py_TRASHCAN_SAFE_BEGIN(obj);
    has_traits_clear( obj );
    Py_TYPE(obj)->tp_free( (PyObject *) obj );
    Py_TRASHCAN_SAFE_END(obj);
}

/*-----------------------------------------------------------------------------
|  Garbage collector traversal method:
+----------------------------------------------------------------------------*/

static int
has_traits_traverse ( has_traits_object * obj, visitproc visit, void * arg ) {

    Py_VISIT( obj->ctrait_dict );
    Py_VISIT( obj->itrait_dict );
    Py_VISIT( obj->notifiers );
    Py_VISIT( obj->obj_dict );

        return 0;
}

/*-----------------------------------------------------------------------------
|  Returns whether an object's '__dict__' value is defined or not:
+----------------------------------------------------------------------------*/

static int
has_value_for ( has_traits_object * obj, PyObject * name ) {
    PyDictObject * dict = (PyDictObject *) obj->obj_dict;

    if ( dict == NULL )
    return 0;

    assert( PyDict_Check( dict ) );

    return Py2to3_GetAttrDictValue(dict,name,NULL) != NULL;
}

/*-----------------------------------------------------------------------------
|  Handles the 'getattr' operation on a 'CHasTraits' instance:
+----------------------------------------------------------------------------*/

static PyObject *
has_traits_getattro ( has_traits_object * obj, PyObject * name ) {

    trait_object * trait;
    PyObject *value;
    /* The following is a performance hack to short-circuit the normal
       look-up when the value is in the object's dictionary.
*/
    PyDictObject * dict = (PyDictObject *) obj->obj_dict;

    if ( dict != NULL ) {
        assert( PyDict_Check( dict ) );
        
        PyObject *bad_attr_marker = name;
        value = Py2to3_GetAttrDictValue(dict, name, bad_attr_marker);
        // there is a slight performance-hit here:
        // Py2to3_GetAttrDictValue cannot signal invalid attributes
        // unambiguously, so we have to reckeck in case the marker value is
        // returned. Make sure to pick an unlikely marker value.
        if((value==bad_attr_marker) && !Py2to3_AttrNameCheck(name)) {
            invalid_attribute_error();
            return NULL;
        }
        if( value != NULL ){
            Py_INCREF( value );
            return value;
        }
    }
    /* End of performance hack */

    if ( ((obj->itrait_dict != NULL) &&
         ((trait = (trait_object *) dict_getitem( obj->itrait_dict, name )) !=
          NULL)) ||
         ((trait = (trait_object *) dict_getitem( obj->ctrait_dict, name )) !=
          NULL) )
    {
        return trait->getattr( trait, obj, name );
    }

    if ( (value = PyObject_GenericGetAttr( (PyObject *) obj, name )) != NULL )
        return value;

    PyErr_Clear();

    if ( (trait = get_prefix_trait( obj, name, 0 )) != NULL )
        return trait->getattr( trait, obj, name );

    return NULL;
}


/*-----------------------------------------------------------------------------
|  Returns (and optionally creates) a specified instance or class trait:
+----------------------------------------------------------------------------*/

static PyObject *
get_trait ( has_traits_object * obj, PyObject * name, int instance ) {

    int i, n;
    PyDictObject * itrait_dict;
    trait_object * trait;
    trait_object * itrait;
    PyListObject * notifiers;
    PyListObject * inotifiers;
    PyObject     * item;

    /* If there already is an instance specific version of the requested trait,
       then return it: */
    itrait_dict = obj->itrait_dict;
    if ( itrait_dict != NULL ) {
        trait = (trait_object *) dict_getitem( itrait_dict, name );
        if ( trait != NULL ) {
            assert( PyTrait_CheckExact( trait ) );
            Py_INCREF( trait );
            return (PyObject *) trait;
        }
    }

    /* If only an instance trait can be returned (but not created), then
       return None: */
    if ( instance == 1 ) {
        Py_INCREF( Py_None );
        return Py_None;
    }

    /* Otherwise, get the class specific version of the trait (creating a
       trait class version if necessary): */
    assert( obj->ctrait_dict != NULL );
    trait = (trait_object *) dict_getitem( obj->ctrait_dict, name );
    if ( trait == NULL ) {
        if ( instance == 0 ) {
            Py_INCREF( Py_None );
            return Py_None;
        }
        if ( (trait = get_prefix_trait( obj, name, 0 )) == NULL )
            return NULL;
    }

    assert( PyTrait_CheckExact( trait ) );

    /* If an instance specific trait is not needed, return the class trait: */
    if ( instance <= 0 ) {
        Py_INCREF( trait );
        return (PyObject *) trait;
    }

    /* Otherwise, create an instance trait dictionary if it does not exist: */
    if ( itrait_dict == NULL ) {
                obj->itrait_dict = itrait_dict = (PyDictObject *) PyDict_New();
                if ( itrait_dict == NULL )
            return NULL;
    }

    /* Create a new instance trait and clone the class trait into it: */
    itrait = (trait_object *) PyType_GenericAlloc( ctrait_type, 0 );
    trait_clone( itrait, trait );
    itrait->obj_dict = trait->obj_dict;
    Py_XINCREF( itrait->obj_dict );

    /* Copy the class trait's notifier list into the instance trait: */
    if ( (notifiers = trait->notifiers) != NULL ) {
        n = PyList_GET_SIZE( notifiers );
        itrait->notifiers = inotifiers = (PyListObject *) PyList_New( n );
        if ( inotifiers == NULL )
            return NULL;

        for ( i = 0; i < n; i++ ) {
            item = PyList_GET_ITEM( notifiers, i );
            PyList_SET_ITEM( inotifiers, i, item );
            Py_INCREF( item );
        }
    }

    /* Add the instance trait to the instance's trait dictionary and return
       the instance trait if successful: */
    if ( PyDict_SetItem( (PyObject *) itrait_dict, name,
                         (PyObject *) itrait ) >= 0 )
        return (PyObject *) itrait;

    /* Otherwise, indicate that an error ocurred updating the dictionary: */
    return NULL;
}

/*-----------------------------------------------------------------------------
|  Returns (and optionally creates) a specified instance or class trait:
|
|  The legal values for 'instance' are:
|     2: Return instance trait (force creation if it does not exist)
|     1: Return existing instance trait (do not create)
|     0: Return existing instance or class trait (do not create)
|    -1: Return instance trait or force create class trait (i.e. prefix trait)
|    -2: Return the base trait (after all delegation has been resolved)
+----------------------------------------------------------------------------*/

static PyObject *
_has_traits_trait ( has_traits_object * obj, PyObject * args ) {

    has_traits_object * delegate;
    has_traits_object * temp_delegate;
    trait_object      * trait;
    PyObject          * name;
    PyObject          * daname;
    PyObject          * daname2;
        PyObject          * dict;
    int i, instance;

    /* Parse arguments, which specify the trait name and whether or not an
       instance specific version of the trait is needed or not: */
        if ( !PyArg_ParseTuple( args, "Oi", &name, &instance ) )
        return NULL;

    trait = (trait_object *) get_trait( obj, name, instance );
    if ( (instance >= -1) || (trait == NULL) )
        return (PyObject *) trait;

    /* Follow the delegation chain until we find a non-delegated trait: */
    delegate = obj;
    Py_INCREF( delegate );

    daname = name;
    Py_INCREF( daname );
    for ( i = 0; ; ) {

        if ( trait->delegate_attr_name == NULL ) {
            Py_DECREF( delegate );
            Py_DECREF( daname );
            return (PyObject *) trait;
        }

        dict = delegate->obj_dict;
        if ( ((dict == NULL) ||
              ((temp_delegate = (has_traits_object *) PyDict_GetItem( dict,
                                          trait->delegate_name )) == NULL)) &&
              ((temp_delegate = (has_traits_object *) has_traits_getattro(
                  delegate, trait->delegate_name )) == NULL) )
            break;

        Py_DECREF( delegate );
        delegate = temp_delegate;
        Py_INCREF( delegate );

        if ( !PyHasTraits_Check( delegate ) ) {
            bad_delegate_error2( obj, name );
            break;
        }

        daname2 = trait->delegate_attr_name( trait, obj, daname );
        Py_DECREF( daname );
        daname = daname2;
        Py_DECREF( trait );
        if ( ((delegate->itrait_dict == NULL) ||
              ((trait = (trait_object *) dict_getitem( delegate->itrait_dict,
                      daname )) == NULL)) &&
             ((trait = (trait_object *) dict_getitem( delegate->ctrait_dict,
                      daname )) == NULL) &&
             ((trait = get_prefix_trait( delegate, daname2, 0 )) == NULL) ) {
            bad_delegate_error( obj, name );
            break;
        }

        if ( Py_TYPE(trait) != ctrait_type ) {
            fatal_trait_error();
            break;
        }

        if ( ++i >= 100 ) {
            delegation_recursion_error2( obj, name );
            break;
        }

        Py_INCREF( trait );
    }
    Py_DECREF( delegate );
    Py_DECREF( daname );

    return NULL;
}

/*-----------------------------------------------------------------------------
|  Calls notifiers when a trait 'property' is explicitly changed:
+----------------------------------------------------------------------------*/

static int
trait_property_changed ( has_traits_object * obj, PyObject * name,
                         PyObject * old_value, PyObject * new_value ) {

    trait_object * trait;
    PyListObject * tnotifiers;
    PyListObject * onotifiers;
    int null_new_value;
    int rc = 0;

    if ( (trait = (trait_object *) get_trait( obj, name, -1 )) == NULL )
        return -1;

    tnotifiers = trait->notifiers;
    onotifiers = obj->notifiers;
    Py_DECREF( trait );

    if ( has_notifiers( tnotifiers, onotifiers ) ) {

        null_new_value = (new_value == NULL);
        if ( null_new_value ) {
           new_value = has_traits_getattro( obj, name );
           if ( new_value == NULL )
               return -1;
        }

        rc = call_notifiers( tnotifiers, onotifiers, obj, name,
                             old_value, new_value );

        if ( null_new_value ) {
            Py_DECREF( new_value );
        }
    }

    return rc;
}

/*-----------------------------------------------------------------------------
|  Calls notifiers when a trait 'property' is explicitly changed:
+----------------------------------------------------------------------------*/

static PyObject *
_has_traits_property_changed ( has_traits_object * obj, PyObject * args ) {

    PyObject * name, * old_value;
    PyObject * new_value = NULL;

    /* Parse arguments, which specify the name of the changed trait, the
       previous value, and the new value: */
        if ( !PyArg_ParseTuple( args, "OO|O", &name, &old_value, &new_value ) )
        return NULL;

    if ( trait_property_changed( obj, name, old_value, new_value ) )
        return NULL;

    Py_INCREF( Py_None );
    return Py_None;
}

/*-----------------------------------------------------------------------------
|  Handles firing a traits 'xxx_items' event:
+----------------------------------------------------------------------------*/

static PyObject *
_has_traits_items_event ( has_traits_object * obj, PyObject * args ) {

    PyObject * name;
    PyObject * event_object;
    PyObject * event_trait;
    PyObject * result;
    trait_object * trait;
    int can_retry = 1;

        if ( !PyArg_ParseTuple( args, "OOO", &name, &event_object, &event_trait ) )
        return NULL;

    if ( !PyTrait_CheckExact( event_trait ) ) {
        bad_trait_value_error();
        return NULL;
    }

    if ( !Py2to3_AttrNameCheck( name ) ) {
        invalid_attribute_error();
        return NULL;
    }
retry:
    if ( ((obj->itrait_dict == NULL) ||
          ((trait = (trait_object *) dict_getitem( obj->itrait_dict, name )) ==
            NULL)) &&
          ((trait = (trait_object *) dict_getitem( obj->ctrait_dict, name )) ==
            NULL) ) {
add_trait:
        if ( !can_retry )
            return cant_set_items_error();

        result = PyObject_CallMethod( (PyObject *) obj, "add_trait",
                                      "(OO)", name, event_trait );
        if ( result == NULL )
            return NULL;

        Py_DECREF( result );
        can_retry = 0;
        goto retry;
    }

    if ( trait->setattr == setattr_disallow )
        goto add_trait;

    if ( trait->setattr( trait, trait, obj, name, event_object ) < 0 )
        return NULL;

    Py_INCREF( Py_None );

    return Py_None;
}

/*-----------------------------------------------------------------------------
|  Enables/Disables trait change notification for the object:
+----------------------------------------------------------------------------*/

static PyObject *
_has_traits_change_notify ( has_traits_object * obj, PyObject * args ) {

    int enabled;

    /* Parse arguments, which specify the new trait notification
       enabled/disabled state: */
        if ( !PyArg_ParseTuple( args, "i", &enabled ) )
        return NULL;

    if ( enabled ) {
        obj->flags &= (~HASTRAITS_NO_NOTIFY);
    } else {
        obj->flags |= HASTRAITS_NO_NOTIFY;
    }

    Py_INCREF( Py_None );
    return Py_None;
}

/*-----------------------------------------------------------------------------
|  Enables/Disables trait change notifications when this object is assigned to
|  a trait:
+----------------------------------------------------------------------------*/

static PyObject *
_has_traits_veto_notify ( has_traits_object * obj, PyObject * args ) {

    int enabled;

    /* Parse arguments, which specify the new trait notification veto
       enabled/disabled state: */
        if ( !PyArg_ParseTuple( args, "i", &enabled ) )
        return NULL;

    if ( enabled ) {
        obj->flags |= HASTRAITS_VETO_NOTIFY;
    } else {
        obj->flags &= (~HASTRAITS_VETO_NOTIFY);
    }

    Py_INCREF( Py_None );
    return Py_None;
}

/*-----------------------------------------------------------------------------
|  This method is called at the end of a HasTraits constructor and the
|  __setstate__ method to perform any final object initialization needed.
+----------------------------------------------------------------------------*/

static PyObject *
_has_traits_init ( has_traits_object * obj ) {

    Py_INCREF( Py_None );
    return Py_None;
}

/*-----------------------------------------------------------------------------
|  Returns whether or not the object has finished being initialized:
+----------------------------------------------------------------------------*/

static PyObject *
_has_traits_inited ( has_traits_object * obj, PyObject * args ) {

    int traits_inited = -1;

        if ( !PyArg_ParseTuple( args, "|i", &traits_inited ) )
        return NULL;

    if ( traits_inited > 0 )
        obj->flags |= HASTRAITS_INITED;

    if ( obj->flags & HASTRAITS_INITED ) {
        Py_INCREF( Py_True );
        return Py_True;
    }
    Py_INCREF( Py_False );
    return Py_False;
}

/*-----------------------------------------------------------------------------
|  Returns the instance trait dictionary:
+----------------------------------------------------------------------------*/

static PyObject *
_has_traits_instance_traits ( has_traits_object * obj, PyObject * args ) {

        if ( !PyArg_ParseTuple( args, "" ) )
        return NULL;

    if ( obj->itrait_dict == NULL )
                obj->itrait_dict = (PyDictObject *) PyDict_New();

    Py_XINCREF( obj->itrait_dict );

    return (PyObject *) obj->itrait_dict;
}

/*-----------------------------------------------------------------------------
|  Returns (and optionally creates) the anytrait 'notifiers' list:
+----------------------------------------------------------------------------*/

static PyObject *
_has_traits_notifiers ( has_traits_object * obj, PyObject * args ) {

    PyObject * result;
    PyObject * list;
    int force_create;

        if ( !PyArg_ParseTuple( args, "i", &force_create ) )
        return NULL;

    result = (PyObject *) obj->notifiers;
    if ( result == NULL ) {
        result = Py_None;
        if ( force_create && ((list = PyList_New( 0 )) != NULL) ) {
            obj->notifiers = (PyListObject *) (result = list);
            Py_INCREF( result );
        }
    }
    Py_INCREF( result );

    return result;
}

/*-----------------------------------------------------------------------------
|  Returns the object's instance dictionary:
+----------------------------------------------------------------------------*/

static PyObject *
get_has_traits_dict ( has_traits_object * obj, void * closure ) {

    PyObject * obj_dict = obj->obj_dict;
    if ( obj_dict == NULL ) {
        obj->obj_dict = obj_dict = PyDict_New();
        if ( obj_dict == NULL )
            return NULL;
    }
    Py_INCREF( obj_dict );

    return obj_dict;
}

/*-----------------------------------------------------------------------------
|  Sets the object's dictionary:
+----------------------------------------------------------------------------*/

static int
set_has_traits_dict ( has_traits_object * obj, PyObject * value,
                      void * closure ) {

    if ( !PyDict_Check( value ) )
        return dictionary_error();

    return set_value( &obj->obj_dict, value );
}

/*-----------------------------------------------------------------------------
|  'CHasTraits' instance methods:
+----------------------------------------------------------------------------*/

static PyMethodDef has_traits_methods[] = {
        { "trait_property_changed", (PyCFunction) _has_traits_property_changed,
      METH_VARARGS,
      PyDoc_STR( "trait_property_changed(name,old_value[,new_value])" ) },
        { "trait_items_event", (PyCFunction) _has_traits_items_event, METH_VARARGS,
      PyDoc_STR( "trait_items_event(event_trait,name,items_event)" ) },
        { "_trait_change_notify", (PyCFunction) _has_traits_change_notify,
      METH_VARARGS,
      PyDoc_STR( "_trait_change_notify(boolean)" ) },
        { "_trait_veto_notify", (PyCFunction) _has_traits_veto_notify,
      METH_VARARGS,
      PyDoc_STR( "_trait_veto_notify(boolean)" ) },
        { "traits_init", (PyCFunction) _has_traits_init,
      METH_NOARGS,
      PyDoc_STR( "traits_init()" ) },
        { "traits_inited", (PyCFunction) _has_traits_inited,       METH_VARARGS,
      PyDoc_STR( "traits_inited([True])" ) },
        { "_trait",           (PyCFunction) _has_traits_trait,     METH_VARARGS,
      PyDoc_STR( "_trait(name,instance) -> trait" ) },
        { "_instance_traits", (PyCFunction) _has_traits_instance_traits,
      METH_VARARGS,
      PyDoc_STR( "_instance_traits() -> dict" ) },
        { "_notifiers",       (PyCFunction) _has_traits_notifiers, METH_VARARGS,
      PyDoc_STR( "_notifiers(force_create) -> list" ) },
        { NULL, NULL },
};

/*-----------------------------------------------------------------------------
|  'CHasTraits' property definitions:
+----------------------------------------------------------------------------*/

static PyGetSetDef has_traits_properties[] = {
        { "__dict__",  (getter) get_has_traits_dict,
                   (setter) set_has_traits_dict },
        { 0 }
};

/*-----------------------------------------------------------------------------
|  'CHasTraits' type definition:
+----------------------------------------------------------------------------*/

static PyTypeObject has_traits_type = {
        PyVarObject_HEAD_INIT( DEFERRED_ADDRESS( &PyType_Type ), 0)
        "traits.ctraits.CHasTraits",
        sizeof( has_traits_object ),
        0,
        (destructor) has_traits_dealloc,                    /* tp_dealloc */
        0,                                                  /* tp_print */
        0,                                                  /* tp_getattr */
        0,                                                  /* tp_setattr */
        0,                                                  /* tp_compare */
        0,                                                  /* tp_repr */
        0,                                                  /* tp_as_number */
        0,                                                  /* tp_as_sequence */
        0,                                                  /* tp_as_mapping */
        0,                                                  /* tp_hash */
        0,                                                  /* tp_call */
        0,                                                  /* tp_str */
        (getattrofunc) has_traits_getattro,                 /* tp_getattro */
        (setattrofunc) has_traits_setattro,                 /* tp_setattro */
        0,                                                                      /* tp_as_buffer */
        Py_TPFLAGS_DEFAULT | Py_TPFLAGS_BASETYPE | Py_TPFLAGS_HAVE_GC,/* tp_flags */
        0,                                                  /* tp_doc */
        (traverseproc) has_traits_traverse,                 /* tp_traverse */
        (inquiry) has_traits_clear,                         /* tp_clear */
        0,                                                  /* tp_richcompare */
        0,                                                  /* tp_weaklistoffset */
        0,                                                  /* tp_iter */
        0,                                                  /* tp_iternext */
        has_traits_methods,                                 /* tp_methods */
        0,                                                  /* tp_members */
        has_traits_properties,                              /* tp_getset */
        DEFERRED_ADDRESS( &PyBaseObject_Type ),             /* tp_base */
        0,                                                                      /* tp_dict */
        0,                                                                      /* tp_descr_get */
        0,                                                                      /* tp_descr_set */
        sizeof( has_traits_object ) - sizeof( PyObject * ), /* tp_dictoffset */
        has_traits_init,                                    /* tp_init */
        DEFERRED_ADDRESS( PyType_GenericAlloc ),            /* tp_alloc */
        has_traits_new                                      /* tp_new */
};

/*-----------------------------------------------------------------------------
|  Returns the default value associated with a specified trait:
+----------------------------------------------------------------------------*/

static PyObject *
default_value_for ( trait_object      * trait,
                    has_traits_object * obj,
                    PyObject          * name ) {

    PyObject * result = NULL, * value, * dv, * kw, * tuple;

    switch ( trait->default_value_type ) {
        case 0:
        case 1:
            result = trait->default_value;
            Py_INCREF( result );
            break;
        case 2:
            result = (PyObject *) obj;
            Py_INCREF( obj );
            break;
        case 3:
            return PySequence_List( trait->default_value );
        case 4:
            return PyDict_Copy( trait->default_value );
        case 5:
            return call_class( TraitListObject, trait, obj, name,
                               trait->default_value );
        case 6:
            return call_class( TraitDictObject, trait, obj, name,
                               trait->default_value );
        case 7:
            dv = trait->default_value;
            kw = PyTuple_GET_ITEM( dv, 2 );
            if ( kw == Py_None )
                kw = NULL;
            return PyObject_Call( PyTuple_GET_ITEM( dv, 0 ),
                                  PyTuple_GET_ITEM( dv, 1 ), kw );
        case 8:
            if ( (tuple = PyTuple_New( 1 )) == NULL )
                return NULL;
            PyTuple_SET_ITEM( tuple, 0, (PyObject *) obj );
            Py_INCREF( obj );
            result = PyObject_Call( trait->default_value, tuple, NULL );
            Py_DECREF( tuple );
            if ( (result != NULL) && (trait->validate != NULL) ) {
                value = trait->validate( trait, obj, name, result );
                Py_DECREF( result );
                return value;
            }
            break;
        case 9:
            return call_class( TraitSetObject, trait, obj, name,
                               trait->default_value );
    }
    return result;
}

/*-----------------------------------------------------------------------------
|  Returns the value assigned to a standard Python attribute:
+----------------------------------------------------------------------------*/

static PyObject *
getattr_python ( trait_object      * trait,
                 has_traits_object * obj,
                 PyObject          * name ) {

    return PyObject_GenericGetAttr( (PyObject *) obj, name );
}

/*-----------------------------------------------------------------------------
|  Returns the value assigned to a generic Python attribute:
+----------------------------------------------------------------------------*/

static PyObject *
getattr_generic ( trait_object      * trait,
                  has_traits_object * obj,
                  PyObject          * name ) {

    return PyObject_GenericGetAttr( (PyObject *) obj, name );
}

/*-----------------------------------------------------------------------------
|  Returns the value assigned to an event trait:
+----------------------------------------------------------------------------*/

static PyObject *
getattr_event ( trait_object      * trait,
                has_traits_object * obj,
                PyObject          * name ) {

    PyErr_Format( PyExc_AttributeError,
        "The %.400" Py2to3_PYERR_SIMPLE_STRING_FMTCHR
            " trait of a %.50s instance is an 'event', which is write only.",
        Py2to3_PYERR_PREPARE_SIMPLE_STRING( name ), Py_TYPE(obj)->tp_name );

    return NULL;
}

/*-----------------------------------------------------------------------------
|  Returns the value assigned to a standard trait:
+----------------------------------------------------------------------------*/

static PyObject *
getattr_trait ( trait_object      * trait,
                has_traits_object * obj,
                PyObject          * name ) {

    int rc;
    PyListObject * tnotifiers;
    PyListObject * onotifiers;
    PyObject * result;
    PyObject * dict = obj->obj_dict;

    if ( dict == NULL ) {
        dict = PyDict_New();
        if ( dict == NULL )
            return NULL;

        obj->obj_dict = dict;
    }

    PyObject *nname = Py2to3_NormaliseAttrName(name);

    if( nname == NULL ){
        invalid_attribute_error();
        return NULL;
    }

    if ( (result = default_value_for( trait, obj, nname )) != NULL ) {
        if ( PyDict_SetItem( dict, nname, result ) >= 0 ) {

            rc = 0;
            if ( (trait->post_setattr != NULL) &&
                 ((trait->flags & TRAIT_IS_MAPPED) == 0) )
                rc = trait->post_setattr( trait, obj, nname, result );

            if (rc == 0) {
                tnotifiers = trait->notifiers;
                onotifiers = obj->notifiers;
                if ( has_notifiers( tnotifiers, onotifiers ) )
                    rc = call_notifiers( tnotifiers, onotifiers, obj, nname,
                                         Uninitialized, result );
            }
            if ( rc == 0 ){
                Py2to3_FinishNormaliseAttrName(name,nname);
                return result;
            }
        }
        Py_DECREF( result );
    }

    if ( PyErr_ExceptionMatches( PyExc_KeyError ) )
        PyErr_SetObject( PyExc_AttributeError, nname );

    Py2to3_FinishNormaliseAttrName(name,nname);
    return NULL;
}

/*-----------------------------------------------------------------------------
|  Returns the value assigned to a delegated trait:
+----------------------------------------------------------------------------*/

static PyObject *
getattr_delegate ( trait_object      * trait,
                   has_traits_object * obj,
                   PyObject          * name ) {

    PyTypeObject * tp;
    PyObject     * delegate_attr_name;
    PyObject     * delegate;
    PyObject     * result;
    PyObject     * dict = obj->obj_dict;

    if ( (dict == NULL) ||
         ((delegate = PyDict_GetItem( dict, trait->delegate_name )) == NULL) ){
        // Handle the case when the delegate is not in the instance dictionary
        // (could be a method that returns the real delegate):
        delegate = has_traits_getattro( obj, trait->delegate_name );
        if ( delegate == NULL )
            return NULL;
    } else {
        Py_INCREF( delegate );
    }

    PyObject *nname = Py2to3_NormaliseAttrName(name);
    
    if( nname == NULL ){
        invalid_attribute_error();
        Py_DECREF( delegate );
        return NULL;
    }

    delegate_attr_name = trait->delegate_attr_name( trait, obj, nname );
    tp = Py_TYPE(delegate);

    if ( tp->tp_getattro != NULL ) {
        result = (*tp->tp_getattro)( delegate, delegate_attr_name );
        goto done;
    }

    if ( tp->tp_getattr != NULL ) {
        PyObject *delegate_attr_name_c_str = Py2to3_AttrNameCStr( delegate_attr_name );
        if(delegate_attr_name_c_str == NULL){
            result = NULL;
        } else {
            result = (*tp->tp_getattr)( delegate,
                             Py2to3_AttrName_AS_STRING( delegate_attr_name_c_str ) );
            Py2to3_FinishAttrNameCStr(delegate_attr_name_c_str);
            goto done;
        }
    }

    PyErr_Format( DelegationError,
        "The '%.50s' object has no attribute '%.400"
            Py2to3_PYERR_SIMPLE_STRING_FMTCHR "'"
            " because its %.50s delegate has no attribute '%.400"
            Py2to3_PYERR_SIMPLE_STRING_FMTCHR "'.",
        Py_TYPE(obj)->tp_name,
        Py2to3_PYERR_PREPARE_SIMPLE_STRING( name ),
        tp->tp_name,
        Py2to3_PYERR_PREPARE_SIMPLE_STRING( delegate_attr_name )
    );
    result = NULL;

done:
    Py_DECREF( delegate_attr_name );
    Py2to3_FinishNormaliseAttrName(name,nname);
    Py_DECREF( delegate );
    return result;
}

/*-----------------------------------------------------------------------------
|  Raises an exception when a disallowed trait is accessed:
+----------------------------------------------------------------------------*/

static PyObject *
getattr_disallow ( trait_object      * trait,
                   has_traits_object * obj,
                   PyObject          * name ) {

    if ( Py2to3_SimpleString_Check( name ) )
        unknown_attribute_error( obj, name );
    else
        invalid_attribute_error();

    return NULL;
}

/*-----------------------------------------------------------------------------
|  Returns the value of a constant trait:
+----------------------------------------------------------------------------*/

static PyObject *
getattr_constant ( trait_object      * trait,
                   has_traits_object * obj,
                   PyObject          * name ) {

    Py_INCREF( trait->default_value );
    return trait->default_value;
}

/*-----------------------------------------------------------------------------
|  Assigns a value to a specified property trait attribute:
+----------------------------------------------------------------------------*/

static PyObject *
getattr_property0 ( trait_object      * trait,
                    has_traits_object * obj,
                    PyObject          * name ) {

    return PyObject_Call( trait->delegate_name, empty_tuple, NULL );
}

static PyObject *
getattr_property1 ( trait_object      * trait,
                    has_traits_object * obj,
                    PyObject          * name ) {

    PyObject * result;

    PyObject * args = PyTuple_New( 1 );
    if ( args == NULL )
        return NULL;

    PyTuple_SET_ITEM( args, 0, (PyObject *) obj );
    Py_INCREF( obj );
    result = PyObject_Call( trait->delegate_name, args, NULL );
    Py_DECREF( args );

    return result;
}

static PyObject *
getattr_property2 ( trait_object      * trait,
                    has_traits_object * obj,
                    PyObject          * name ) {

    PyObject * result;

    PyObject * args = PyTuple_New( 2 );
    if ( args == NULL )
        return NULL;

    PyTuple_SET_ITEM( args, 0, (PyObject *) obj );
    Py_INCREF( obj );
    PyTuple_SET_ITEM( args, 1, name );
    Py_INCREF( name );
    result = PyObject_Call( trait->delegate_name, args, NULL );
    Py_DECREF( args );

    return result;
}

static PyObject *
getattr_property3 ( trait_object      * trait,
                    has_traits_object * obj,
                    PyObject          * name ) {

    PyObject * result;

    PyObject * args = PyTuple_New( 3 );
    if ( args == NULL )
        return NULL;

    PyTuple_SET_ITEM( args, 0, (PyObject *) obj );
    Py_INCREF( obj );
    PyTuple_SET_ITEM( args, 1, name );
    Py_INCREF( name );
    PyTuple_SET_ITEM( args, 2, (PyObject *) trait );
    Py_INCREF( trait );
    result = PyObject_Call( trait->delegate_name, args, NULL );
    Py_DECREF( args );

    return result;
}

static trait_getattr getattr_property_handlers[] = {
    getattr_property0, getattr_property1, getattr_property2, getattr_property3
};

/*-----------------------------------------------------------------------------
|  Assigns a value to a specified standard Python attribute:
+----------------------------------------------------------------------------*/

static int
setattr_python ( trait_object      * traito,
                 trait_object      * traitd,
                 has_traits_object * obj,
                 PyObject          * name,
                 PyObject          * value ) {

    PyObject * dict = obj->obj_dict;

    if ( value != NULL ) {
        if ( dict == NULL ) {
            dict = PyDict_New();
            if ( dict == NULL )
                return -1;
                obj->obj_dict = dict;
        }
    
        PyObject *nname = Py2to3_NormaliseAttrName( name );
        if( nname == NULL )
            return invalid_attribute_error();

        if ( PyDict_SetItem( dict, nname, value ) >= 0 ){
            Py2to3_FinishNormaliseAttrName(name,nname);
            return 0;
        }
        if ( PyErr_ExceptionMatches( PyExc_KeyError ) )
            PyErr_SetObject( PyExc_AttributeError, nname );

        Py2to3_FinishNormaliseAttrName(name,nname);
        return -1;
    }

    if ( dict != NULL ) {
        PyObject *nname = Py2to3_NormaliseAttrName( name );
        if( nname == NULL )
            return invalid_attribute_error();

        if ( PyDict_DelItem( dict, nname ) >= 0 ){
            Py2to3_FinishNormaliseAttrName(name,nname);
            return 0;
        }

        if ( PyErr_ExceptionMatches( PyExc_KeyError ) )
            unknown_attribute_error( obj, nname );

        Py2to3_FinishNormaliseAttrName(name,nname);
        return -1;
    }

    if ( Py2to3_SimpleString_Check( name ) ) {
        unknown_attribute_error( obj, name );

        return -1;
    }

    return invalid_attribute_error();
}

/*-----------------------------------------------------------------------------
|  Assigns a value to a specified generic Python attribute:
+----------------------------------------------------------------------------*/

static int
setattr_generic ( trait_object      * traito,
                  trait_object      * traitd,
                  has_traits_object * obj,
                  PyObject          * name,
                  PyObject          * value ) {

    return PyObject_GenericSetAttr( (PyObject *) obj, name, value );
}

/*-----------------------------------------------------------------------------
|  Call all notifiers for a specified trait:
+----------------------------------------------------------------------------*/

static int
call_notifiers ( PyListObject      * tnotifiers,
                 PyListObject      * onotifiers,
                 has_traits_object * obj,
                 PyObject          * name,
                 PyObject          * old_value,
                 PyObject          * new_value ) {

    int i, n, new_value_has_traits;
    PyObject * result, * item, * temp;

    int rc = 0;

    PyObject * arg_temp  = Py_None;
    PyObject * user_args = NULL;
    PyObject * args      = PyTuple_New( 4 );
    if ( args == NULL )
        return -1;

    new_value_has_traits = PyHasTraits_Check( new_value );
    PyTuple_SET_ITEM( args, 0, (PyObject *) obj );
    PyTuple_SET_ITEM( args, 1, name );
    PyTuple_SET_ITEM( args, 2, old_value );
    PyTuple_SET_ITEM( args, 3, new_value );
    Py_INCREF( obj );
    Py_INCREF( name );
    Py_INCREF( old_value );
    Py_INCREF( new_value );

    // Do nothing if the user has explicitly requested no traits notifications
    // to be sent.
    if ( (obj->flags & HASTRAITS_NO_NOTIFY) != 0 )
       goto exit2;

    if ( _trait_notification_handler != NULL ) {
        user_args = PyTuple_New( 2 );
        if ( user_args == NULL ) {
            Py_DECREF( args );
            return -1;
        }
        PyTuple_SET_ITEM( user_args, 0, arg_temp );
        PyTuple_SET_ITEM( user_args, 1, args );
        Py_INCREF( arg_temp );
        Py_INCREF( args );
    }

    if ( tnotifiers != NULL ) {
        n    = PyList_GET_SIZE( tnotifiers );
        temp = NULL;
        if ( n > 1 ) {
            temp = PyList_New( n );
            if ( temp == NULL ) {
                rc = -1;
                goto exit2;
            }
            for ( i = 0; i < n; i++ ) {
                item = PyList_GET_ITEM( tnotifiers, i );
                PyList_SET_ITEM( temp, i, item );
                Py_INCREF( item );
            }
            tnotifiers = (PyListObject *) temp;
        }
        for ( i = 0; i < n; i++ ) {
            if ( new_value_has_traits &&
                 (((has_traits_object *) new_value)->flags &
                    HASTRAITS_VETO_NOTIFY) ) {
                goto exit;
            }
            if ( (_trait_notification_handler != NULL) && (user_args != NULL) ){
                Py_DECREF( arg_temp );
                arg_temp = PyList_GET_ITEM( tnotifiers, i );
                Py_INCREF( arg_temp );
                PyTuple_SET_ITEM( user_args, 0, arg_temp );
                result = PyObject_Call( _trait_notification_handler,
                                        user_args, NULL );
            } else {
                result = PyObject_Call( PyList_GET_ITEM( tnotifiers, i ),
                                        args, NULL );
            }
            if ( result == NULL ) {
                rc = -1;
                goto exit;
            }
            Py_DECREF( result );
        }
        Py_XDECREF( temp );
    }

    temp = NULL;
    if ( onotifiers != NULL ) {
        n = PyList_GET_SIZE( onotifiers );
        if ( n > 1 ) {
            temp = PyList_New( n );
            if ( temp == NULL ) {
                rc = -1;
                goto exit2;
            }
            for ( i = 0; i < n; i++ ) {
                item = PyList_GET_ITEM( onotifiers, i );
                PyList_SET_ITEM( temp, i, item );
                Py_INCREF( item );
            }
            onotifiers = (PyListObject *) temp;
        }
        for ( i = 0; i < n; i++ ) {
            if ( new_value_has_traits &&
                 (((has_traits_object *) new_value)->flags &
                    HASTRAITS_VETO_NOTIFY) ) {
                break;
            }
            if ( (_trait_notification_handler != NULL) && (user_args != NULL) ){
                Py_DECREF( arg_temp );
                arg_temp = PyList_GET_ITEM( onotifiers, i );
                Py_INCREF( arg_temp );
                PyTuple_SET_ITEM( user_args, 0, arg_temp );
                result = PyObject_Call( _trait_notification_handler,
                                        user_args, NULL );
            } else {
                result = PyObject_Call( PyList_GET_ITEM( onotifiers, i ),
                                        args, NULL );
            }
            if ( result == NULL ) {
                rc = -1;
                goto exit;
            }
            Py_DECREF( result );
        }
    }
exit:
    Py_XDECREF( temp );
exit2:
    Py_XDECREF( user_args );
    Py_DECREF( args );

    return rc;
}

/*-----------------------------------------------------------------------------
|  Assigns a value to a specified event trait attribute:
+----------------------------------------------------------------------------*/

static int
setattr_event ( trait_object      * traito,
                trait_object      * traitd,
                has_traits_object * obj,
                PyObject          * name,
                PyObject          * value ) {

    int rc = 0;
    PyListObject * tnotifiers;
    PyListObject * onotifiers;

    if ( value != NULL ) {
        if ( traitd->validate != NULL ) {
            value = traitd->validate( traitd, obj, name, value );
            if ( value == NULL )
                return -1;
        } else {
            Py_INCREF( value );
        }

        tnotifiers = traito->notifiers;
        onotifiers = obj->notifiers;

        if ( has_notifiers( tnotifiers, onotifiers ) )
            rc = call_notifiers( tnotifiers, onotifiers, obj, name,
                                 Undefined, value );

        Py_DECREF( value );
    }

    return rc;
}

/*-----------------------------------------------------------------------------
|  Assigns a value to a specified normal trait attribute:
+----------------------------------------------------------------------------*/

static int
setattr_trait ( trait_object      * traito,
                trait_object      * traitd,
                has_traits_object * obj,
                PyObject          * name,
                PyObject          * value ) {

    int rc;
    int changed;
    int do_notifiers;
    trait_post_setattr post_setattr;
    PyListObject * tnotifiers = NULL;
    PyListObject * onotifiers = NULL;
    PyObject     * old_value  = NULL;
    PyObject     * original_value;
    PyObject     * new_value;

    PyObject *nname;

    PyObject * dict = obj->obj_dict;


    changed = (traitd->flags & TRAIT_NO_VALUE_TEST);

    if ( value == NULL ) {
        if ( dict == NULL )
            return 0;

        nname = Py2to3_NormaliseAttrName(name);
        if( nname == NULL )
            return invalid_attribute_error();

        old_value = PyDict_GetItem( dict, nname );
        if ( old_value == NULL ) {
            Py2to3_FinishNormaliseAttrName( name, nname );
            return 0;
        }

        Py_INCREF( old_value );
        if ( PyDict_DelItem( dict, nname ) < 0 ) {
            Py_DECREF( old_value );
            Py2to3_FinishNormaliseAttrName( name, nname );
            return -1;
        }

        rc = 0;
        if ( (obj->flags & HASTRAITS_NO_NOTIFY) == 0 ) {
            tnotifiers = traito->notifiers;
            onotifiers = obj->notifiers;
            if ( (tnotifiers != NULL) || (onotifiers != NULL) ) {
                value = traito->getattr( traito, obj, nname );
                if ( value == NULL ) {
                    Py_DECREF( old_value );
                    Py2to3_FinishNormaliseAttrName( name, nname );
                    return -1;
                }

                if ( !changed ) {
                    changed = (old_value != value );
                    if ( changed &&
                         ((traitd->flags & TRAIT_OBJECT_IDENTITY) == 0) ) {
                        changed = PyObject_RichCompareBool( old_value,
                                                            value, Py_NE );
                        if ( changed == -1 ) {
                            PyErr_Clear();
                        }
                    }
                }

                if ( changed ) {
                    if ( traitd->post_setattr != NULL )
                        rc = traitd->post_setattr( traitd, obj, nname,
                                                   value );
                    if ( (rc == 0) &&
                         has_notifiers( tnotifiers, onotifiers ) )
                        rc = call_notifiers( tnotifiers, onotifiers,
                                             obj, nname, old_value, value );
                }

                Py_DECREF( value );
            }
        }
        Py_DECREF( old_value );
        Py2to3_FinishNormaliseAttrName( name, nname );
        return rc;
    }

    original_value = value;
    // If the object's value is Undefined, then do not call the validate
    // method (as the object's value has not yet been set).
    if ( ( traitd->validate != NULL ) &&
         ( value != Undefined ) ) {
        value = traitd->validate( traitd, obj, name, value );
        if ( value == NULL ) {
            return -1;
        }
    } else {
        Py_INCREF( value );
    }

    if ( dict == NULL ) {
        obj->obj_dict = dict = PyDict_New();
        if ( dict == NULL ) {
            Py_DECREF( value );
            return -1;
        }
    }

    

    nname = Py2to3_NormaliseAttrName(name);
    if( nname == NULL ){
        Py_DECREF( value );
        return invalid_attribute_error();
    }

    new_value    = (traitd->flags & TRAIT_SETATTR_ORIGINAL_VALUE)?
                   original_value: value;
    old_value    = NULL;

    tnotifiers    = traito->notifiers;
    onotifiers    = obj->notifiers;
    do_notifiers  = has_notifiers( tnotifiers, onotifiers );

    post_setattr = traitd->post_setattr;
    if ( (post_setattr != NULL) || do_notifiers ) {
        old_value = PyDict_GetItem( dict, nname );
        if ( old_value == NULL ) {
            if ( traitd != traito ) {
                old_value = traito->getattr( traito, obj, nname );
            } else {
                old_value = default_value_for( traitd, obj, nname );
            }
            if ( old_value == NULL ) {
                Py2to3_FinishNormaliseAttrName( name, nname );
                Py_DECREF( value );

                return -1;
            }
        } else {
            Py_INCREF( old_value );
        }

        if ( !changed ) {
            changed = (old_value != value);
            if ( changed &&
                 ((traitd->flags & TRAIT_OBJECT_IDENTITY) == 0) ) {
                changed = PyObject_RichCompareBool( old_value, value, Py_NE );
                if ( changed == -1 ) {
                    PyErr_Clear();
                }
            }
        }
    }

    if ( PyDict_SetItem( dict, nname, new_value ) < 0 ) {
        if ( PyErr_ExceptionMatches( PyExc_KeyError ) )
            PyErr_SetObject( PyExc_AttributeError, nname );
        Py_XDECREF( old_value );
        Py2to3_FinishNormaliseAttrName( name, nname );
        Py_DECREF( value );

        return -1;
    }

    rc = 0;

    if ( changed ) {
        if ( post_setattr != NULL )
            rc = post_setattr( traitd, obj, nname,
                    (traitd->flags & TRAIT_POST_SETATTR_ORIGINAL_VALUE)?
                    original_value: value );

        if ( (rc == 0) && do_notifiers )
            rc = call_notifiers( tnotifiers, onotifiers, obj, nname,
                                 old_value, new_value );
    }

    Py_XDECREF( old_value );
    Py2to3_FinishNormaliseAttrName( name, nname );
    Py_DECREF( value );

    return rc;
}

/*-----------------------------------------------------------------------------
|  Assigns a value to a specified delegate trait attribute:
+----------------------------------------------------------------------------*/

static int
setattr_delegate ( trait_object      * traito,
                   trait_object      * traitd,
                   has_traits_object * obj,
                   PyObject          * name,
                   PyObject          * value ) {

        PyObject          * dict;
    PyObject          * daname;
    PyObject          * daname2;
    PyObject          * temp;
    has_traits_object * delegate;
    has_traits_object * temp_delegate;
        int i, result;

    /* Follow the delegation chain until we find a non-delegated trait: */
    daname = name;
    Py_INCREF( daname );
    delegate = obj;
    for ( i = 0; ; ) {
        dict = delegate->obj_dict;
        if ( (dict != NULL) &&
             ((temp_delegate = (has_traits_object *) PyDict_GetItem( dict,
                                          traitd->delegate_name )) != NULL) ) {
            delegate = temp_delegate;
        } else {
            // Handle the case when the delegate is not in the instance
            // dictionary (could be a method that returns the real delegate):
            delegate = (has_traits_object *) has_traits_getattro( delegate,
                                                       traitd->delegate_name );
            if ( delegate == NULL ) {
                Py_DECREF( daname );
                return -1;
            }
            Py_DECREF( delegate );
        }

        // Verify that 'delegate' is of type 'CHasTraits':
        if ( !PyHasTraits_Check( delegate ) ) {
            Py_DECREF( daname );
            return bad_delegate_error2( obj, name );
        }

        daname2 = traitd->delegate_attr_name( traitd, obj, daname );
        Py_DECREF( daname );
        daname = daname2;
        if ( ((delegate->itrait_dict == NULL) ||
              ((traitd = (trait_object *) dict_getitem( delegate->itrait_dict,
                      daname )) == NULL)) &&
             ((traitd = (trait_object *) dict_getitem( delegate->ctrait_dict,
                      daname )) == NULL) &&
             ((traitd = get_prefix_trait( delegate, daname, 1 )) == NULL) ) {
            Py_DECREF( daname );
            return bad_delegate_error( obj, name );
        }

        if ( Py_TYPE(traitd) != ctrait_type ) {
            Py_DECREF( daname );
            return fatal_trait_error();
        }

        if ( traitd->delegate_attr_name == NULL ) {
            if ( traito->flags & TRAIT_MODIFY_DELEGATE ) {
                result = traitd->setattr( traitd, traitd, delegate, daname,
                                          value );
            } else {
                result = traitd->setattr( traito, traitd, obj, name, value );
                if ( result >= 0 ) {
                    temp = PyObject_CallMethod( (PyObject *) obj,
                               "_remove_trait_delegate_listener", "(Oi)",
                               name, value != NULL );
                    if ( temp == NULL ) {
                        result = -1;
                    } else {
                        Py_DECREF( temp );
                    }
                }
            }
            Py_DECREF( daname );

            return result;
        }

        if ( ++i >= 100 )
            return delegation_recursion_error( obj, name );
    }
}

/*-----------------------------------------------------------------------------
|  Assigns a value to a specified property trait attribute:
+----------------------------------------------------------------------------*/

static int
setattr_property0 ( trait_object      * traito,
                    trait_object      * traitd,
                    has_traits_object * obj,
                    PyObject          * name,
                    PyObject          * value ) {

    PyObject * result;

    if ( value == NULL )
        return set_delete_property_error( obj, name );

    result = PyObject_Call( traitd->delegate_prefix, empty_tuple, NULL );
    if ( result == NULL )
        return -1;

    Py_DECREF( result );
    return 0;
}

static int
setattr_property1 ( trait_object      * traito,
                    trait_object      * traitd,
                    has_traits_object * obj,
                    PyObject          * name,
                    PyObject          * value ) {

    PyObject * result;
    PyObject * args;

    if ( value == NULL )
        return set_delete_property_error( obj, name );

    args = PyTuple_New( 1 );
    if ( args == NULL )
        return -1;

    PyTuple_SET_ITEM( args, 0, value );
    Py_INCREF( value );
    result = PyObject_Call( traitd->delegate_prefix, args, NULL );
    Py_DECREF( args );
    if ( result == NULL )
        return -1;

    Py_DECREF( result );
    return 0;
}

static int
setattr_property2 ( trait_object      * traito,
                    trait_object      * traitd,
                    has_traits_object * obj,
                    PyObject          * name,
                    PyObject          * value ) {

    PyObject * result;
    PyObject * args;

    if ( value == NULL )
        return set_delete_property_error( obj, name );

    args = PyTuple_New( 2 );
    if ( args == NULL )
        return -1;

    PyTuple_SET_ITEM( args, 0, (PyObject *) obj );
    PyTuple_SET_ITEM( args, 1, value );
    Py_INCREF( obj );
    Py_INCREF( value );
    result = PyObject_Call( traitd->delegate_prefix, args, NULL );
    Py_DECREF( args );
    if ( result == NULL )
        return -1;

    Py_DECREF( result );
    return 0;
}

static int
setattr_property3 ( trait_object      * traito,
                    trait_object      * traitd,
                    has_traits_object * obj,
                    PyObject          * name,
                    PyObject          * value ) {

    PyObject * result;
    PyObject * args;

    if ( value == NULL )
        return set_delete_property_error( obj, name );

    args = PyTuple_New( 3 );
    if ( args == NULL )
        return -1;

    PyTuple_SET_ITEM( args, 0, (PyObject *) obj );
    PyTuple_SET_ITEM( args, 1, name );
    PyTuple_SET_ITEM( args, 2, value );
    Py_INCREF( obj );
    Py_INCREF( name );
    Py_INCREF( value );
    result = PyObject_Call( traitd->delegate_prefix, args, NULL );
    Py_DECREF( args );
    if ( result == NULL )
        return -1;

    Py_DECREF( result );
    return 0;
}

/*-----------------------------------------------------------------------------
|  Validates then assigns a value to a specified property trait attribute:
+----------------------------------------------------------------------------*/

static int
setattr_validate_property ( trait_object      * traito,
                            trait_object      * traitd,
                            has_traits_object * obj,
                            PyObject          * name,
                            PyObject          * value ) {

    int result;

    PyObject * validated = traitd->validate( traitd, obj, name, value );
    if ( validated == NULL )
        return -1;
    result = ((trait_setattr) traitd->post_setattr)( traito, traitd, obj, name,
                                                             validated );
    Py_DECREF( validated );
    return result;
}

static PyObject *
setattr_validate0 ( trait_object      * trait,
                    has_traits_object * obj,
                    PyObject          * name,
                    PyObject          * value ) {

    return PyObject_Call( trait->py_validate, empty_tuple, NULL );
}

static PyObject *
setattr_validate1 ( trait_object      * trait,
                    has_traits_object * obj,
                    PyObject          * name,
                    PyObject          * value ) {

    PyObject * validated;

    PyObject * args = PyTuple_New( 1 );
    if ( args == NULL )
        return NULL;
    PyTuple_SET_ITEM( args, 0, value );
    Py_INCREF( value );
    validated = PyObject_Call( trait->py_validate, args, NULL );
    Py_DECREF( args );
    return validated;
}

static PyObject *
setattr_validate2 ( trait_object      * trait,
                    has_traits_object * obj,
                    PyObject          * name,
                    PyObject          * value ) {

    PyObject * validated;

    PyObject * args = PyTuple_New( 2 );
    if ( args == NULL )
        return NULL;
    PyTuple_SET_ITEM( args, 0, (PyObject *) obj );
    PyTuple_SET_ITEM( args, 1, value );
    Py_INCREF( obj );
    Py_INCREF( value );
    validated = PyObject_Call( trait->py_validate, args, NULL );
    Py_DECREF( args );
    return validated;
}

static PyObject *
setattr_validate3 ( trait_object      * trait,
                    has_traits_object * obj,
                    PyObject          * name,
                    PyObject          * value ) {

    PyObject * validated;

    PyObject * args = PyTuple_New( 3 );
    if ( args == NULL )
        return NULL;
    PyTuple_SET_ITEM( args, 0, (PyObject *) obj );
    PyTuple_SET_ITEM( args, 1, name );
    PyTuple_SET_ITEM( args, 2, value );
    Py_INCREF( obj );
    Py_INCREF( name );
    Py_INCREF( value );
    validated = PyObject_Call( trait->py_validate, args, NULL );
    Py_DECREF( args );
    return validated;
}

trait_validate setattr_validate_handlers[] = {
    setattr_validate0, setattr_validate1, setattr_validate2, setattr_validate3
};

/*-----------------------------------------------------------------------------
|  Raises an exception when attempting to assign to a disallowed trait:
+----------------------------------------------------------------------------*/

static int
setattr_disallow ( trait_object      * traito,
                   trait_object      * traitd,
                   has_traits_object * obj,
                   PyObject          * name,
                   PyObject          * value ) {

    return set_disallow_error( obj, name );
}

/*-----------------------------------------------------------------------------
|  Assigns a value to a specified read-only trait attribute:
+----------------------------------------------------------------------------*/

static int
setattr_readonly ( trait_object      * traito,
                   trait_object      * traitd,
                   has_traits_object * obj,
                   PyObject          * name,
                   PyObject          * value ) {

    PyObject * dict;
    PyObject * result;
    int rc;

    if ( value == NULL )
        return delete_readonly_error( obj, name );

    if ( traitd->default_value != Undefined )
        return set_readonly_error( obj, name );

        dict = obj->obj_dict;
    if ( dict == NULL )
        return setattr_python( traito, traitd, obj, name, value );

    PyObject *nname = Py2to3_NormaliseAttrName(name);
    if( nname == NULL ){
        return invalid_attribute_error();
    }

<<<<<<< HEAD
    result = PyDict_GetItem( dict, nname );
    if ( (result == NULL) || (result == Undefined) )
        rc = setattr_python( traito, traitd, obj, nname, value );
    else
        rc = set_readonly_error( obj, nname );

    Py2to3_FinishNormaliseAttrName(name,nname);
=======
    result = PyDict_GetItem( dict, name );
    if ( (result == NULL) || (result == Undefined) )
        rc = setattr_python( traito, traitd, obj, name, value );
    else
        rc = set_readonly_error( obj, name );

    Py_DECREF( name );
>>>>>>> 66a7480c
    return rc;
}

/*-----------------------------------------------------------------------------
|  Generates exception on attempting to assign to a constant trait:
+----------------------------------------------------------------------------*/

static int
setattr_constant ( trait_object      * traito,
                   trait_object      * traitd,
                   has_traits_object * obj,
                   PyObject          * name,
                   PyObject          * value ) {

    if ( Py2to3_SimpleString_Check( name ) ) {
        PyErr_Format( TraitError,
            "Cannot modify the constant '%.400"
                Py2to3_PYERR_SIMPLE_STRING_FMTCHR "'"
                " attribute of a '%.50s' object.",
            Py2to3_PYERR_PREPARE_SIMPLE_STRING( name ),
            Py_TYPE(obj)->tp_name
        );
        return -1;
    }
    return invalid_attribute_error();
}

/*-----------------------------------------------------------------------------
|  Initializes a CTrait instance:
+----------------------------------------------------------------------------*/

static trait_getattr getattr_handlers[] = {
    getattr_trait,     getattr_python,    getattr_event,  getattr_delegate,
    getattr_event,     getattr_disallow,  getattr_trait,  getattr_constant,
    getattr_generic,
/*  The following entries are used by the __getstate__ method: */
    getattr_property0, getattr_property1, getattr_property2,
    getattr_property3,
/*  End of __getstate__ method entries */
    NULL
};

static trait_setattr setattr_handlers[] = {
    setattr_trait,     setattr_python,    setattr_event,     setattr_delegate,
    setattr_event,     setattr_disallow,  setattr_readonly,  setattr_constant,
    setattr_generic,
/*  The following entries are used by the __getstate__ method: */
    setattr_property0, setattr_property1, setattr_property2, setattr_property3,
/*  End of __setstate__ method entries */
    NULL
};

static int
trait_init ( trait_object * trait, PyObject * args, PyObject * kwds ) {

    int kind;

        if ( !PyArg_ParseTuple( args, "i", &kind ) )
                return -1;

    if ( (kind >= 0) && (kind <= 8) ) {
        trait->getattr = getattr_handlers[ kind ];
        trait->setattr = setattr_handlers[ kind ];
        return 0;
    }

    return bad_trait_error();
}

/*-----------------------------------------------------------------------------
|  Object clearing method:
+----------------------------------------------------------------------------*/

static int
trait_clear ( trait_object * trait ) {

    Py_CLEAR( trait->default_value );
    Py_CLEAR( trait->py_validate );
    Py_CLEAR( trait->py_post_setattr );
    Py_CLEAR( trait->delegate_name );
    Py_CLEAR( trait->delegate_prefix );
    Py_CLEAR( trait->notifiers );
    Py_CLEAR( trait->handler );
    Py_CLEAR( trait->obj_dict );

    return 0;
}

/*-----------------------------------------------------------------------------
|  Deallocates an unused 'CTrait' instance:
+----------------------------------------------------------------------------*/

static void
trait_dealloc ( trait_object * trait ) {

    PyObject_GC_UnTrack(trait);
    Py_TRASHCAN_SAFE_BEGIN(trait);
    trait_clear( trait );
    Py_TYPE(trait)->tp_free( (PyObject *) trait );
    Py_TRASHCAN_SAFE_END(trait);
}

/*-----------------------------------------------------------------------------
|  Garbage collector traversal method:
+----------------------------------------------------------------------------*/

static int
trait_traverse ( trait_object * trait, visitproc visit, void * arg ) {

    Py_VISIT( trait->default_value );
    Py_VISIT( trait->py_validate );
    Py_VISIT( trait->py_post_setattr );
    Py_VISIT( trait->delegate_name );
    Py_VISIT( trait->delegate_prefix );
    Py_VISIT( (PyObject *) trait->notifiers );
    Py_VISIT( trait->handler );
    Py_VISIT( trait->obj_dict );

        return 0;
}

/*-----------------------------------------------------------------------------
|  Casts a 'CTrait' which attempts to validate the argument passed as being a
|  valid value for the trait:
+----------------------------------------------------------------------------*/

static PyObject *
_trait_cast ( trait_object * trait, PyObject * args ) {

    PyObject * obj;
    PyObject * name;
    PyObject * value;
    PyObject * result;
    PyObject * info;

    switch ( PyTuple_GET_SIZE( args ) ) {
        case 1:
            obj   = name = Py_None;
            value = PyTuple_GET_ITEM( args, 0 );
            break;
        case 2:
            name  = Py_None;
            obj   = PyTuple_GET_ITEM( args, 0 );
            value = PyTuple_GET_ITEM( args, 1 );
            break;
        case 3:
            obj   = PyTuple_GET_ITEM( args, 0 );
            name  = PyTuple_GET_ITEM( args, 1 );
            value = PyTuple_GET_ITEM( args, 2 );
            break;
        default:
            PyErr_Format( PyExc_TypeError,
#if PY_VERSION_HEX >= 0x02050000
                "Trait cast takes 1, 2 or 3 arguments (%zd given).",
#else
                "Trait cast takes 1, 2 or 3 arguments (%u given).",
#endif
                PyTuple_GET_SIZE( args ) );
            return NULL;
    }
    if ( trait->validate == NULL ) {
        Py_INCREF( value );
        return value;
    }

        result = trait->validate( trait, (has_traits_object *) obj, name, value );
    if ( result == NULL ) {
        PyErr_Clear();
        info = PyObject_CallMethod( trait->handler, "info", NULL );
        if ( (info != NULL) && Py2to3_SimpleString_Check( info ) )
            PyErr_Format( PyExc_ValueError,
                "Invalid value for trait, the value should be %"
                Py2to3_PYERR_SIMPLE_STRING_FMTCHR ".",
                Py2to3_PYERR_PREPARE_SIMPLE_STRING( info ) );
        else
            PyErr_Format( PyExc_ValueError, "Invalid value for trait." );
        Py_XDECREF( info );
    }

    return result;
}

/*-----------------------------------------------------------------------------
|  Handles the 'getattr' operation on a 'CHasTraits' instance:
+----------------------------------------------------------------------------*/

static PyObject *
trait_getattro ( trait_object * obj, PyObject * name ) {

    PyObject * value = PyObject_GenericGetAttr( (PyObject *) obj, name );
    if ( value != NULL )
        return value;

    PyErr_Clear();

    Py_INCREF( Py_None );
    return Py_None;
}

/*-----------------------------------------------------------------------------
|  Sets the value of the 'default_value' field of a CTrait instance:
+----------------------------------------------------------------------------*/

static PyObject *
_trait_default_value ( trait_object * trait, PyObject * args ) {

    int        value_type;
    PyObject * value;

    if ( PyArg_ParseTuple( args, "" ) ) {
        if ( trait->default_value == NULL )
            return Py_BuildValue( "iO", 0, Py_None );

        return Py_BuildValue( "iO", trait->default_value_type,
                                    trait->default_value );
    }

    if ( !PyArg_ParseTuple( args, "iO", &value_type, &value ) )
        return NULL;

    PyErr_Clear();
    if ( (value_type < 0) || (value_type > 9) ) {
        PyErr_Format( PyExc_ValueError,
                "The default value type must be 0..9, but %d was specified.",
                value_type );

        return NULL;
    }

    Py_INCREF( value );
    Py_XDECREF( trait->default_value );
    trait->default_value_type = value_type;
    trait->default_value = value;

    Py_INCREF( Py_None );
    return Py_None;
}

/*-----------------------------------------------------------------------------
|  Gets the default value of a CTrait instance for a specified object and trait
|  name:
+----------------------------------------------------------------------------*/

static PyObject *
_trait_default_value_for ( trait_object * trait, PyObject * args ) {

    PyObject * object;
    PyObject * name;

    if ( !PyArg_ParseTuple( args, "OO", &object, &name ) )
        return NULL;

    return default_value_for( trait, (has_traits_object *) object, name );
}

/*-----------------------------------------------------------------------------
|  Calls a Python-based trait validator:
+----------------------------------------------------------------------------*/

static PyObject *
validate_trait_python ( trait_object * trait, has_traits_object * obj,
                        PyObject * name, PyObject * value ) {

    PyObject * result;

    PyObject * args = PyTuple_New( 3 );
    if ( args == NULL )
        return NULL;

    Py_INCREF( obj );
    Py_INCREF( name );
    Py_INCREF( value );
    PyTuple_SET_ITEM( args, 0, (PyObject *) obj );
    PyTuple_SET_ITEM( args, 1, name );
    PyTuple_SET_ITEM( args, 2, value );
    result = PyObject_Call( trait->py_validate, args, NULL );
    Py_DECREF( args );

    return result;
}

/*-----------------------------------------------------------------------------
|  Calls the specified validator function:
+----------------------------------------------------------------------------*/

static PyObject *
call_validator ( PyObject * validator, has_traits_object * obj,
                 PyObject * name, PyObject * value ) {

    PyObject * result;

    PyObject * args = PyTuple_New( 3 );
    if ( args == NULL )
        return NULL;

    PyTuple_SET_ITEM( args, 0, (PyObject *) obj );
    PyTuple_SET_ITEM( args, 1, name );
    PyTuple_SET_ITEM( args, 2, value );
    Py_INCREF( obj );
    Py_INCREF( name );
    Py_INCREF( value );
    result = PyObject_Call( validator, args, NULL );
    Py_DECREF( args );

    return result;
}

/*-----------------------------------------------------------------------------
|  Calls the specified type convertor:
+----------------------------------------------------------------------------*/

static PyObject *
type_converter ( PyObject * type, PyObject * value ) {

    PyObject * result;

    PyObject * args = PyTuple_New( 1 );
    if ( args == NULL )
        return NULL;

    PyTuple_SET_ITEM( args, 0, value );
    Py_INCREF( value );
    result = PyObject_Call( type, args, NULL );
    Py_DECREF( args );

    return result;
}

/*-----------------------------------------------------------------------------
|  Verifies a Python value is of a specified type (or None):
+----------------------------------------------------------------------------*/

static PyObject *
validate_trait_type ( trait_object * trait, has_traits_object * obj,
                      PyObject * name, PyObject * value ) {

    PyObject * type_info = trait->py_validate;
    int kind = PyTuple_GET_SIZE( type_info );

    if ( ((kind == 3) && (value == Py_None)) ||
         PyObject_TypeCheck( value,
                 (PyTypeObject *) PyTuple_GET_ITEM( type_info, kind - 1 ) ) ) {

        Py_INCREF( value );
        return value;
    }

    return raise_trait_error( trait, obj, name, value );
}

/*-----------------------------------------------------------------------------
|  Verifies a Python value is an instance of a specified type (or None):
+----------------------------------------------------------------------------*/

static PyObject *
validate_trait_instance ( trait_object * trait, has_traits_object * obj,
                          PyObject * name, PyObject * value ) {

    PyObject * type_info = trait->py_validate;
    int kind = PyTuple_GET_SIZE( type_info );

    if ( ((kind == 3) && (value == Py_None)) ||
        (PyObject_IsInstance( value,
             PyTuple_GET_ITEM( type_info, kind - 1 ) ) > 0) ) {
        Py_INCREF( value );
        return value;
    }

    return raise_trait_error( trait, obj, name, value );
}

/*-----------------------------------------------------------------------------
|  Verifies a Python value is of a the same type as the object being assigned
|  to (or None):
+----------------------------------------------------------------------------*/

static PyObject *
validate_trait_self_type ( trait_object * trait, has_traits_object * obj,
                           PyObject * name, PyObject * value ) {

    if ( ((PyTuple_GET_SIZE( trait->py_validate ) == 2) &&
          (value == Py_None)) ||
          PyObject_TypeCheck( value, Py_TYPE(obj) ) ) {
        Py_INCREF( value );
        return value;
    }

    return raise_trait_error( trait, obj, name, value );
}



/*-----------------------------------------------------------------------------
|  Verifies a Python value is an int within a specified range:
+----------------------------------------------------------------------------*/
#if PY_MAJOR_VERSION < 3
static PyObject *
validate_trait_int ( trait_object * trait, has_traits_object * obj,
                     PyObject * name, PyObject * value ) {

    register PyObject * low;
    register PyObject * high;
    long exclude_mask;
    long int_value;

    PyObject * type_info = trait->py_validate;

    if ( PyInt_Check( value ) ) {
        int_value    = PyInt_AS_LONG( value );
        low          = PyTuple_GET_ITEM( type_info, 1 );
        high         = PyTuple_GET_ITEM( type_info, 2 );
        exclude_mask = PyInt_AS_LONG( PyTuple_GET_ITEM( type_info, 3 ) );
        if ( low != Py_None ) {
            if ( (exclude_mask & 1) != 0 ) {
                if ( int_value <= PyInt_AS_LONG( low ) )
                    goto error;
            } else {
                if ( int_value < PyInt_AS_LONG( low ) )
                    goto error;
            }
        }

        if ( high != Py_None ) {
            if ( (exclude_mask & 2) != 0 ) {
                if ( int_value >= PyInt_AS_LONG( high ) )
                    goto error;
            } else {
                if ( int_value > PyInt_AS_LONG( high ) )
                    goto error;
            }
        }

        Py_INCREF( value );
        return value;
    }
error:
    return raise_trait_error( trait, obj, name, value );
}
#endif  // #if PY_MAJOR_VERSION < 3

/*-----------------------------------------------------------------------------
|  Verifies a Python value is a float within a specified range:
+----------------------------------------------------------------------------*/

static PyObject *
validate_trait_float ( trait_object * trait, has_traits_object * obj,
                       PyObject * name, PyObject * value ) {

    register PyObject * low;
    register PyObject * high;
    long exclude_mask;
    double float_value;

    PyObject * type_info = trait->py_validate;

    if ( !PyFloat_Check( value ) ) {
        float_value = Py2to3_PyNum_AsDouble( value );
        if( float_value==-1 && PyErr_Occurred() )
            goto error;
        value       = PyFloat_FromDouble( float_value );
        if ( value == NULL )
            goto error;
        Py_INCREF( value );
    } else {
        float_value = PyFloat_AS_DOUBLE( value );
    }

    low          = PyTuple_GET_ITEM( type_info, 1 );
    high         = PyTuple_GET_ITEM( type_info, 2 );
#if PY_MAJOR_VERSION < 3
    exclude_mask = PyInt_AS_LONG( PyTuple_GET_ITEM( type_info, 3 ) );
#else
    exclude_mask = PyLong_AsLong( PyTuple_GET_ITEM( type_info, 3 ) );
    if( exclude_mask==-1 && PyErr_Occurred()){
        goto error;
    }
#endif  // #if PY_MAJOR_VERSION < 3

    if ( low != Py_None ) {
        if ( (exclude_mask & 1) != 0 ) {
            if ( float_value <= PyFloat_AS_DOUBLE( low ) )
                goto error;
        } else {
            if ( float_value < PyFloat_AS_DOUBLE( low ) )
                goto error;
        }
    }

    if ( high != Py_None ) {
        if ( (exclude_mask & 2) != 0 ) {
            if ( float_value >= PyFloat_AS_DOUBLE( high ) )
                goto error;
        } else {
            if ( float_value > PyFloat_AS_DOUBLE( high ) )
                goto error;
        }
    }

    Py_INCREF( value );
    return value;
error:
    return raise_trait_error( trait, obj, name, value );
}

/*-----------------------------------------------------------------------------
|  Verifies a Python value is in a specified enumeration:
+----------------------------------------------------------------------------*/

static PyObject *
validate_trait_enum ( trait_object * trait, has_traits_object * obj,
                      PyObject * name, PyObject * value ) {

    PyObject * type_info = trait->py_validate;
    if ( PySequence_Contains( PyTuple_GET_ITEM( type_info, 1 ), value ) > 0 ) {
        Py_INCREF( value );
        return value;
    }

    return raise_trait_error( trait, obj, name, value );
}

/*-----------------------------------------------------------------------------
|  Verifies a Python value is in a specified map (i.e. dictionary):
+----------------------------------------------------------------------------*/

static PyObject *
validate_trait_map ( trait_object * trait, has_traits_object * obj,
                     PyObject * name, PyObject * value ) {

    PyObject * type_info = trait->py_validate;
    if ( PyDict_GetItem( PyTuple_GET_ITEM( type_info, 1 ), value ) != NULL ) {
        Py_INCREF( value );
        return value;
    }

    return raise_trait_error( trait, obj, name, value );
}

/*-----------------------------------------------------------------------------
|  Verifies a Python value is in a specified prefix map (i.e. dictionary):
+----------------------------------------------------------------------------*/

static PyObject *
validate_trait_prefix_map ( trait_object * trait, has_traits_object * obj,
                            PyObject * name, PyObject * value ) {

    PyObject * type_info    = trait->py_validate;
    PyObject * mapped_value = PyDict_GetItem( PyTuple_GET_ITEM( type_info, 1 ),
                                              value );
    if ( mapped_value != NULL ) {
        Py_INCREF( mapped_value );
        return mapped_value;
    }

    return call_validator( PyTuple_GET_ITEM( trait->py_validate, 2 ),
                           obj, name, value );
}

/*-----------------------------------------------------------------------------
|  Verifies a Python value is a tuple of a specified type and content:
+----------------------------------------------------------------------------*/

static PyObject *
validate_trait_tuple_check ( PyObject * traits, has_traits_object * obj,
                             PyObject * name, PyObject * value ) {

    trait_object * itrait;
    PyObject     * bitem, * aitem, * tuple;
    int i, j, n;

    if ( PyTuple_Check( value ) ) {
        n = PyTuple_GET_SIZE( traits );
        if ( n == PyTuple_GET_SIZE( value ) ) {
            tuple = NULL;
            for ( i = 0; i < n; i++ ) {
                bitem  = PyTuple_GET_ITEM( value, i );
                itrait = (trait_object *) PyTuple_GET_ITEM( traits, i );
                if ( itrait->validate == NULL ) {
                    aitem = bitem;
                    Py_INCREF( aitem );
                } else
                    aitem = itrait->validate( itrait, obj, name, bitem );

                if ( aitem == NULL ) {
                    PyErr_Clear();
                    Py_XDECREF( tuple );
                    return NULL;
                }

                if ( tuple != NULL )
                    PyTuple_SET_ITEM( tuple, i, aitem );
                else if ( aitem != bitem ) {
                    tuple = PyTuple_New( n );
                    if ( tuple == NULL )
                        return NULL;
                    for ( j = 0; j < i; j++ ) {
                        bitem = PyTuple_GET_ITEM( value, j );
                        Py_INCREF( bitem );
                        PyTuple_SET_ITEM( tuple, j, bitem );
                    }
                    PyTuple_SET_ITEM( tuple, i, aitem );
                } else
                    Py_DECREF( aitem );
            }
            if ( tuple != NULL )
                return tuple;

            Py_INCREF( value );
            return value;
        }
    }

    return NULL;
}

static PyObject *
validate_trait_tuple ( trait_object * trait, has_traits_object * obj,
                       PyObject * name, PyObject * value ) {

    PyObject * result = validate_trait_tuple_check(
                            PyTuple_GET_ITEM( trait->py_validate, 1 ),
                            obj, name, value );
    if ( result != NULL )
        return result;

    return raise_trait_error( trait, obj, name, value );
}

/*-----------------------------------------------------------------------------
|  Verifies a Python value is of a specified (possibly coercable) type:
+----------------------------------------------------------------------------*/

static PyObject *
validate_trait_coerce_type ( trait_object * trait, has_traits_object * obj,
                             PyObject * name, PyObject * value ) {

    int i, n;
    PyObject * type2;

    PyObject * type_info = trait->py_validate;
    PyObject * type      = PyTuple_GET_ITEM( type_info, 1 );
    if ( PyObject_TypeCheck( value, (PyTypeObject *) type ) ) {
        Py_INCREF( value );
        return value;
    }

    n = PyTuple_GET_SIZE( type_info );
    for ( i = 2; i < n; i++ ) {
        type2 = PyTuple_GET_ITEM( type_info, i );
        if ( type2 == Py_None )
            break;

        if ( PyObject_TypeCheck( value, (PyTypeObject *) type2 ) ) {
            Py_INCREF( value );
            return value;
        }
    }

    for ( i++; i < n; i++ ) {
        type2 = PyTuple_GET_ITEM( type_info, i );
        if ( PyObject_TypeCheck( value, (PyTypeObject *) type2 ) )
            return type_converter( type, value );
    }

    return raise_trait_error( trait, obj, name, value );
}

/*-----------------------------------------------------------------------------
|  Verifies a Python value is of a specified (possibly castable) type:
+----------------------------------------------------------------------------*/

static PyObject *
validate_trait_cast_type ( trait_object * trait, has_traits_object * obj,
                           PyObject * name, PyObject * value ) {

    PyObject * result;

    PyObject * type_info = trait->py_validate;
    PyObject * type      = PyTuple_GET_ITEM( type_info, 1 );
    if ( PyObject_TypeCheck( value, (PyTypeObject *) type ) ) {
        Py_INCREF( value );
        return value;
    }

    if ( (result = type_converter( type, value )) != NULL )
        return result;

    return raise_trait_error( trait, obj, name, value );
}

/*-----------------------------------------------------------------------------
|  Verifies a Python value satisifies a specified function validator:
+----------------------------------------------------------------------------*/

static PyObject *
validate_trait_function ( trait_object * trait, has_traits_object * obj,
                          PyObject * name, PyObject * value ) {

    PyObject * result;

    result = call_validator( PyTuple_GET_ITEM( trait->py_validate, 1 ),
                             obj, name, value );
    if ( result != NULL )
        return result;

    PyErr_Clear();

    return raise_trait_error( trait, obj, name, value );
}

/*-----------------------------------------------------------------------------
|  Attempts to 'adapt' an object to a specified interface:
+----------------------------------------------------------------------------*/

static PyObject *
validate_trait_adapt ( trait_object * trait, has_traits_object * obj,
                       PyObject * name, PyObject * value ) {

    PyObject * result;
    PyObject * args;
    PyObject * type;
    PyObject * type_info = trait->py_validate;
    long mode, rc;

    if ( value == Py_None ) {
#if PY_MAJOR_VERSION < 3
        if ( PyInt_AS_LONG( PyTuple_GET_ITEM( type_info, 3 ) ) ) {
#else
        mode = PyLong_AsLong( PyTuple_GET_ITEM( type_info, 3 ) );
        if( mode==-1 && PyErr_Occurred())
            return NULL;
        if ( mode ) {
#endif // #if PY_MAJOR_VERSION < 3
            Py_INCREF( value );
            return value;
        }
        return raise_trait_error( trait, obj, name, value );
    }

    type = PyTuple_GET_ITEM( type_info, 1 );
#if PY_MAJOR_VERSION < 3
    mode = PyInt_AS_LONG( PyTuple_GET_ITEM( type_info, 2 ) );
#else
    mode = PyLong_AsLong( PyTuple_GET_ITEM( type_info, 2 ) );
    if( mode==-1 && PyErr_Occurred())
        return NULL;
#endif // #if PY_MAJOR_VERSION < 3

    if ( mode == 2 ) {
        args = PyTuple_New( 3 );
        if ( args == NULL )
            return NULL;

        PyTuple_SET_ITEM( args, 2, Py_None );
        Py_INCREF( Py_None );
    } else {
        args = PyTuple_New( 2 );
        if ( args == NULL )
            return NULL;
    }

    PyTuple_SET_ITEM( args, 0, value );
    PyTuple_SET_ITEM( args, 1, type );
    Py_INCREF( value );
    Py_INCREF( type );
    result = PyObject_Call( adapt, args, NULL );
    if ( result != NULL ) {
        if ( result != Py_None ) {
            if ( (mode > 0) || (result == value) ) {
                Py_DECREF( args );
                return result;
            }
            Py_DECREF( result );
            goto check_implements;
        }

        Py_DECREF( result );
        result = PyObject_Call( validate_implements, args, NULL );
#if PY_MAJOR_VERSION < 3
        rc     = PyInt_AS_LONG( result );
#else
        rc     = PyLong_AsLong( result );
#endif
        Py_DECREF( args );
        Py_DECREF( result );
#if PY_MAJOR_VERSION >= 3
        if( rc==-1 && PyErr_Occurred()){
            return NULL;
        }
#endif
        if ( rc ) {
            Py_INCREF( value );
            return value;
        }

        result = default_value_for( trait, obj, name );
        if ( result != NULL )
            return result;

        PyErr_Clear();
        return raise_trait_error( trait, obj, name, value );
    }
    PyErr_Clear();
check_implements:
    result = PyObject_Call( validate_implements, args, NULL );
#if PY_MAJOR_VERSION < 3
    rc     = PyInt_AS_LONG( result );
#else
    rc     = PyLong_AsLong( result );
#endif
    Py_DECREF( args );
    Py_DECREF( result );
#if PY_MAJOR_VERSION >= 3
    if( rc==-1 && PyErr_Occurred()){
        return NULL;
    }
#endif
    if ( rc ) {
        Py_INCREF( value );
        return value;
    }

    return raise_trait_error( trait, obj, name, value );
}

/*-----------------------------------------------------------------------------
|  Verifies a Python value satisifies a complex trait definition:
+----------------------------------------------------------------------------*/

static PyObject *
validate_trait_complex ( trait_object * trait, has_traits_object * obj,
                         PyObject * name, PyObject * value ) {

    int    i, j, k, kind;
    long   exclude_mask, mode, rc;
    double float_value;
    PyObject * low, * high, * result, * type_info, * type, * type2, * args;

    PyObject * list_type_info = PyTuple_GET_ITEM( trait->py_validate, 1 );
    int n = PyTuple_GET_SIZE( list_type_info );
    for ( i = 0; i < n; i++ ) {

        type_info = PyTuple_GET_ITEM( list_type_info, i );

        switch ( Py2to3_PyNum_AsLong( PyTuple_GET_ITEM( type_info, 0 ) ) ) {

            case 0:  /* Type check: */
                kind = PyTuple_GET_SIZE( type_info );
                if ( ((kind == 3) && (value == Py_None)) ||
                     PyObject_TypeCheck( value, (PyTypeObject *)
                                    PyTuple_GET_ITEM( type_info, kind - 1 ) ) )
                    goto done;
                break;

            case 1:  /* Instance check: */
                kind = PyTuple_GET_SIZE( type_info );
                if ( ((kind == 3) && (value == Py_None)) ||
                    (PyObject_IsInstance( value,
                         PyTuple_GET_ITEM( type_info, kind - 1 ) ) > 0) )
                    goto done;
                break;

            case 2:  /* Self type check: */
                if ( ((PyTuple_GET_SIZE( type_info ) == 2) &&
                      (value == Py_None)) ||
                      PyObject_TypeCheck( value, Py_TYPE(obj) ) )
                    goto done;
                break;

#if PY_MAJOR_VERSION < 3
            case 3:  /* Integer range check: */
                if ( PyInt_Check( value ) ) {
                    long int_value;
                    int_value    = PyInt_AS_LONG( value );
                    low          = PyTuple_GET_ITEM( type_info, 1 );
                    high         = PyTuple_GET_ITEM( type_info, 2 );
                    exclude_mask = PyInt_AS_LONG(
                                       PyTuple_GET_ITEM( type_info, 3 ) );
                    if ( low != Py_None ) {
                        if ( (exclude_mask & 1) != 0 ) {
                            if ( int_value <= PyInt_AS_LONG( low  ) )
                                break;
                        } else {
                            if ( int_value < PyInt_AS_LONG( low  ) )
                                break;
                        }
                    }
                    if ( high != Py_None ) {
                        if ( (exclude_mask & 2) != 0 ) {
                            if ( int_value >= PyInt_AS_LONG( high ) )
                                break;
                        } else {
                            if ( int_value > PyInt_AS_LONG( high ) )
                                break;
                        }
                    }
                    goto done;
                }
                break;
#endif

            case 4:  /* Floating point range check: */
                if ( !PyFloat_Check( value ) ) {
                    float_value = Py2to3_PyNum_AsDouble( value );
                    if( float_value==-1 && PyErr_Occurred() ){
                        PyErr_Clear();
                        break;
                    }

                    value       = PyFloat_FromDouble( float_value );
                    if ( value == NULL ) {
                        PyErr_Clear();
                        break;
                    }
                } else {
                    float_value = PyFloat_AS_DOUBLE( value );
                    Py_INCREF( value );
                }
                low          = PyTuple_GET_ITEM( type_info, 1 );
                high         = PyTuple_GET_ITEM( type_info, 2 );
#if PY_MAJOR_VERSION < 3
                exclude_mask = PyInt_AS_LONG( PyTuple_GET_ITEM( type_info, 3 ) );
#else
                exclude_mask = PyLong_AsLong( PyTuple_GET_ITEM( type_info, 3 ) );
                if( exclude_mask==-1 && PyErr_Occurred()){
                    PyErr_Clear();
                    break;
                }
#endif  // #if PY_MAJOR_VERSION < 3


                if ( low != Py_None ) {
                    if ( (exclude_mask & 1) != 0 ) {
                        if ( float_value <= PyFloat_AS_DOUBLE( low ) )
                            break;
                    } else {
                        if ( float_value < PyFloat_AS_DOUBLE( low ) )
                            break;
                    }
                }
                if ( high != Py_None ) {
                    if ( (exclude_mask & 2) != 0 ) {
                        if ( float_value >= PyFloat_AS_DOUBLE( high ) )
                            break;
                    } else {
                        if ( float_value > PyFloat_AS_DOUBLE( high ) )
                            break;
                    }
                }
                goto done2;

            case 5:  /* Enumerated item check: */
                if ( PySequence_Contains( PyTuple_GET_ITEM( type_info, 1 ),
                                          value ) > 0 )
                    goto done;

                break;
            case 6:  /* Mapped item check: */
                if ( PyDict_GetItem( PyTuple_GET_ITEM( type_info, 1 ),
                                     value ) != NULL )
                    goto done;
                PyErr_Clear();
                break;

            case 8:  /* Perform 'slow' validate check: */
                result = PyObject_CallMethod( PyTuple_GET_ITEM( type_info, 1 ),
                                  "slow_validate", "(OOO)", obj, name, value );
                if ( result != NULL )
                    return result;

                PyErr_Clear();
                break;

            case 9:  /* Tuple item check: */
                result = validate_trait_tuple_check(
                             PyTuple_GET_ITEM( type_info, 1 ),
                             obj, name, value );
                if ( result != NULL )
                    return result;

                PyErr_Clear();
                break;

            case 10:  /* Prefix map item check: */
                result = PyDict_GetItem( PyTuple_GET_ITEM( type_info, 1 ),
                                         value );
                if ( result != NULL ) {
                    Py_INCREF( result );
                    return result;
                }
                result = call_validator( PyTuple_GET_ITEM( type_info, 2 ),
                                         obj, name, value );
                if ( result != NULL )
                    return result;
                PyErr_Clear();
                break;

            case 11:  /* Coercable type check: */
                type = PyTuple_GET_ITEM( type_info, 1 );
                if ( PyObject_TypeCheck( value, (PyTypeObject *) type ) )
                    goto done;

                k = PyTuple_GET_SIZE( type_info );
                for ( j = 2; j < k; j++ ) {
                    type2 = PyTuple_GET_ITEM( type_info, j );
                    if ( type2 == Py_None )
                        break;
                    if ( PyObject_TypeCheck( value, (PyTypeObject *) type2 ) )
                        goto done;
                }

                for ( j++; j < k; j++ ) {
                    type2 = PyTuple_GET_ITEM( type_info, j );
                    if ( PyObject_TypeCheck( value, (PyTypeObject *) type2 ) )
                        return type_converter( type, value );
                }
                break;

            case 12:  /* Castable type check */
                type = PyTuple_GET_ITEM( type_info, 1 );
                if ( PyObject_TypeCheck( value, (PyTypeObject *) type ) )
                    goto done;

                if ( (result = type_converter( type, value )) != NULL )
                    return result;

                PyErr_Clear();
                break;

            case 13:  /* Function validator check: */
                result = call_validator( PyTuple_GET_ITEM( type_info, 1 ),
                                         obj, name, value );
                if ( result != NULL )
                    return result;

                PyErr_Clear();
                break;

            /* case 14: Python-based validator check: */

            /* case 15..18: Property 'setattr' validate checks: */

            case 19:  /* PyProtocols 'adapt' check: */
                if ( value == Py_None ) {
#if PY_MAJOR_VERSION < 3
                    if ( PyInt_AS_LONG( PyTuple_GET_ITEM( type_info, 3 ) ) )
#else
                    mode = PyLong_AsLong( PyTuple_GET_ITEM( type_info, 2 ) );
                    if( mode==-1 && PyErr_Occurred())
                        return NULL;
                    if( mode )
#endif // #if PY_MAJOR_VERSION < 3
                        goto done;
                    break;
                }
                type = PyTuple_GET_ITEM( type_info, 1 );
#if PY_MAJOR_VERSION < 3
                mode = PyInt_AS_LONG( PyTuple_GET_ITEM( type_info, 2 ) );
#else
                mode = PyLong_AsLong( PyTuple_GET_ITEM( type_info, 2 ) );
                if( mode==-1 && PyErr_Occurred())
                    return NULL;
#endif // #if PY_MAJOR_VERSION < 3
                if ( mode == 2 ) {
                    args = PyTuple_New( 3 );
                    if ( args == NULL )
                        return NULL;

                    PyTuple_SET_ITEM( args, 2, Py_None );
                    Py_INCREF( Py_None );
                } else {
                    args = PyTuple_New( 2 );
                    if ( args == NULL )
                        return NULL;
                }

                PyTuple_SET_ITEM( args, 0, value );
                PyTuple_SET_ITEM( args, 1, type );
                Py_INCREF( value );
                Py_INCREF( type );
                result = PyObject_Call( adapt, args, NULL );
                if ( result != NULL ) {
                    if ( result != Py_None ) {
                        if ( (mode == 0) && (result != value) ) {
                            Py_DECREF( result );
                            goto check_implements;
                        }
                        Py_DECREF( args );
                        return result;
                    }

                    Py_DECREF( result );
                    result = PyObject_Call( validate_implements, args, NULL );
#if PY_MAJOR_VERSION < 3
                    rc = PyInt_AS_LONG( result );
#else
                    rc = PyLong_AsLong( result );
                    if( rc==-1 && PyErr_Occurred()){
                        PyErr_Clear();
                        Py_DECREF( args );
                        Py_DECREF( result );
                        break;
                    }
#endif // #if PY_MAJOR_VERSION < 3
                    Py_DECREF( args );
                    Py_DECREF( result );
                    if ( rc )
                        goto done;
                    result = default_value_for( trait, obj, name );
                    if ( result != NULL )
                        return result;

                    PyErr_Clear();
                    break;
                }
                PyErr_Clear();
check_implements:
                result = PyObject_Call( validate_implements, args, NULL );
#if PY_MAJOR_VERSION < 3
                rc = PyInt_AS_LONG( result );
#else
                rc = PyLong_AsLong( result );
                if( rc==-1 && PyErr_Occurred()){
                    PyErr_Clear();
                    Py_DECREF( args );
                    Py_DECREF( result );
                    break;
                }
#endif // #if PY_MAJOR_VERSION < 3
                Py_DECREF( args );
                Py_DECREF( result );
                if ( rc )
                    goto done;
                break;

            default:  /* Should never happen...indicates an internal error: */
                goto error;
        }
    }
error:
    return raise_trait_error( trait, obj, name, value );
done:
    Py_INCREF( value );
done2:
    return value;
}

/*-----------------------------------------------------------------------------
|  Sets the value of the 'validate' field of a CTrait instance:
+----------------------------------------------------------------------------*/

static trait_validate validate_handlers[] = {
    validate_trait_type,        validate_trait_instance,
#if PY_MAJOR_VERSION < 3
    validate_trait_self_type,   validate_trait_int,
#else
    validate_trait_self_type,   NULL,
#endif // #if PY_MAJOR_VERSION < 3
    validate_trait_float,       validate_trait_enum,
    validate_trait_map,         validate_trait_complex,
    NULL,                       validate_trait_tuple,
    validate_trait_prefix_map,  validate_trait_coerce_type,
    validate_trait_cast_type,   validate_trait_function,
    validate_trait_python,
/*  The following entries are used by the __getstate__ method... */
    setattr_validate0,           setattr_validate1,
    setattr_validate2,           setattr_validate3,
/*  ...End of __getstate__ method entries */
    validate_trait_adapt
};

static PyObject *
_trait_set_validate ( trait_object * trait, PyObject * args ) {

    PyObject * validate;
    PyObject * v1, * v2, * v3;
    int        n, kind;

    if ( !PyArg_ParseTuple( args, "O", &validate ) )
        return NULL;

    if ( PyCallable_Check( validate ) ) {
        kind = 14;
        goto done;
    }

    if ( PyTuple_CheckExact( validate ) ) {
        n = PyTuple_GET_SIZE( validate );
        if ( n > 0 ) {

            kind = Py2to3_PyNum_AsLong( PyTuple_GET_ITEM( validate, 0 ) );

            switch ( kind ) {
                case 0:  /* Type check: */
                    if ( (n <= 3) &&
                         PyType_Check( PyTuple_GET_ITEM( validate, n - 1 ) ) &&
                         ((n == 2) ||
                          (PyTuple_GET_ITEM( validate, 1 ) == Py_None)) )
                        goto done;
                    break;

                case 1:  /* Instance check: */
                    if ( (n <= 3) &&
                         ((n == 2) ||
                          (PyTuple_GET_ITEM( validate, 1 ) == Py_None)) )
                        goto done;
                    break;

                case 2:  /* Self type check: */
                    if ( (n == 1) ||
                         ((n == 2) &&
                          (PyTuple_GET_ITEM( validate, 1 ) == Py_None)) )
                        goto done;
                    break;

#if PY_MAJOR_VERSION < 3
                case 3:  /* Integer range check: */
                    if ( n == 4 ) {
                        v1 = PyTuple_GET_ITEM( validate, 1 );
                        v2 = PyTuple_GET_ITEM( validate, 2 );
                        v3 = PyTuple_GET_ITEM( validate, 3 );
                        if ( ((v1 == Py_None) || PyInt_Check( v1 )) &&
                             ((v2 == Py_None) || PyInt_Check( v2 )) &&
                             PyInt_Check( v3 ) )
                            goto done;
                    }
                    break;
#endif // #if PY_MAJOR_VERSION < 3

                case 4:  /* Floating point range check: */
                    if ( n == 4 ) {
                        v1 = PyTuple_GET_ITEM( validate, 1 );
                        v2 = PyTuple_GET_ITEM( validate, 2 );
                        v3 = PyTuple_GET_ITEM( validate, 3 );
                        if ( ((v1 == Py_None) || PyFloat_Check( v1 )) &&
                             ((v2 == Py_None) || PyFloat_Check( v2 )) &&
                             Py2to3_PyNum_Check( v3 ) )
                            goto done;
                    }
                    break;

                case 5:  /* Enumerated item check: */
                    if ( n == 2 ) {
                        v1 = PyTuple_GET_ITEM( validate, 1 );
                        if ( PyTuple_CheckExact( v1 ) )
                            goto done;
                    }
                    break;

                case 6:  /* Mapped item check: */
                    if ( n == 2 ) {
                        v1 = PyTuple_GET_ITEM( validate, 1 );
                        if ( PyDict_Check( v1 ) )
                            goto done;
                    }
                    break;

                case 7:  /* TraitComplex item check: */
                    if ( n == 2 ) {
                        v1 = PyTuple_GET_ITEM( validate, 1 );
                        if ( PyTuple_CheckExact( v1 ) )
                            goto done;
                    }
                    break;

                /* case 8: 'Slow' validate check: */
                case 9:  /* TupleOf item check: */
                    if ( n == 2 ) {
                        v1 = PyTuple_GET_ITEM( validate, 1 );
                        if ( PyTuple_CheckExact( v1 ) )
                            goto done;
                    }
                    break;

                case 10:  /* Prefix map item check: */
                    if ( n == 3 ) {
                        v1 = PyTuple_GET_ITEM( validate, 1 );
                        if ( PyDict_Check( v1 ) )
                            goto done;
                    }
                    break;

                case 11:  /* Coercable type check: */
                    if ( n >= 2 )
                       goto done;
                    break;

                case 12:  /* Castable type check: */
                    if ( n == 2 )
                       goto done;
                    break;

                case 13:  /* Function validator check: */
                    if ( n == 2 ) {
                        v1 = PyTuple_GET_ITEM( validate, 1 );
                        if ( PyCallable_Check( v1 ) )
                            goto done;
                    }
                    break;

                /* case 14: Python-based validator check: */
                /* case 15..18: Property 'setattr' validate checks: */
                case 19:  /* PyProtocols 'adapt' check: */
                    /* Note: We don't check the 'class' argument (item[1])
                       because some old-style code creates classes that are not
                       strictly classes or types (e.g. VTK), and yet they work
                       correctly with the rest of the Instance code */
                    if ( (n == 4) &&
                         Py2to3_PyNum_Check(  PyTuple_GET_ITEM( validate, 2 ) )  &&
                         PyBool_Check( PyTuple_GET_ITEM( validate, 3 ) ) ) {
                        goto done;
                    }
                    break;
            }
                }
    }

    PyErr_SetString( PyExc_ValueError,
                     "The argument must be a tuple or callable." );

    return NULL;

done:
    trait->validate = validate_handlers[ kind ];
    Py_INCREF( validate );
    Py_XDECREF( trait->py_validate );
    trait->py_validate = validate;

    Py_INCREF( Py_None );
    return Py_None;
}

/*-----------------------------------------------------------------------------
|  Gets the value of the 'validate' field of a CTrait instance:
+----------------------------------------------------------------------------*/

static PyObject *
_trait_get_validate ( trait_object * trait ) {

    if ( trait->validate != NULL ) {
        Py_INCREF( trait->py_validate );
        return trait->py_validate;
    }

    Py_INCREF( Py_None );
    return Py_None;
}

/*-----------------------------------------------------------------------------
|  Validates that a particular value can be assigned to an object trait:
+----------------------------------------------------------------------------*/

static PyObject *
_trait_validate ( trait_object * trait, PyObject * args ) {

    PyObject * object, * name, * value;

    if ( !PyArg_ParseTuple( args, "OOO", &object, &name, &value ) )
        return NULL;

    if ( trait->validate == NULL ) {
        Py_INCREF( value );
        return value;
    }

    return trait->validate( trait, (has_traits_object *)object, name, value );
}

/*-----------------------------------------------------------------------------
|  Calls a Python-based trait post_setattr handler:
+----------------------------------------------------------------------------*/

static int
post_setattr_trait_python ( trait_object * trait, has_traits_object * obj,
                            PyObject * name, PyObject * value ) {

    PyObject * result;

    PyObject * args = PyTuple_New( 3 );
    if ( args == NULL )
        return -1;

    Py_INCREF( obj );
    Py_INCREF( name );
    Py_INCREF( value );
    PyTuple_SET_ITEM( args, 0, (PyObject *) obj );
    PyTuple_SET_ITEM( args, 1, name );
    PyTuple_SET_ITEM( args, 2, value );
    result = PyObject_Call( trait->py_post_setattr, args, NULL );
    Py_DECREF( args );

    if ( result == NULL )
        return -1;

    Py_DECREF( result );
    return 0;
}

/*-----------------------------------------------------------------------------
|  Returns the various forms of delegate names:
+----------------------------------------------------------------------------*/

static PyObject *
delegate_attr_name_name ( trait_object      * trait,
                          has_traits_object * obj,
                          PyObject          * name ) {

    Py_INCREF( name );
    return name;
}

static PyObject *
delegate_attr_name_prefix ( trait_object      * trait,
                            has_traits_object * obj,
                            PyObject          * name ) {

    Py_INCREF( trait->delegate_prefix );
    return trait->delegate_prefix;
}

static PyObject *
delegate_attr_name_prefix_name ( trait_object      * trait,
                                 has_traits_object * obj,
                                 PyObject          * name ) {


#if PY_MAJOR_VERSION < 3
    char * p;
    int prefix_len    = PyString_GET_SIZE( trait->delegate_prefix );
    int name_len      = PyString_GET_SIZE( name );
    int total_len     = prefix_len + name_len;
    PyObject * result = PyString_FromStringAndSize( NULL, total_len );

    if ( result == NULL ) {
        Py_INCREF( Py_None );
        return Py_None;
    }

    p = PyString_AS_STRING( result );
    memcpy( p, PyString_AS_STRING( trait->delegate_prefix ), prefix_len );
    memcpy( p + prefix_len, PyString_AS_STRING( name ), name_len );
#else
    PyObject *result = PyUnicode_Concat( trait->delegate_prefix, name );
#endif

    return result;
}

static PyObject *
delegate_attr_name_class_name ( trait_object      * trait,
                                has_traits_object * obj,
                                PyObject          * name ) {

    PyObject * prefix, * result;

    prefix = PyObject_GetAttr( (PyObject *) Py_TYPE(obj), class_prefix );
// fixme: Should verify that prefix is a string...
    if ( prefix == NULL ) {
            PyErr_Clear();

    Py_INCREF( name );
            return name;
    }

#if PY_MAJOR_VERSION < 3
    char     * p;
    int prefix_len, name_len, total_len;
    prefix_len = PyString_GET_SIZE( prefix );
    name_len   = PyString_GET_SIZE( name );
    total_len  = prefix_len + name_len;
    result     = PyString_FromStringAndSize( NULL, total_len );
    if ( result == NULL ) {
        Py_INCREF( Py_None );
        return Py_None;
    }

    p = PyString_AS_STRING( result );
    memcpy( p, PyString_AS_STRING( prefix ), prefix_len );
    memcpy( p + prefix_len, PyString_AS_STRING( name ), name_len );
#else
    result = PyUnicode_Concat( prefix, name );
#endif
    Py_DECREF( prefix );
    return result;
}

/*-----------------------------------------------------------------------------
|  Sets the value of the 'post_setattr' field of a CTrait instance:
+----------------------------------------------------------------------------*/

static delegate_attr_name_func delegate_attr_name_handlers[] = {
    delegate_attr_name_name,         delegate_attr_name_prefix,
    delegate_attr_name_prefix_name,  delegate_attr_name_class_name,
    NULL
};

static PyObject *
_trait_delegate ( trait_object * trait, PyObject * args ) {

    PyObject * delegate_name;
    PyObject * delegate_prefix;
    int prefix_type;
    int modify_delegate;

    if ( !PyArg_ParseTuple( args, "O!O!ii",
                            &Py2to3_SimpleString_Type, &delegate_name,
                            &Py2to3_SimpleString_Type, &delegate_prefix,
                            &prefix_type,   &modify_delegate ) )
        return NULL;

    if ( modify_delegate ) {
        trait->flags |= TRAIT_MODIFY_DELEGATE;
    } else {
        trait->flags &= (~TRAIT_MODIFY_DELEGATE);
    }

    trait->delegate_name   = delegate_name;
    trait->delegate_prefix = delegate_prefix;
    Py_INCREF( delegate_name );
    Py_INCREF( delegate_prefix );
    if ( (prefix_type < 0) || (prefix_type > 3) )
        prefix_type = 0;

    trait->delegate_attr_name = delegate_attr_name_handlers[ prefix_type ];

    Py_INCREF( Py_None );
    return Py_None;
}

/*-----------------------------------------------------------------------------
|  Sets the value of the 'comparison' mode of a CTrait instance:
+----------------------------------------------------------------------------*/

static PyObject *
_trait_rich_comparison ( trait_object * trait, PyObject * args ) {

    int compare_type;

    if ( !PyArg_ParseTuple( args, "i", &compare_type ) )
        return NULL;

    trait->flags &= (~(TRAIT_NO_VALUE_TEST | TRAIT_OBJECT_IDENTITY));
    if ( compare_type == 0 )
        trait->flags |= TRAIT_OBJECT_IDENTITY;

    Py_INCREF( Py_None );
    return Py_None;
}

/*-----------------------------------------------------------------------------
|  Sets the appropriate value comparison mode flags of a CTrait instance:
+----------------------------------------------------------------------------*/

static PyObject *
_trait_comparison_mode ( trait_object * trait, PyObject * args ) {

    int comparison_mode;

    if ( !PyArg_ParseTuple( args, "i", &comparison_mode ) )
        return NULL;

    trait->flags &= (~(TRAIT_NO_VALUE_TEST | TRAIT_OBJECT_IDENTITY));
    switch ( comparison_mode ) {
        case 0:  trait->flags |= TRAIT_NO_VALUE_TEST;
                 break;
        case 1:  trait->flags |= TRAIT_OBJECT_IDENTITY;
        default: break;
    }

    Py_INCREF( Py_None );
    return Py_None;
}

/*-----------------------------------------------------------------------------
|  Sets the value of the 'value allowed' mode of a CTrait instance:
+----------------------------------------------------------------------------*/

static PyObject *
_trait_value_allowed ( trait_object * trait, PyObject * args ) {

    int value_allowed;

    if ( !PyArg_ParseTuple( args, "i", &value_allowed ) )
        return NULL;

    if ( value_allowed ) {
        trait->flags |= TRAIT_VALUE_ALLOWED;
    } else {
        trait->flags &= (~TRAIT_VALUE_ALLOWED);
    }

    Py_INCREF( Py_None );
    return Py_None;
}

/*-----------------------------------------------------------------------------
|  Sets the value of the 'value trait' mode of a CTrait instance:
+----------------------------------------------------------------------------*/

static PyObject *
_trait_value_property ( trait_object * trait, PyObject * args ) {

    int value_trait;

    if ( !PyArg_ParseTuple( args, "i", &value_trait ) )
        return NULL;

    if ( value_trait ) {
        trait->flags |= TRAIT_VALUE_PROPERTY;
    } else {
        trait->flags &= (~TRAIT_VALUE_PROPERTY);
    }

    Py_INCREF( Py_None );
    return Py_None;
}

/*-----------------------------------------------------------------------------
|  Sets the value of the 'setattr_original_value' flag of a CTrait instance:
+----------------------------------------------------------------------------*/

static PyObject *
_trait_setattr_original_value ( trait_object * trait, PyObject * args ) {

    int original_value;

    if ( !PyArg_ParseTuple( args, "i", &original_value ) )
        return NULL;

    if ( original_value != 0 ) {
        trait->flags |= TRAIT_SETATTR_ORIGINAL_VALUE;
    } else {
        trait->flags &= (~TRAIT_SETATTR_ORIGINAL_VALUE);
    }

    Py_INCREF( trait );
    return (PyObject *) trait;
}

/*-----------------------------------------------------------------------------
|  Sets the value of the 'post_setattr_original_value' flag of a CTrait
|  instance (used in the processing of 'post_settattr' calls):
+----------------------------------------------------------------------------*/

static PyObject *
_trait_post_setattr_original_value ( trait_object * trait, PyObject * args ) {

    int original_value;

    if ( !PyArg_ParseTuple( args, "i", &original_value ) )
        return NULL;

    if ( original_value != 0 ) {
        trait->flags |= TRAIT_POST_SETATTR_ORIGINAL_VALUE;
    } else {
        trait->flags &= (~TRAIT_POST_SETATTR_ORIGINAL_VALUE);
    }

    Py_INCREF( trait );
    return (PyObject *) trait;
}

/*-----------------------------------------------------------------------------
|  Sets the value of the 'is_mapped' flag of a CTrait instance (used in the
|  processing of the default value of a trait with a 'post_settattr' handler):
+----------------------------------------------------------------------------*/

static PyObject *
_trait_is_mapped ( trait_object * trait, PyObject * args ) {

    int is_mapped;

    if ( !PyArg_ParseTuple( args, "i", &is_mapped ) )
        return NULL;

    if ( is_mapped != 0 ) {
        trait->flags |= TRAIT_IS_MAPPED;
    } else {
        trait->flags &= (~TRAIT_IS_MAPPED);
    }

    Py_INCREF( trait );
    return (PyObject *) trait;
}

/*-----------------------------------------------------------------------------
|  Sets the 'property' value fields of a CTrait instance:
+----------------------------------------------------------------------------*/

static trait_setattr setattr_property_handlers[] = {
    setattr_property0, setattr_property1, setattr_property2, setattr_property3,
/*  The following entries are used by the __getstate__ method__: */
    (trait_setattr) post_setattr_trait_python, NULL
};

static PyObject *
_trait_property ( trait_object * trait, PyObject * args ) {

    PyObject * get, * set, * validate, * result, * temp;
    int get_n, set_n, validate_n;

    if ( PyTuple_GET_SIZE( args ) == 0 ) {
        if ( trait->flags & TRAIT_PROPERTY ) {
            result = PyTuple_New( 3 );
            if ( result != NULL ) {
                PyTuple_SET_ITEM( result, 0, temp = trait->delegate_name );
                Py_INCREF( temp );
                PyTuple_SET_ITEM( result, 1, temp = trait->delegate_prefix );
                Py_INCREF( temp );
                PyTuple_SET_ITEM( result, 2, temp = trait->py_validate );
                Py_INCREF( temp );
                return result;
            }
            return NULL;
        } else {
            Py_INCREF( Py_None );
            return Py_None;
        }
    }

    if ( !PyArg_ParseTuple( args, "OiOiOi", &get, &get_n, &set, &set_n,
                                            &validate, &validate_n ) )
        return NULL;
    if ( !PyCallable_Check( get ) || !PyCallable_Check( set )     ||
         ((validate != Py_None) && !PyCallable_Check( validate )) ||
         (get_n < 0)      || (get_n > 3) ||
         (set_n < 0)      || (set_n > 3) ||
         (validate_n < 0) || (validate_n > 3) ) {
        PyErr_SetString( PyExc_ValueError, "Invalid arguments." );
        return NULL;
    }

    trait->flags  |= TRAIT_PROPERTY;
    trait->getattr = getattr_property_handlers[ get_n ];
        if ( validate != Py_None ) {
        trait->setattr      = setattr_validate_property;
        trait->post_setattr = (trait_post_setattr) setattr_property_handlers[
                                                                      set_n ];
        trait->validate     = setattr_validate_handlers[ validate_n ];
        } else
        trait->setattr = setattr_property_handlers[ set_n ];

    trait->delegate_name   = get;
    trait->delegate_prefix = set;
    trait->py_validate     = validate;
    Py_INCREF( get );
    Py_INCREF( set );
    Py_INCREF( validate );
    Py_INCREF( Py_None );
    return Py_None;
}

/*-----------------------------------------------------------------------------
|  Clones one trait into another:
+----------------------------------------------------------------------------*/

static void
trait_clone ( trait_object * trait, trait_object * source ) {

    trait->flags              = source->flags;
    trait->getattr            = source->getattr;
    trait->setattr            = source->setattr;
    trait->post_setattr       = source->post_setattr;
    trait->py_post_setattr    = source->py_post_setattr;
    trait->validate           = source->validate;
    trait->py_validate        = source->py_validate;
    trait->default_value_type = source->default_value_type;
    trait->default_value      = source->default_value;
    trait->delegate_name      = source->delegate_name;
    trait->delegate_prefix    = source->delegate_prefix;
    trait->delegate_attr_name = source->delegate_attr_name;
    trait->handler            = source->handler;
    Py_XINCREF( trait->py_post_setattr );
    Py_XINCREF( trait->py_validate );
    Py_XINCREF( trait->delegate_name );
    Py_XINCREF( trait->default_value );
    Py_XINCREF( trait->delegate_prefix );
    Py_XINCREF( trait->handler );
}

static PyObject *
_trait_clone ( trait_object * trait, PyObject * args ) {

    trait_object * source;

        if ( !PyArg_ParseTuple( args, "O!", ctrait_type, &source ) )
        return NULL;

    trait_clone( trait, source );

    Py_INCREF( Py_None );
    return Py_None;
}

/*-----------------------------------------------------------------------------
|  Returns (and optionally creates) the trait 'notifiers' list:
+----------------------------------------------------------------------------*/

static PyObject *
_trait_notifiers ( trait_object * trait, PyObject * args ) {

    PyObject * result;
    PyObject * list;
    int force_create;

        if ( !PyArg_ParseTuple( args, "i", &force_create ) )
        return NULL;

    result = (PyObject *) trait->notifiers;
    if ( result == NULL ) {
        result = Py_None;
        if ( force_create && ((list = PyList_New( 0 )) != NULL) )
            trait->notifiers = (PyListObject *) (result = list);
    }

    Py_INCREF( result );
    return result;
}

/*-----------------------------------------------------------------------------
|  Converts a function to an index into a function table:
+----------------------------------------------------------------------------*/

static int
func_index ( void * function, void ** function_table ) {

    int i;

    for ( i = 0; function != function_table[i]; i++ );
    return i;
}

/*-----------------------------------------------------------------------------
|  Gets the pickleable state of the trait:
+----------------------------------------------------------------------------*/

static PyObject *
_trait_getstate ( trait_object * trait, PyObject * args ) {

    PyObject * result;

    if ( !PyArg_ParseTuple( args, "" ) )
        return NULL;

    result = PyTuple_New( 15 );
    if ( result == NULL )
        return NULL;

    PyTuple_SET_ITEM( result,  0, Py2to3_PyNum_FromLong( func_index(
                  (void *) trait->getattr, (void **) getattr_handlers ) ) );
    PyTuple_SET_ITEM( result,  1, Py2to3_PyNum_FromLong( func_index(
                  (void *) trait->setattr, (void **) setattr_handlers ) ) );
    PyTuple_SET_ITEM( result,  2, Py2to3_PyNum_FromLong( func_index(
                  (void *) trait->post_setattr,
                  (void **) setattr_property_handlers ) ) );
    PyTuple_SET_ITEM( result,  3, get_callable_value( trait->py_post_setattr ));
    PyTuple_SET_ITEM( result,  4, Py2to3_PyNum_FromLong( func_index(
                  (void *) trait->validate, (void **) validate_handlers ) ) );
    PyTuple_SET_ITEM( result,  5, get_callable_value( trait->py_validate ) );
    PyTuple_SET_ITEM( result,  6, Py2to3_PyNum_FromLong( trait->default_value_type ) );
    PyTuple_SET_ITEM( result,  7, get_value( trait->default_value ) );
    PyTuple_SET_ITEM( result,  8, Py2to3_PyNum_FromLong( trait->flags ) );
    PyTuple_SET_ITEM( result,  9, get_value( trait->delegate_name ) );
    PyTuple_SET_ITEM( result, 10, get_value( trait->delegate_prefix ) );
    PyTuple_SET_ITEM( result, 11, Py2to3_PyNum_FromLong( func_index(
                  (void *) trait->delegate_attr_name,
                  (void **) delegate_attr_name_handlers ) ) );
    PyTuple_SET_ITEM( result, 12, get_value( NULL ) ); /* trait->notifiers */
    PyTuple_SET_ITEM( result, 13, get_value( trait->handler ) );
    PyTuple_SET_ITEM( result, 14, get_value( trait->obj_dict ) );

    return result;
}

/*-----------------------------------------------------------------------------
|  Restores the pickled state of the trait:
+----------------------------------------------------------------------------*/

static PyObject *
_trait_setstate ( trait_object * trait, PyObject * args ) {

    PyObject * ignore, * temp, *temp2;
    int getattr_index, setattr_index, post_setattr_index, validate_index,
        delegate_attr_name_index;

    if ( !PyArg_ParseTuple( args, "(iiiOiOiOiOOiOOO)",
                &getattr_index,             &setattr_index,
                &post_setattr_index,        &trait->py_post_setattr,
                &validate_index,            &trait->py_validate,
                &trait->default_value_type, &trait->default_value,
                &trait->flags,              &trait->delegate_name,
                &trait->delegate_prefix,    &delegate_attr_name_index,
                &ignore,                    &trait->handler,
                &trait->obj_dict ) )
        return NULL;

    trait->getattr      = getattr_handlers[ getattr_index ];
    trait->setattr      = setattr_handlers[ setattr_index ];
    trait->post_setattr = (trait_post_setattr) setattr_property_handlers[
                              post_setattr_index ];
    trait->validate     = validate_handlers[ validate_index ];
    trait->delegate_attr_name = delegate_attr_name_handlers[
                                    delegate_attr_name_index ];

    /* Convert any references to callable methods on the handler back into
       bound methods: */
    temp = trait->py_validate;
    if ( Py2to3_PyNum_Check( temp ) )
        trait->py_validate = PyObject_GetAttrString( trait->handler,
                                                     "validate" );
    else if ( PyTuple_Check( temp ) &&
              (Py2to3_PyNum_AsLong( PyTuple_GET_ITEM( temp, 0 ) ) == 10) ) {
        temp2 = PyObject_GetAttrString( trait->handler, "validate" );
        Py_INCREF( temp2 );
        Py_DECREF( PyTuple_GET_ITEM( temp, 2 ) );
        PyTuple_SET_ITEM( temp, 2, temp2 );
    }

    if ( Py2to3_PyNum_Check( trait->py_post_setattr ) )
        trait->py_post_setattr = PyObject_GetAttrString( trait->handler,
                                                         "post_setattr" );

    Py_INCREF( trait->py_post_setattr );
    Py_INCREF( trait->py_validate );
    Py_INCREF( trait->default_value );
    Py_INCREF( trait->delegate_name );
    Py_INCREF( trait->delegate_prefix );
    Py_INCREF( trait->handler );
    Py_INCREF( trait->obj_dict );

    Py_INCREF( Py_None );
    return Py_None;
}

/*-----------------------------------------------------------------------------
|  Returns the current trait dictionary:
+----------------------------------------------------------------------------*/

static PyObject *
get_trait_dict ( trait_object * trait, void * closure ) {

    PyObject * obj_dict = trait->obj_dict;
    if ( obj_dict == NULL ) {
        trait->obj_dict = obj_dict = PyDict_New();
        if ( obj_dict == NULL )
            return NULL;
    }
    Py_INCREF( obj_dict );
    return obj_dict;
}

/*-----------------------------------------------------------------------------
|  Sets the current trait dictionary:
+----------------------------------------------------------------------------*/

static int
set_trait_dict ( trait_object * trait, PyObject * value, void * closure ) {

    if ( !PyDict_Check( value ) )
        return dictionary_error();
    return set_value( &trait->obj_dict, value );
}

/*-----------------------------------------------------------------------------
|  Returns the current trait handler (if any):
+----------------------------------------------------------------------------*/

static PyObject *
get_trait_handler ( trait_object * trait, void * closure ) {

    return get_value( trait->handler );
}

/*-----------------------------------------------------------------------------
|  Sets the current trait dictionary:
+----------------------------------------------------------------------------*/

static int
set_trait_handler ( trait_object * trait, PyObject * value, void * closure ) {

    return set_value( &trait->handler, value );
}

/*-----------------------------------------------------------------------------
|  Returns the current post_setattr (if any):
+----------------------------------------------------------------------------*/

static PyObject *
get_trait_post_setattr ( trait_object * trait, void * closure ) {

    return get_value( trait->py_post_setattr );
}

/*-----------------------------------------------------------------------------
|  Sets the value of the 'post_setattr' field of a CTrait instance:
+----------------------------------------------------------------------------*/

static int
set_trait_post_setattr ( trait_object * trait, PyObject * value,
                         void * closure ) {

    if ( !PyCallable_Check( value ) ) {
        PyErr_SetString( PyExc_ValueError,
                         "The assigned value must be callable." );
        return -1;
    }
    trait->post_setattr = post_setattr_trait_python;
    return set_value( &trait->py_post_setattr, value );
}

/*-----------------------------------------------------------------------------
|  'CTrait' instance methods:
+----------------------------------------------------------------------------*/

static PyMethodDef trait_methods[] = {
        { "__getstate__", (PyCFunction) _trait_getstate,       METH_VARARGS,
                PyDoc_STR( "__getstate__()" ) },
        { "__setstate__", (PyCFunction) _trait_setstate,       METH_VARARGS,
                PyDoc_STR( "__setstate__(state)" ) },
        { "default_value", (PyCFunction) _trait_default_value, METH_VARARGS,
                PyDoc_STR( "default_value(default_value)" ) },
        { "default_value_for", (PyCFunction) _trait_default_value_for, METH_VARARGS,
                PyDoc_STR( "default_value_for(object,name)" ) },
        { "set_validate",  (PyCFunction) _trait_set_validate,  METH_VARARGS,
                PyDoc_STR( "set_validate(validate_function)" ) },
        { "get_validate",  (PyCFunction) _trait_get_validate,  METH_NOARGS,
                PyDoc_STR( "get_validate()" ) },
        { "validate",      (PyCFunction) _trait_validate,      METH_VARARGS,
                PyDoc_STR( "validate(object,name,value)" ) },
        { "delegate",      (PyCFunction) _trait_delegate,      METH_VARARGS,
                PyDoc_STR( "delegate(delegate_name,prefix,prefix_type,modify_delegate)" ) },
        { "rich_comparison",  (PyCFunction) _trait_rich_comparison,  METH_VARARGS,
                PyDoc_STR( "rich_comparison(rich_comparison_boolean)" ) },
        { "comparison_mode",  (PyCFunction) _trait_comparison_mode,  METH_VARARGS,
                PyDoc_STR( "comparison_mode(comparison_mode_enum)" ) },
        { "value_allowed",  (PyCFunction) _trait_value_allowed,  METH_VARARGS,
                PyDoc_STR( "value_allowed(value_allowed_boolean)" ) },
        { "value_property",  (PyCFunction) _trait_value_property, METH_VARARGS,
                PyDoc_STR( "value_property(value_trait_boolean)" ) },
        { "setattr_original_value",
        (PyCFunction) _trait_setattr_original_value,       METH_VARARGS,
                PyDoc_STR( "setattr_original_value(original_value_boolean)" ) },
        { "post_setattr_original_value",
        (PyCFunction) _trait_post_setattr_original_value,  METH_VARARGS,
                PyDoc_STR( "post_setattr_original_value(original_value_boolean)" ) },
        { "is_mapped", (PyCFunction) _trait_is_mapped,  METH_VARARGS,
                PyDoc_STR( "is_mapped(is_mapped_boolean)" ) },
        { "property",      (PyCFunction) _trait_property,      METH_VARARGS,
                PyDoc_STR( "property([get,set,validate])" ) },
        { "clone",         (PyCFunction) _trait_clone,         METH_VARARGS,
                PyDoc_STR( "clone(trait)" ) },
        { "cast",          (PyCFunction) _trait_cast,          METH_VARARGS,
                PyDoc_STR( "cast(value)" ) },
        { "_notifiers",    (PyCFunction) _trait_notifiers,     METH_VARARGS,
                PyDoc_STR( "_notifiers(force_create)" ) },
        { NULL, NULL },
};

/*-----------------------------------------------------------------------------
|  'CTrait' property definitions:
+----------------------------------------------------------------------------*/

static PyGetSetDef trait_properties[] = {
        { "__dict__",     (getter) get_trait_dict,    (setter) set_trait_dict },
        { "handler",      (getter) get_trait_handler, (setter) set_trait_handler },
        { "post_setattr", (getter) get_trait_post_setattr,
                      (setter) set_trait_post_setattr },
        { 0 }
};

/*-----------------------------------------------------------------------------
|  'CTrait' type definition:
+----------------------------------------------------------------------------*/

static PyTypeObject trait_type = {
    PyVarObject_HEAD_INIT( DEFERRED_ADDRESS( &PyType_Type ), 0 )
    "traits.ctraits.cTrait",
    sizeof( trait_object ),
    0,
    (destructor) trait_dealloc,                    /* tp_dealloc */
    0,                                             /* tp_print */
    0,                                             /* tp_getattr */
    0,                                             /* tp_setattr */
    0,                                             /* tp_compare */
    0,                                             /* tp_repr */
    0,                                             /* tp_as_number */
    0,                                             /* tp_as_sequence */
    0,                                             /* tp_as_mapping */
    0,                                             /* tp_hash */
    0,                                             /* tp_call */
    0,                                             /* tp_str */
    (getattrofunc) trait_getattro,                 /* tp_getattro */
    0,                                             /* tp_setattro */
    0,                                                             /* tp_as_buffer */
    Py_TPFLAGS_DEFAULT | Py_TPFLAGS_BASETYPE | Py_TPFLAGS_HAVE_GC,/* tp_flags */
    0,                                             /* tp_doc */
    (traverseproc) trait_traverse,                 /* tp_traverse */
    (inquiry) trait_clear,                         /* tp_clear */
    0,                                             /* tp_richcompare */
    0,                                             /* tp_weaklistoffset */
    0,                                             /* tp_iter */
    0,                                             /* tp_iternext */
    trait_methods,                                 /* tp_methods */
    0,                                             /* tp_members */
    trait_properties,                              /* tp_getset */
    DEFERRED_ADDRESS( &PyBaseObject_Type ),        /* tp_base */
    0,                                             /* tp_dict */
    0,                                             /* tp_descr_get */
    0,                                             /* tp_descr_set */
    sizeof( trait_object ) - sizeof( PyObject * ), /* tp_dictoffset */
    (initproc) trait_init,                         /* tp_init */
    DEFERRED_ADDRESS( PyType_GenericAlloc ),       /* tp_alloc */
    DEFERRED_ADDRESS( PyType_GenericNew )          /* tp_new */
};

/*-----------------------------------------------------------------------------
|  Sets the global 'Undefined' and 'Uninitialized' values:
+----------------------------------------------------------------------------*/

static PyObject *
_ctraits_undefined ( PyObject * self, PyObject * args ) {

    if ( !PyArg_ParseTuple( args, "OO", &Undefined, &Uninitialized ) )
        return NULL;

    Py_INCREF( Undefined );
    Py_INCREF( Uninitialized );

    Py_INCREF( Py_None );
    return Py_None;
}

/*-----------------------------------------------------------------------------
|  Sets the global 'TraitError' and 'DelegationError' exception types:
+----------------------------------------------------------------------------*/

static PyObject *
_ctraits_exceptions ( PyObject * self, PyObject * args ) {

    if ( !PyArg_ParseTuple( args, "OO", &TraitError, &DelegationError ) )
        return NULL;

    Py_INCREF( TraitError );
    Py_INCREF( DelegationError );

    Py_INCREF( Py_None );
    return Py_None;
}

/*-----------------------------------------------------------------------------
|  Sets the global 'TraitListObject', TraitSetObject and 'TraitDictObject'
|  classes:
+----------------------------------------------------------------------------*/

static PyObject *
_ctraits_list_classes ( PyObject * self, PyObject * args ) {

    if ( !PyArg_ParseTuple( args, "OOO", &TraitListObject, &TraitSetObject,
                                         &TraitDictObject ) )
        return NULL;

    Py_INCREF( TraitListObject );
    Py_INCREF( TraitSetObject );
    Py_INCREF( TraitDictObject );

    Py_INCREF( Py_None );
    return Py_None;
}

/*-----------------------------------------------------------------------------
|  Sets the global 'TraitValue' class:
+----------------------------------------------------------------------------*/

static PyObject *
_ctraits_value_class ( PyObject * self, PyObject * args ) {

    if ( !PyArg_ParseTuple( args, "O", &TraitValue ) )
        return NULL;

    Py_INCREF( TraitValue );

    Py_INCREF( Py_None );
    return Py_None;
}

/*-----------------------------------------------------------------------------
|  Sets the global 'adapt' reference to the PyProtocols 'adapt' function:
+----------------------------------------------------------------------------*/

static PyObject *
_ctraits_adapt ( PyObject * self, PyObject * args ) {

    if ( !PyArg_ParseTuple( args, "O", &adapt ) )
        return NULL;

    Py_INCREF( adapt );

    Py_INCREF( Py_None );
    return Py_None;
}

/*-----------------------------------------------------------------------------
|  Sets the global 'validate_implements' reference to the Python level
|  function:
+----------------------------------------------------------------------------*/

static PyObject *
_ctraits_validate_implements ( PyObject * self, PyObject * args ) {

    if ( !PyArg_ParseTuple( args, "O", &validate_implements ) )
        return NULL;

    Py_INCREF( validate_implements );

    Py_INCREF( Py_None );
    return Py_None;
}

/*-----------------------------------------------------------------------------
|  Sets the global 'ctrait_type' class reference:
+----------------------------------------------------------------------------*/

static PyObject *
_ctraits_ctrait ( PyObject * self, PyObject * args ) {

    if ( !PyArg_ParseTuple( args, "O", &ctrait_type ) )
        return NULL;

    Py_INCREF( ctrait_type );

    Py_INCREF( Py_None );
    return Py_None;
}

/*-----------------------------------------------------------------------------
|  Sets the global 'trait_notification_handler' function, and returns the
|  previous value:
+----------------------------------------------------------------------------*/

static PyObject *
_ctraits_trait_notification_handler ( PyObject * self, PyObject * args ) {

    PyObject * result = _trait_notification_handler;

    if ( !PyArg_ParseTuple( args, "O", &_trait_notification_handler ) ) {
        return NULL;
    }

    if ( _trait_notification_handler == Py_None ) {
        _trait_notification_handler = NULL;
    } else {
        Py_INCREF( _trait_notification_handler );
    }

    if ( result == NULL ) {
        Py_INCREF( Py_None );
        result = Py_None;
    }

    return result;
}

/*-----------------------------------------------------------------------------
|  'CTrait' instance methods:
+----------------------------------------------------------------------------*/

static PyMethodDef ctraits_methods[] = {
        { "_undefined",    (PyCFunction) _ctraits_undefined,    METH_VARARGS,
                PyDoc_STR( "_undefined(Undefined,Uninitialized)" ) },
        { "_exceptions",   (PyCFunction) _ctraits_exceptions,   METH_VARARGS,
                PyDoc_STR( "_exceptions(TraitError,DelegationError)" ) },
        { "_list_classes", (PyCFunction) _ctraits_list_classes, METH_VARARGS,
                PyDoc_STR( "_list_classes(TraitListObject,TraitSetObject,TraitDictObject)" ) },
        { "_value_class", (PyCFunction) _ctraits_value_class,   METH_VARARGS,
                PyDoc_STR( "_value_class(TraitValue)" ) },
        { "_adapt", (PyCFunction) _ctraits_adapt, METH_VARARGS,
                PyDoc_STR( "_adapt(PyProtocols._speedups.adapt)" ) },
        { "_validate_implements", (PyCFunction) _ctraits_validate_implements,
        METH_VARARGS, PyDoc_STR( "_validate_implements(validate_implements)" )},
        { "_ctrait",       (PyCFunction) _ctraits_ctrait,       METH_VARARGS,
                PyDoc_STR( "_ctrait(CTrait_class)" ) },
        { "_trait_notification_handler",
        (PyCFunction) _ctraits_trait_notification_handler,  METH_VARARGS,
        PyDoc_STR( "_trait_notification_handler(handler)" ) },
        { NULL, NULL },
};

/*-----------------------------------------------------------------------------
|  Trait method object definition:
+----------------------------------------------------------------------------*/

typedef struct {
    PyObject_HEAD
    PyObject * tm_name;        /* The name of the method */
    PyObject * tm_func;        /* The callable object implementing the method*/
    PyObject * tm_self;        /* The instance it is bound to, or NULL */
    PyObject * tm_traits;      /* Tuple containing return/arguments traits */
    PyObject * tm_class;       /* The class that asked for the method */
    PyObject * tm_weakreflist; /* List of weak references */
} trait_method_object;

/*-----------------------------------------------------------------------------
|  Instance method objects are used for two purposes:
|  (a) as bound instance methods (returned by instancename.methodname)
|  (b) as unbound methods (returned by ClassName.methodname)
|  In case (b), tm_self is NULL
+----------------------------------------------------------------------------*/

static trait_method_object * free_list;

/*-----------------------------------------------------------------------------
|  Creates a new trait method instance:
+----------------------------------------------------------------------------*/

static PyObject *
create_trait_method ( PyObject * name, PyObject * func, PyObject * self,
                      PyObject * traits,PyObject * class_obj ) {

        register trait_method_object * im;

        assert( PyCallable_Check( func ) );

        im = free_list;
        if ( im != NULL ) {
                free_list = (trait_method_object *)(im->tm_self);
                PyObject_INIT( im, &trait_method_type );
        } else {
        // fixme: Should we use this form of New if the other 'fixme's are
        // commented out?...
                im = PyObject_GC_New( trait_method_object, &trait_method_type );
                if ( im == NULL )
                        return NULL;
        }
        im->tm_weakreflist = NULL;
        Py_INCREF( name );
        im->tm_name = name;
        Py_INCREF( func );
        im->tm_func = func;
        Py_XINCREF( self );
        im->tm_self = self;
        Py_INCREF( traits );
        im->tm_traits = traits;
        Py_XINCREF( class_obj );
        im->tm_class = class_obj;
    // fixme: The following line doesn't link into a separate DLL:
        //_PyObject_GC_TRACK( im );
        return (PyObject *) im;
}

/*-----------------------------------------------------------------------------
|  Gets the value of a trait method attribute:
|
|  The getattr() implementation for trait method objects is similar to
|  PyObject_GenericGetAttr(), but instead of looking in __dict__ it
|  asks tm_self for the attribute.  Then the error handling is a bit
|  different because we want to preserve the exception raised by the
|  delegate, unless we have an alternative from our class.
+----------------------------------------------------------------------------*/

static PyObject *
trait_method_getattro ( PyObject * obj, PyObject * name ) {

        trait_method_object *im = (trait_method_object *) obj;
        PyTypeObject * tp       = obj->ob_type;
        PyObject     * descr    = NULL, * res;
        descrgetfunc f          = NULL;

#if PY_MAJOR_VERSION < 3
        if ( PyType_HasFeature( tp, Py_TPFLAGS_HAVE_CLASS ) ) {
#else
        if ( 1 ) {
#endif
                if ( tp->tp_dict == NULL ) {
                        if ( PyType_Ready(tp) < 0 )
                                return NULL;
                }
                descr = _PyType_Lookup( tp, name );
        }

        f = NULL;
        if ( descr != NULL ) {
                f = TP_DESCR_GET( descr->ob_type );
                if ( (f != NULL) && PyDescr_IsData( descr ) )
                        return f( descr, obj, (PyObject *) obj->ob_type );
        }

        res = PyObject_GetAttr( im->tm_func, name );
        if ( (res != NULL) || !PyErr_ExceptionMatches( PyExc_AttributeError ) )
                return res;

        if ( f != NULL ) {
                PyErr_Clear();
                return f( descr, obj, (PyObject *) obj->ob_type );
        }

        if ( descr != NULL ) {
                PyErr_Clear();
                Py_INCREF( descr );
                return descr;
        }

        assert( PyErr_Occurred() );
        return NULL;
}

/*-----------------------------------------------------------------------------
|  Creates a new trait method:
+----------------------------------------------------------------------------*/

static PyObject *
trait_method_new ( PyTypeObject * type, PyObject * args, PyObject * kw ) {

        PyObject * name;
        PyObject * func;
    PyObject * traits;

        if ( !PyArg_UnpackTuple( args, "traitmethod", 3, 3,
                             &name, &func, &traits ) )
                return NULL;
        if ( !PyCallable_Check( func ) ) {
                PyErr_SetString( PyExc_TypeError, "second argument must be callable" );
                return NULL;
        }
    // fixme: Should we sanity check the 'traits' argument here?...
        return create_trait_method( name, func, NULL, traits, NULL );
}

/*-----------------------------------------------------------------------------
|  Deallocates a trait method:
+----------------------------------------------------------------------------*/

static void
trait_method_dealloc ( register trait_method_object * tm ) {

    // fixme: The following line complements the _PyObject_GC_TRACK( im )
    // line commented out above...
        //_PyObject_GC_UNTRACK( tm );
        if ( tm->tm_weakreflist != NULL )
                PyObject_ClearWeakRefs( (PyObject *) tm );
        Py_DECREF(  tm->tm_name );
        Py_DECREF(  tm->tm_func );
        Py_XDECREF( tm->tm_self );
        Py_DECREF(  tm->tm_traits );
        Py_XDECREF( tm->tm_class );
        tm->tm_self = (PyObject *) free_list;
        free_list   = tm;
}

/*-----------------------------------------------------------------------------
|  Compare two trait methods:
+----------------------------------------------------------------------------*/

static PyObject *
trait_method_richcompare ( trait_method_object * a, trait_method_object * b, int op ) {
    if ( a->tm_self != b->tm_self ){
        int ret;
        switch(op){
        case Py_LT: ret = a->tm_self < b->tm_self; break;
        case Py_LE: ret = a->tm_self <= b->tm_self; break;
        case Py_EQ: ret = 0; break; //ret = a->tm_self == b->tm_self; break;
        case Py_NE: ret = 1; break; //ret = a->tm_self != b->tm_self; break;
        case Py_GT: ret = a->tm_self > b->tm_self; break;
        case Py_GE: ret = a->tm_self >= b->tm_self; break;
        default: ret = 0; break;
        }
        return PyBool_FromLong(ret);
    } 
    return PyObject_RichCompare( a->tm_func, b->tm_func, op );
}

/*-----------------------------------------------------------------------------
|  Returns the string representation of a trait method:
+----------------------------------------------------------------------------*/

static PyObject *
trait_method_repr ( trait_method_object * a ) {

        PyObject * self     = a->tm_self;
        PyObject * func     = a->tm_func;
        PyObject * klass    = a->tm_class;
        PyObject * funcname = NULL, * klassname  = NULL, * result = NULL;

        funcname = PyObject_GetAttrString( func, "__name__" );
        if ( funcname == NULL ) {
                if ( !PyErr_ExceptionMatches( PyExc_AttributeError ) )
                        return NULL;
                PyErr_Clear();
        } else if ( !Py2to3_SimpleString_Check( funcname ) ) {
                Py_DECREF( funcname );
                funcname = NULL;
        }
        if ( klass == NULL )
                klassname = NULL;
        else {
                klassname = PyObject_GetAttrString( klass, "__name__" );
                if (klassname == NULL) {
                        if ( !PyErr_ExceptionMatches( PyExc_AttributeError ) )
                                return NULL;
                        PyErr_Clear();
                } else if ( !Py2to3_SimpleString_Check( klassname ) ) {
                        Py_DECREF( klassname );
                        klassname = NULL;
                }
        }

        if ( self == NULL )
#if PY_MAJOR_VERSION < 3
                result = PyString_FromFormat(
                    "<unbound method %s.%s>",
                    klassname ? PyString_AS_STRING(klassname) : "?",
                    funcname ? PyString_AS_STRING(funcname) : "?"
                );
#else
                result = PyUnicode_FromFormat(
                    "<unbound method %U.%U>",
                    klassname ? klassname : PyUnicode_FromString("?"),
                    funcname ? funcname : PyUnicode_FromString("?")
                );
#endif
        else {
                /* fixme: Shouldn't use repr() here! */
                PyObject * selfrepr = PyObject_Repr( self );
                if ( selfrepr == NULL )
                        goto fail;
                if ( !Py2to3_SimpleString_Check( selfrepr ) ) {
                        Py_DECREF( selfrepr );
                        goto fail;
                }
#if PY_MAJOR_VERSION < 3
                result = PyString_FromFormat( 
                    "<bound method %s.%s of %s>",
                    klassname ? PyString_AS_STRING(klassname) : "?",
                    funcname ? PyString_AS_STRING(funcname) : "?",
                    PyString_AS_STRING( selfrepr )
                );
#else
                result = PyUnicode_FromFormat( 
                    "<bound method %U.%U of %U>",
                    klassname ? klassname : PyUnicode_FromString("?"),
                    funcname ? funcname : PyUnicode_FromString("?"),
                    selfrepr
                );
#endif
                Py_DECREF( selfrepr );
        }

  fail:
        Py_XDECREF( funcname );
        Py_XDECREF( klassname );
        return result;
}


/*-----------------------------------------------------------------------------
|  Computes the hash of a trait method:
+----------------------------------------------------------------------------*/

static long
trait_method_hash ( trait_method_object * a ) {

        long x, y;
        if ( a->tm_self == NULL )
                x = PyObject_Hash( Py_None );
        else
                x = PyObject_Hash( a->tm_self );
        if ( x == -1 )
                return -1;
        y = PyObject_Hash( a->tm_func );
        if ( y == -1 )
                return -1;
        return x ^ y;
}

/*-----------------------------------------------------------------------------
|  Garbage collector traversal method:
+----------------------------------------------------------------------------*/

static int
trait_method_traverse ( trait_method_object * tm, visitproc visit,
                        void * arg ) {

    Py_VISIT( tm->tm_func );
    Py_VISIT( tm->tm_self );
    Py_VISIT( tm->tm_traits );
    Py_VISIT( tm->tm_class );
        return 0;
}


/*-----------------------------------------------------------------------------
|  Garbage collector object clearing method:
+----------------------------------------------------------------------------*/

static int
trait_method_clear ( trait_method_object * tm ) {

    Py_CLEAR( tm->tm_func );
    Py_CLEAR( tm->tm_self );
    Py_CLEAR( tm->tm_traits );
    Py_CLEAR( tm->tm_class );
        return 0;
}



/*-----------------------------------------------------------------------------
|  Returns the class name of the class:
+----------------------------------------------------------------------------*/

static PyObject *
getclassname ( PyObject * class ) {

        return PyObject_GetAttrString( class, "__name__" );
}

/*-----------------------------------------------------------------------------
|  Returns the class name of an instance:
+----------------------------------------------------------------------------*/

static PyObject *
getinstclassname ( PyObject * inst ) {

        PyObject *class;

        if ( inst == NULL ) {
                return Py2to3_SimpleString_FromString( "nothing" );
        }

        class = PyObject_GetAttrString( inst, "__class__" );
        if ( class == NULL ) {
                /* This function cannot return an exception */
                PyErr_Clear();
                class = (PyObject *)Py_TYPE(inst);
                Py_INCREF( class );
        }
        PyObject *ret = getclassname( class );
        Py_XDECREF( class );
        return ret;
}

/*-----------------------------------------------------------------------------
|  Calls the trait methods and type checks the arguments and result:
+----------------------------------------------------------------------------*/

static PyObject *
trait_method_call ( PyObject * meth, PyObject * arg, PyObject * kw ) {

        PyObject     * class,  * result, * self, * new_arg, * func, * value = NULL,
                 * traits, * valid_result, * name = NULL, * dv, * tkw, * tuple;
    trait_object * trait;
        int from, to, to_args, traits_len, ntraits, ti;

    int nargs = PyTuple_GET_SIZE( arg );

    /* Determine if this is an 'unbound' method call: */
    if ( (self = trait_method_GET_SELF( meth )) == NULL ) {
        int  ok;

        /* Unbound methods must be called with an instance of the class
           (or a derived class) as first argument: */
        from = 1;
        class = trait_method_GET_CLASS( meth );
        if (class == NULL) {
            PyErr_Format(
                PyExc_TypeError,
                "unable to determine the class for the method %"
                    Py2to3_PYERR_SIMPLE_STRING_FMTCHR,
                Py2to3_PYERR_PREPARE_SIMPLE_STRING(trait_method_GET_NAME(meth))
            );
            return NULL;
        }
        if ( nargs >= 1 ) {
            self = PyTuple_GET_ITEM( arg, 0 );
            assert( self != NULL );

            ok = PyObject_IsInstance( self, class );
            if ( ok > 0 ) {
                to_args = nargs;
                goto build_args;
            } else if ( ok < 0 )
                return NULL;
        }
        func = trait_method_GET_FUNCTION( meth );
        PyObject *clsname = getclassname( class );
        PyObject *instname = getinstclassname( self );
        PyErr_Format(
            PyExc_TypeError,
            "unbound method %" Py2to3_PYERR_SIMPLE_STRING_FMTCHR
                "%s must be called with %"
                Py2to3_PYERR_SIMPLE_STRING_FMTCHR
                " instance as first argument "
                "(got %" Py2to3_PYERR_SIMPLE_STRING_FMTCHR
                "%s instead)",
            Py2to3_PYERR_PREPARE_SIMPLE_STRING( trait_method_GET_NAME( meth ) ),
            PyEval_GetFuncDesc( func ),
            Py2to3_PYERR_PREPARE_SIMPLE_STRING(clsname ?
                clsname
                : Py2to3_SimpleString_FromString("")
            ),
            Py2to3_PYERR_PREPARE_SIMPLE_STRING(instname ?
                instname
                : Py2to3_SimpleString_FromString("")
            ),
            (self == NULL)? "" : " instance"
        );
        return NULL;
        }
    from    = 0;
    to_args = nargs + 1;

build_args:
    /* Build the argument list, type checking all arguments as needed: */
    traits     = trait_method_GET_TRAITS( meth );
    traits_len = PyTuple_GET_SIZE( traits );
    ntraits    = traits_len >> 1;
    if ( to_args > ntraits )
        return too_may_args_error( trait_method_GET_NAME( meth ),
                                   ntraits, to_args );
        new_arg = PyTuple_New( ntraits );
        if ( new_arg == NULL )
                return NULL;
        Py_INCREF( self );
        PyTuple_SET_ITEM( new_arg, 0, self );
        for ( to = 1, ti = 3; from < nargs; to++, from++, ti += 2 ) {
                value = PyTuple_GET_ITEM( arg, from );
        assert( value != NULL );
        name  = PyTuple_GET_ITEM( traits, ti );
        trait = (trait_object *) PyTuple_GET_ITEM( traits, ti + 1 );
        if ( kw != NULL ) {
            if ( PyDict_GetItem( kw, name ) != NULL ) {
                Py_DECREF( new_arg );
                return dup_argument_error( trait, meth, from + 1, self,
                                           name );
            }
        }
        if ( trait->validate == NULL ) {
            Py_INCREF( value );
            PyTuple_SET_ITEM( new_arg, to, value );
            continue;
        }
        value = trait->validate( trait, (has_traits_object *) self, name,
                                 value );
        if ( value != NULL ) {
            PyTuple_SET_ITEM( new_arg, to, value );
            continue;
        }
        Py_DECREF( new_arg );
        return argument_error( trait, meth, from + 1, self, name,
                               PyTuple_GET_ITEM( arg, from ) );
        }

    /* Substitute default values for any missing arguments: */
    for ( ; ti < traits_len; to++, from++, ti += 2 ) {
        trait = (trait_object *) PyTuple_GET_ITEM( traits, ti + 1 );
        if ( kw != NULL ) {
            name  = PyTuple_GET_ITEM( traits, ti );
            value = PyDict_GetItem( kw, name );
            if ( value != NULL ) {
                if ( trait->validate != NULL ) {
                    valid_result = trait->validate( trait,
                                     (has_traits_object *) self, name, value );
                    if ( valid_result == NULL ) {
                        Py_DECREF( new_arg );
                        return keyword_argument_error( trait, meth, self, name,
                                                       value );
                    }
                    value = valid_result;
                } else
                    Py_INCREF( value );
                PyTuple_SET_ITEM( new_arg, to, value );
                if ( PyDict_DelItem( kw, name ) < 0 ) {
                    Py_DECREF( new_arg );
                    return NULL;
                }
                continue;
            }
        }
        switch ( trait->default_value_type ) {
            case 0:
                value = trait->default_value;
                Py_INCREF( value );
                break;
            case 1:
                Py_DECREF( new_arg );
                return missing_argument_error( trait, meth, from + 1, self,
                                              PyTuple_GET_ITEM( traits, ti ) );
            case 2:
                value = (PyObject *) self;
                Py_INCREF( value );
                break;
            case 3:
            case 5:
                value = PySequence_List( trait->default_value );
                if ( value == NULL ) {
                    Py_DECREF( new_arg );
                    return NULL;
                }
                break;
            case 4:
            case 6:
                value = PyDict_Copy( trait->default_value );
                if ( value == NULL ) {
                    Py_DECREF( new_arg );
                    return NULL;
                }
                break;
            case 7:
                dv  = trait->default_value;
                tkw = PyTuple_GET_ITEM( dv, 2 );
                if ( tkw == Py_None )
                    tkw = NULL;
                value = PyObject_Call( PyTuple_GET_ITEM( dv, 0 ),
                                       PyTuple_GET_ITEM( dv, 1 ), tkw );
                if ( value == NULL ) {
                    Py_DECREF( new_arg );
                    return NULL;
                }
                break;
            case 8:
                if ( (tuple = PyTuple_New( 1 )) == NULL ) {
                    Py_DECREF( new_arg );
                    return NULL;
                }
                PyTuple_SET_ITEM( tuple, 0, self );
                Py_INCREF( self );
                Py_INCREF( tuple );
                value = PyObject_Call( trait->default_value, tuple, NULL );
                Py_DECREF( tuple );
                if ( value == NULL ) {
                    Py_DECREF( new_arg );
                    return NULL;
                }
                if ( trait->validate != NULL ) {
                    result = trait->validate( trait,
                                                         (has_traits_object *) self, name, value );
                    Py_DECREF( value );
                    if ( result == NULL ) {
                        Py_DECREF( new_arg );
                        return NULL;
                    }
                    value = result;
                }
                break;
        }
                PyTuple_SET_ITEM( new_arg, to, value );
    }

    /* Invoke the method: */
        result = PyObject_Call( trait_method_GET_FUNCTION( meth ), new_arg, kw );
        Py_DECREF( new_arg );

    /* Type check the method result (if valid and it was requested): */
    if ( result != NULL ) {
        trait = (trait_object *) PyTuple_GET_ITEM( traits, 0 );
        if ( trait->validate != NULL ) {
            valid_result = trait->validate( trait, (has_traits_object *) self,
                                            Py_None, result );
            if ( valid_result != NULL ) {
                Py_DECREF( result );
                return valid_result;
            }
            invalid_result_error( trait, meth, self, result );
            Py_DECREF( result );
            return NULL;
        }
    }

    /* Finally, return the result: */
        return result;
}

/*-----------------------------------------------------------------------------
|  'get' handler that converts from 'unbound' to 'bound' method:
+----------------------------------------------------------------------------*/

static PyObject *
trait_method_descr_get ( PyObject * meth, PyObject * obj, PyObject * cls ) {

        return create_trait_method( trait_method_GET_NAME( meth ),
                                    trait_method_GET_FUNCTION( meth ),
                                (obj == Py_None)? NULL: obj,
                                trait_method_GET_TRAITS( meth ), cls );
}

/*-----------------------------------------------------------------------------
|  Descriptors for trait method attributes:
+----------------------------------------------------------------------------*/

static PyMemberDef trait_method_memberlist[] = {
    { "tm_name",     T_OBJECT,   OFF( tm_name ),    READONLY | RESTRICTED,
      "the name of the method" },
    { "tm_func",     T_OBJECT,   OFF( tm_func ),    READONLY | RESTRICTED,
      "the function (or other callable) implementing a method" },
    { "tm_self",     T_OBJECT,   OFF( tm_self ),    READONLY | RESTRICTED,
      "the instance to which a method is bound; None for unbound methods" },
    { "tm_traits",   T_OBJECT,   OFF( tm_traits ),  READONLY | RESTRICTED,
      "the traits associated with a method" },
    { "tm_class",    T_OBJECT,   OFF( tm_class ),   READONLY | RESTRICTED,
      "the class associated with a method" },
    { NULL }    /* Sentinel */
};

/*-----------------------------------------------------------------------------
|  'CTraitMethod' __doc__ string:
+----------------------------------------------------------------------------*/

PyDoc_STRVAR( trait_method_doc,
"traitmethod(function, traits)\n\
\n\
Create a type checked instance method object.");

/*-----------------------------------------------------------------------------
|  'CTraitMethod' type definition:
+----------------------------------------------------------------------------*/

static PyTypeObject trait_method_type = {
        PyVarObject_HEAD_INIT( DEFERRED_ADDRESS( &PyType_Type ), 0 )
        "traitmethod",
        sizeof( trait_method_object ),
        0,
        (destructor) trait_method_dealloc,               /* tp_dealloc */
        0,                                               /* tp_print */
        0,                                               /* tp_getattr */
        0,                                               /* tp_setattr */
        0,                                               /* tp_compare / tp_reserved in Python 3*/
        (reprfunc) trait_method_repr,                    /* tp_repr */
        0,                                               /* tp_as_number */
        0,                                               /* tp_as_sequence */
        0,                                               /* tp_as_mapping */
        (hashfunc) trait_method_hash,                    /* tp_hash */
        trait_method_call,                               /* tp_call */
        0,                                               /* tp_str */
        (getattrofunc) trait_method_getattro,            /* tp_getattro */
        DEFERRED_ADDRESS( PyObject_GenericSetAttr ),     /* tp_setattro */
        0,                                                                   /* tp_as_buffer */
        Py_TPFLAGS_DEFAULT | Py_TPFLAGS_HAVE_GC,         /* tp_flags */
        trait_method_doc,                                /* tp_doc */
        (traverseproc) trait_method_traverse,            /* tp_traverse */
        (inquiry) trait_method_clear,                    /* tp_clear */
        (richcmpfunc) trait_method_richcompare,          /* tp_richcompare */
        offsetof( trait_method_object, tm_weakreflist ), /* tp_weaklistoffset */
        0,                                                               /* tp_iter */
        0,                                                               /* tp_iternext */
        0,                                                               /* tp_methods */
        trait_method_memberlist,                         /* tp_members */
        0,                                                               /* tp_getset */
        0,                                                               /* tp_base */
        0,                                                               /* tp_dict */
        trait_method_descr_get,                              /* tp_descr_get */
        0,                                                                   /* tp_descr_set */
        0,                                                                   /* tp_dictoffset */
        0,                                                                   /* tp_init */
        0,                                                                   /* tp_alloc */
        trait_method_new,                                        /* tp_new */
};

/*-----------------------------------------------------------------------------
|  Performs module and type initialization:
+----------------------------------------------------------------------------*/


Py2to3_MOD_INIT(ctraits) {
    PyObject * tmp;

    /* Create the 'ctraits' module: */
    PyObject * module;
    
    Py2to3_MOD_DEF(
        module,
        "ctraits",
        ctraits__doc__,
        ctraits_methods
    );

    if ( module == NULL )
       return Py2to3_MOD_ERROR_VAL;

    /* Create the 'CHasTraits' type: */
    has_traits_type.tp_base  = &PyBaseObject_Type;
    has_traits_type.tp_alloc = PyType_GenericAlloc;
    if ( PyType_Ready( &has_traits_type ) < 0 )
       return Py2to3_MOD_ERROR_VAL;

    Py_INCREF( &has_traits_type );
    if ( PyModule_AddObject( module, "CHasTraits",
                         (PyObject *) &has_traits_type ) < 0 )
       return Py2to3_MOD_ERROR_VAL;

    /* Create the 'CTrait' type: */
    trait_type.tp_base  = &PyBaseObject_Type;
    trait_type.tp_alloc = PyType_GenericAlloc;
    trait_type.tp_new   = PyType_GenericNew;
    if ( PyType_Ready( &trait_type ) < 0 )
       return Py2to3_MOD_ERROR_VAL;

    Py_INCREF( &trait_type );
    if ( PyModule_AddObject( module, "cTrait",
                         (PyObject *) &trait_type ) < 0 )
       return Py2to3_MOD_ERROR_VAL;

    /* Create the 'CTraitMethod' type: */
    trait_method_type.tp_base     = &PyBaseObject_Type;
    trait_method_type.tp_setattro = PyObject_GenericSetAttr;
    if ( PyType_Ready( &trait_method_type ) < 0 )
       return Py2to3_MOD_ERROR_VAL;

    Py_INCREF( &trait_method_type );
    if ( PyModule_AddObject( module, "CTraitMethod",
                         (PyObject *) &trait_method_type ) < 0 )
       return Py2to3_MOD_ERROR_VAL;

    /* Create the 'HasTraitsMonitor' list: */
    tmp = PyList_New( 0 );
    Py_INCREF( tmp );
    if ( PyModule_AddObject( module, "_HasTraits_monitors",
                             (PyObject*) tmp) < 0 ) {
       return Py2to3_MOD_ERROR_VAL;
    }

    _HasTraits_monitors = tmp;

    /* Predefine a Python string == "__class_traits__": */
    class_traits = Py2to3_SimpleString_FromString( "__class_traits__" );

    /* Predefine a Python string == "__listener_traits__": */
    listener_traits = Py2to3_SimpleString_FromString( "__listener_traits__" );

    /* Predefine a Python string == "editor": */
    editor_property = Py2to3_SimpleString_FromString( "editor" );

    /* Predefine a Python string == "__prefix__": */
    class_prefix = Py2to3_SimpleString_FromString( "__prefix__" );

    /* Predefine a Python string == "trait_added": */
    trait_added = Py2to3_SimpleString_FromString( "trait_added" );

    /* Create an empty tuple: */
    empty_tuple = PyTuple_New( 0 );

    /* Create an empty dict: */
    empty_dict = PyDict_New();

    /* Create the 'is_callable' marker: */
    is_callable = Py2to3_PyNum_FromLong( -1 );

    return Py2to3_MOD_SUCCESS_VAL(module);
}
<|MERGE_RESOLUTION|>--- conflicted
+++ resolved
@@ -688,14 +688,9 @@
         Py_INCREF( value );
     } else if ( PyCallable_Check( value ) ) {
         value = is_callable;
-<<<<<<< HEAD
-    else if ( PyTuple_Check( value ) &&
-              (Py2to3_PyNum_AsLong( PyTuple_GET_ITEM( value, 0 ) ) == 10) ) {
-=======
         Py_INCREF( value );
     } else if ( PyTuple_Check( value ) &&
-              (PyInt_AsLong( PyTuple_GET_ITEM( value, 0 ) ) == 10) ) {
->>>>>>> 66a7480c
+              (Py2to3_PyNum_AsLong( PyTuple_GET_ITEM( value, 0 ) ) == 10) ) {
         tuple = PyTuple_New( 3 );
         if ( tuple != NULL ) {
             PyTuple_SET_ITEM( tuple, 0, temp = PyTuple_GET_ITEM( value, 0 ) );
@@ -709,11 +704,6 @@
     } else {
         Py_INCREF( value );
     }
-<<<<<<< HEAD
-    Py_INCREF( value );    //TODO: This looks like a memory leak n the tuple case to me!
-                           // PyTuple_New already returns a new reference
-=======
->>>>>>> 66a7480c
     return value;
 }
 
@@ -2831,7 +2821,6 @@
         return invalid_attribute_error();
     }
 
-<<<<<<< HEAD
     result = PyDict_GetItem( dict, nname );
     if ( (result == NULL) || (result == Undefined) )
         rc = setattr_python( traito, traitd, obj, nname, value );
@@ -2839,15 +2828,6 @@
         rc = set_readonly_error( obj, nname );
 
     Py2to3_FinishNormaliseAttrName(name,nname);
-=======
-    result = PyDict_GetItem( dict, name );
-    if ( (result == NULL) || (result == Undefined) )
-        rc = setattr_python( traito, traitd, obj, name, value );
-    else
-        rc = set_readonly_error( obj, name );
-
-    Py_DECREF( name );
->>>>>>> 66a7480c
     return rc;
 }
 
