--- conflicted
+++ resolved
@@ -5067,17 +5067,11 @@
      get_validate_doc},
     {"validate", (PyCFunction)_trait_validate, METH_VARARGS, validate_doc},
     {"delegate", (PyCFunction)_trait_delegate, METH_VARARGS,
-<<<<<<< HEAD
      PyDoc_STR("delegate(delegate_name,prefix,prefix_type,modify_delegate)")},
     {"set_property", (PyCFunction)_trait_set_property, METH_VARARGS,
      PyDoc_STR("set_property(get,set,validate)")},
     {"get_property", (PyCFunction)_trait_get_property, METH_VARARGS,
      PyDoc_STR("get_property()")},
-=======
-     delegate_doc},
-    {"property", (PyCFunction)_trait_property, METH_VARARGS,
-     property_doc},
->>>>>>> 9f1d8013
     {"clone", (PyCFunction)_trait_clone, METH_VARARGS,
      clone_doc},
     {"_notifiers", (PyCFunction)_trait_notifiers, METH_VARARGS,
