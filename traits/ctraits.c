/******************************************************************************
 *
 *  Description: C based implementation of the Traits package
 *
 *  Copyright (c) 2005, Enthought, Inc.
 *  All rights reserved.
 *
 *  This software is provided without warranty under the terms of the BSD
 *  license included in enthought/LICENSE.txt and may be redistributed only
 *  under the conditions described in the aforementioned license.  The license
 *  is also available online at http://www.enthought.com/licenses/BSD.txt
 *
 *  Thanks for using Enthought open source!
 *
 *  Author: David C. Morrill
 *  Date:   06/15/2004
 *
 ******************************************************************************/

/*-----------------------------------------------------------------------------
|  Includes:
+----------------------------------------------------------------------------*/

#include "Python.h"

/*-----------------------------------------------------------------------------
|  Constants:
+----------------------------------------------------------------------------*/

static PyObject *class_traits;    /* == "__class_traits__" */
static PyObject *listener_traits; /* == "__listener_traits__" */
static PyObject *editor_property; /* == "editor" */
static PyObject *class_prefix;    /* == "__prefix__" */
static PyObject *trait_added;     /* == "trait_added" */
static PyObject *Undefined;       /* Global 'Undefined' value */
static PyObject *Uninitialized;   /* Global 'Uninitialized' value */
static PyObject *TraitError;      /* TraitError exception */
static PyObject *DelegationError; /* DelegationError exception */
static PyObject *TraitListObject; /* TraitListObject class */
static PyObject *TraitSetObject;  /* TraitSetObject class */
static PyObject *TraitDictObject; /* TraitDictObject class */
static PyObject *adapt;           /* 'adapt' function */
static PyObject *is_callable;     /* Marker for 'callable' value */
static PyTypeObject *ctrait_type; /* Python-level CTrait type reference */

/*-----------------------------------------------------------------------------
|  Macro definitions:
+----------------------------------------------------------------------------*/

#define PyTrait_CheckExact(op) ((Py_TYPE(op)) == ctrait_type)

#define PyHasTraits_Check(op) PyObject_TypeCheck(op, &has_traits_type)

/* Notification related: */
#define has_notifiers(tnotifiers, onotifiers)                        \
    ((((tnotifiers) != NULL) && (PyList_GET_SIZE((tnotifiers)) > 0)) \
     || (((onotifiers) != NULL) && (PyList_GET_SIZE((onotifiers)) > 0)))

/*-----------------------------------------------------------------------------
|  Forward declarations:
+----------------------------------------------------------------------------*/

static PyTypeObject trait_type;
static PyTypeObject has_traits_type;

/*-----------------------------------------------------------------------------
|  'ctraits' module doc string:
+----------------------------------------------------------------------------*/

PyDoc_STRVAR(
    ctraits__doc__,
    "The ctraits module defines the CHasTraits and CTrait C extension types "
    "that\n"
    "define the core performance oriented portions of the Traits package.");

/*-----------------------------------------------------------------------------
|  HasTraits behavior modification flags:
+----------------------------------------------------------------------------*/

/* Object has been initialized: */
#define HASTRAITS_INITED 0x00000001U

/* Do not send notifications when a trait changes value: */
#define HASTRAITS_NO_NOTIFY 0x00000002U

/* Requests that no event notifications be sent when this object is assigned to
   a trait: */
#define HASTRAITS_VETO_NOTIFY 0x00000004U

/*-----------------------------------------------------------------------------
|  'CHasTraits' instance definition:
|
|  Note: traits are normally stored in the type's dictionary, but are added to
|  the instance's traits dictionary 'trait_dict' when the traits are defined
|  dynamically or 'on_trait_change' is called on an instance of the trait.
|
|  All 'anytrait_changed' notification handlers are stored in the instance's
|  'notifiers' list.
+----------------------------------------------------------------------------*/

typedef struct {
    PyObject_HEAD              /* Standard Python object header */
    PyDictObject *ctrait_dict; /* Class traits dictionary */
    PyDictObject *itrait_dict; /* Instance traits dictionary */
    PyListObject *notifiers;   /* List of 'any trait changed' notification
                                  handlers */
    unsigned int flags;        /* Behavior modification flags */
    PyObject *obj_dict;        /* Object attribute dictionary ('__dict__') */
                               /* NOTE: 'obj_dict' field MUST be last field */
} has_traits_object;

static int
call_notifiers(
    PyListObject *, PyListObject *, has_traits_object *, PyObject *,
    PyObject *, PyObject *new_value);

/*-----------------------------------------------------------------------------
|  'CTrait' flag values:
+----------------------------------------------------------------------------*/

/* The trait is a Property: */
#define TRAIT_PROPERTY 0x00000001U

/* Should the delegate be modified (or the original object)? */
#define TRAIT_MODIFY_DELEGATE 0x00000002U

/* Should a simple object identity test be performed (or a rich compare)? */
#define TRAIT_OBJECT_ID_TEST 0x00000004U

/* Make 'setattr' store the original unvalidated value */
#define TRAIT_SETATTR_ORIGINAL_VALUE 0x00000008U

/* Send the 'post_setattr' method the original unvalidated value */
#define TRAIT_POST_SETATTR_ORIGINAL_VALUE 0x00000010U

/* Does this trait have an associated 'mapped' trait? */
#define TRAIT_IS_MAPPED 0x00000080U

/* Should any old/new value test be performed before generating
   notifications? */
#define TRAIT_NO_VALUE_TEST 0x00000100U

/*-----------------------------------------------------------------------------
| Default value type constants (see `default_value_for` method)
+----------------------------------------------------------------------------*/

/* The default_value of the trait is the default value */
#define CONSTANT_DEFAULT_VALUE 0

/* The default_value of the trait is Missing */
#define MISSING_DEFAULT_VALUE 1

/* The object containing the trait is the default value */
#define OBJECT_DEFAULT_VALUE 2

/* A new copy of the list specified by default_value is the default value */
#define LIST_COPY_DEFAULT_VALUE 3

/* A new copy of the dict specified by default_value is the default value */
#define DICT_COPY_DEFAULT_VALUE 4

/* A new instance of TraitListObject constructed using the default_value list
  is the default value */
#define TRAIT_LIST_OBJECT_DEFAULT_VALUE 5

/* A new instance of TraitDictObject constructed using the default_value dict
   is the default value */
#define TRAIT_DICT_OBJECT_DEFAULT_VALUE 6

/* The default_value is a tuple of the form: (*callable*, *args*, *kw*),
   where *callable* is a callable, *args* is a tuple, and *kw* is either a
   dictionary or None. The default value is the result obtained by invoking
  ``callable(\*args, \*\*kw)`` */
#define CALLABLE_AND_ARGS_DEFAULT_VALUE 7

/* The default_value is a callable. The default value is the result obtained
   by invoking *default_value*(*object*), where *object* is the object
   containing the trait. If the trait has a validate() method, the validate()
   method is also called to validate the result */
#define CALLABLE_DEFAULT_VALUE 8

/* A new instance of TraitSetObject constructed using the default_value set
   is the default value */
#define TRAIT_SET_OBJECT_DEFAULT_VALUE 9

/* Maximum legal value for default_value_type, for use in testing and
   validation. */
#define MAXIMUM_DEFAULT_VALUE_TYPE 9

<<<<<<< HEAD
/* The maximum value for comparison_mode. Valid values are between 0 and
   the maximum value. */
#define MAXIMUM_COMPARISON_MODE_VALUE 3

=======
>>>>>>> d8d851e7
/*-----------------------------------------------------------------------------
|  'CTrait' instance definition:
+----------------------------------------------------------------------------*/

typedef struct _trait_object a_trait_object;
typedef PyObject *(*trait_getattr)(
    a_trait_object *, has_traits_object *, PyObject *);
typedef int (*trait_setattr)(
    a_trait_object *, a_trait_object *, has_traits_object *, PyObject *,
    PyObject *);
typedef int (*trait_post_setattr)(
    a_trait_object *, has_traits_object *, PyObject *, PyObject *);
typedef PyObject *(*trait_validate)(
    a_trait_object *, has_traits_object *, PyObject *, PyObject *);
typedef PyObject *(*delegate_attr_name_func)(
    a_trait_object *, has_traits_object *, PyObject *);

typedef struct _trait_object {
    PyObject_HEAD                    /* Standard Python object header */
    unsigned int flags;              /* Flag bits */
    trait_getattr getattr;           /* Get trait value handler */
    trait_setattr setattr;           /* Set trait value handler */
    trait_post_setattr post_setattr; /* Optional post 'setattr' handler */
    PyObject *py_post_setattr;       /* Python-based post 'setattr' hndlr */
    trait_validate validate;         /* Validate trait value handler */
    PyObject *py_validate;           /* Python-based validate value handler */
    int default_value_type;          /* Type of default value: see the
                                        'default_value_for' function */
    PyObject *default_value;         /* Default value for trait */
    PyObject *delegate_name;         /* Optional delegate name */
                                     /* Also used for 'property get' */
    PyObject *delegate_prefix;       /* Optional delegate prefix */
                                     /* Also used for 'property set' */
    delegate_attr_name_func delegate_attr_name; /* Optional routine to return*/
    /* the computed delegate attribute name */
    PyListObject *notifiers; /* Optional list of notification handlers */
    PyObject *handler;       /* Associated trait handler object */
                             /* NOTE: The 'obj_dict' field MUST be last */
    PyObject *obj_dict;      /* Standard Python object dictionary */
} trait_object;

/* Forward declarations: */
static void
trait_clone(trait_object *, trait_object *);

static PyObject *
has_traits_getattro(has_traits_object *obj, PyObject *name);

static int
has_traits_setattro(has_traits_object *obj, PyObject *name, PyObject *value);

static PyObject *
get_trait(has_traits_object *obj, PyObject *name, int instance);

static int
trait_property_changed(
    has_traits_object *obj, PyObject *name, PyObject *old_value,
    PyObject *new_value);

static int
setattr_event(
    trait_object *traito, trait_object *traitd, has_traits_object *obj,
    PyObject *name, PyObject *value);

static int
setattr_disallow(
    trait_object *traito, trait_object *traitd, has_traits_object *obj,
    PyObject *name, PyObject *value);

/*-----------------------------------------------------------------------------
|  Raise a TraitError:
+----------------------------------------------------------------------------*/

static PyObject *
raise_trait_error(
    trait_object *trait, has_traits_object *obj, PyObject *name,
    PyObject *value)
{
    PyObject *result;

    /* Clear any current exception. We are handling it by raising
     * a TraitError. */
    PyErr_Clear();

    result = PyObject_CallMethod(
        trait->handler, "error", "(OOO)", obj, name, value);
    Py_XDECREF(result);
    return NULL;
}

/*-----------------------------------------------------------------------------
|  Raise a fatal trait error:
+----------------------------------------------------------------------------*/

static int
fatal_trait_error(void)
{
    PyErr_SetString(TraitError, "Non-trait found in trait dictionary");

    return -1;
}

/*-----------------------------------------------------------------------------
|  Raise an "attribute is not a string" error:
+----------------------------------------------------------------------------*/

static int
invalid_attribute_error(PyObject *name)
{
    const char *fmt =
        "attribute name must be an instance of <type 'str'>. "
        "Got %R (%.200s).";

    PyErr_Format(PyExc_TypeError, fmt, name, Py_TYPE(name)->tp_name);

    return -1;
}

/*-----------------------------------------------------------------------------
|  Raise an "invalid trait definition" error:
+----------------------------------------------------------------------------*/

static int
bad_trait_error(void)
{
    PyErr_SetString(TraitError, "Invalid argument to trait constructor.");

    return -1;
}

/*-----------------------------------------------------------------------------
|  Raise an "cant set items error" error:
+----------------------------------------------------------------------------*/

static PyObject *
cant_set_items_error(void)
{
    PyErr_SetString(TraitError, "Can not set a collection's '_items' trait.");

    return NULL;
}

/*-----------------------------------------------------------------------------
|  Raise an "invalid trait definition" error:
+----------------------------------------------------------------------------*/

static int
bad_trait_value_error(void)
{
    PyErr_SetString(
        TraitError,
        "Result of 'as_ctrait' method was not a 'CTraits' instance.");

    return -1;
}

/*-----------------------------------------------------------------------------
|  Raise an invalid delegate error:
+----------------------------------------------------------------------------*/

static int
bad_delegate_error(has_traits_object *obj, PyObject *name)
{
    if (!PyUnicode_Check(name)) {
        return invalid_attribute_error(name);
    }
    PyErr_Format(
        DelegationError,
        "The '%.400U' attribute of a '%.50s' object"
        " delegates to an attribute which is not a defined trait.",
        name, Py_TYPE(obj)->tp_name);
    return -1;
}

/*-----------------------------------------------------------------------------
|  Raise an invalid delegate error:
+----------------------------------------------------------------------------*/

static int
bad_delegate_error2(has_traits_object *obj, PyObject *name)
{
    if (!PyUnicode_Check(name)) {
        return invalid_attribute_error(name);
    }

    PyErr_Format(
        DelegationError,
        "The '%.400U' attribute of a '%.50s' object"
        " has a delegate which does not have traits.",
        name, Py_TYPE(obj)->tp_name);
    return -1;
}

/*-----------------------------------------------------------------------------
|  Raise a delegation recursion error:
+----------------------------------------------------------------------------*/

static int
delegation_recursion_error(has_traits_object *obj, PyObject *name)
{
    if (!PyUnicode_Check(name)) {
        return invalid_attribute_error(name);
    }

    PyErr_Format(
        DelegationError,
        "Delegation recursion limit exceeded while setting"
        " the '%.400U' attribute of a '%.50s' object.",
        name, Py_TYPE(obj)->tp_name);
    return -1;
}

static int
delegation_recursion_error2(has_traits_object *obj, PyObject *name)
{
    if (!PyUnicode_Check(name)) {
        return invalid_attribute_error(name);
    }

    PyErr_Format(
        DelegationError,
        "Delegation recursion limit exceeded while getting"
        " the definition of the '%.400U' attribute of a '%.50s' object.",
        name, Py_TYPE(obj)->tp_name);
    return -1;
}

/*-----------------------------------------------------------------------------
|  Raise an attempt to delete read-only attribute error:
+----------------------------------------------------------------------------*/

static int
delete_readonly_error(has_traits_object *obj, PyObject *name)
{
    if (!PyUnicode_Check(name)) {
        return invalid_attribute_error(name);
    }

    PyErr_Format(
        TraitError,
        "Cannot delete the read only '%.400U' attribute of a '%.50s' object.",
        name, Py_TYPE(obj)->tp_name);
    return -1;
}

/*-----------------------------------------------------------------------------
|  Raise an attempt to set a read-only attribute error:
+----------------------------------------------------------------------------*/

static int
set_readonly_error(has_traits_object *obj, PyObject *name)
{
    if (!PyUnicode_Check(name)) {
        return invalid_attribute_error(name);
    }

    PyErr_Format(
        TraitError,
        "Cannot modify the read only '%.400U' attribute of a '%.50s' object.",
        name, Py_TYPE(obj)->tp_name);
    return -1;
}

/*-----------------------------------------------------------------------------
|  Raise an attempt to set an undefined attribute error:
+----------------------------------------------------------------------------*/

static int
set_disallow_error(has_traits_object *obj, PyObject *name)
{
    if (!PyUnicode_Check(name)) {
        return invalid_attribute_error(name);
    }

    PyErr_Format(
        TraitError,
        "Cannot set the undefined '%.400U' attribute of a '%.50s' object.",
        name, Py_TYPE(obj)->tp_name);
    return -1;
}

/*-----------------------------------------------------------------------------
|  Raise an attempt to delete a property error:
+----------------------------------------------------------------------------*/

static int
set_delete_property_error(has_traits_object *obj, PyObject *name)
{
    if (!PyUnicode_Check(name)) {
        return invalid_attribute_error(name);
    }

    PyErr_Format(
        TraitError, "Cannot delete the '%.400U' property of a '%.50s' object.",
        name, Py_TYPE(obj)->tp_name);
    return -1;
}

/*-----------------------------------------------------------------------------
|  Raise an undefined attribute error:
+----------------------------------------------------------------------------*/

static void
unknown_attribute_error(has_traits_object *obj, PyObject *name)
{
    PyErr_Format(
        PyExc_AttributeError, "'%.50s' object has no attribute '%.400U'",
        Py_TYPE(obj)->tp_name, name);
}

/*-----------------------------------------------------------------------------
|  Raise a '__dict__' must be set to a dictionary error:
+----------------------------------------------------------------------------*/

static int
dictionary_error(void)
{
    PyErr_SetString(PyExc_TypeError, "__dict__ must be set to a dictionary.");

    return -1;
}

/*-----------------------------------------------------------------------------
|  Gets/Sets a possibly NULL (or callable) value:
+----------------------------------------------------------------------------*/

static PyObject *
get_callable_value(PyObject *value)
{
    PyObject *tuple, *temp;
    if (value == NULL) {
        value = Py_None;
        Py_INCREF(value);
    }
    else if (PyCallable_Check(value)) {
        value = is_callable;
        Py_INCREF(value);
    }
    else if (
        PyTuple_Check(value) && (PyTuple_GET_SIZE(value) >= 3)
        && (PyLong_AsLong(PyTuple_GET_ITEM(value, 0)) == 10)) {
        tuple = PyTuple_New(3);
        if (tuple != NULL) {
            PyTuple_SET_ITEM(tuple, 0, temp = PyTuple_GET_ITEM(value, 0));
            Py_INCREF(temp);
            PyTuple_SET_ITEM(tuple, 1, temp = PyTuple_GET_ITEM(value, 1));
            Py_INCREF(temp);
            PyTuple_SET_ITEM(tuple, 2, is_callable);
            Py_INCREF(is_callable);
            value = tuple;
        }
        else {
            value = NULL;
        }
    }
    else {
        Py_INCREF(value);
    }
    return value;
}

static PyObject *
get_value(PyObject *value)
{
    if (value == NULL) {
        value = Py_None;
    }
    Py_INCREF(value);
    return value;
}

static int
set_value(PyObject **field, PyObject *value)
{
    Py_INCREF(value);
    Py_XDECREF(*field);
    *field = value;
    return 0;
}

/*-----------------------------------------------------------------------------
|  Gets the value of a flag on a cTrait object specified by a mask.
+----------------------------------------------------------------------------*/

static PyObject *
get_trait_flag(trait_object *trait, int mask)
{
    if (trait->flags & mask) {
        Py_RETURN_TRUE;
    }
    else {
        Py_RETURN_FALSE;
    }
}

/*-----------------------------------------------------------------------------
|  Sets the value of a flag on a cTrait object specified by a mask.
+----------------------------------------------------------------------------*/

static int
set_trait_flag(trait_object *trait, int mask, PyObject *value)
{
    int flag = PyObject_IsTrue(value);

    if (flag == -1) {
        return -1;
    }

    if (flag) {
        trait->flags |= mask;
    }
    else {
        trait->flags &= ~mask;
    }

    return 0;
}

/*-----------------------------------------------------------------------------
|  Returns the result of calling a specified 'class' object with 1 argument:
+----------------------------------------------------------------------------*/

static PyObject *
call_class(
    PyObject *class, trait_object *trait, has_traits_object *obj,
    PyObject *name, PyObject *value)
{
    PyObject *result;

    PyObject *args = PyTuple_New(4);
    if (args == NULL) {
        return NULL;
    }
    PyTuple_SET_ITEM(args, 0, trait->handler);
    PyTuple_SET_ITEM(args, 1, (PyObject *)obj);
    PyTuple_SET_ITEM(args, 2, name);
    PyTuple_SET_ITEM(args, 3, value);
    Py_INCREF(trait->handler);
    Py_INCREF(obj);
    Py_INCREF(name);
    Py_INCREF(value);
    result = PyObject_Call(class, args, NULL);
    Py_DECREF(args);
    return result;
}

/*-----------------------------------------------------------------------------
|  Attempts to get the value of a key in a 'known to be a dictionary' object:
+----------------------------------------------------------------------------*/

static PyObject *
dict_getitem(PyDictObject *dict, PyObject *key)
{
    assert(PyDict_Check(dict));
    return PyDict_GetItem((PyObject *)dict, key);
}

/*-----------------------------------------------------------------------------
|  Gets the definition of the matching prefix based trait for a specified name:
|
|  - This should always return a trait definition unless a fatal Python error
|    occurs.
|  - The bulk of the work is delegated to a Python implemented method because
|    the implementation is complicated in C and does not need to be executed
|    very often relative to other operations.
|
| Note: returns a *borrowed* reference, to match dict_getitem.
+----------------------------------------------------------------------------*/

static trait_object *
get_prefix_trait(has_traits_object *obj, PyObject *name, int is_set)
{
    PyObject *trait = PyObject_CallMethod(
        (PyObject *)obj, "__prefix_trait__", "(Oi)", name, is_set);

    if (trait != NULL) {
        assert(obj->ctrait_dict != NULL);
        PyDict_SetItem((PyObject *)obj->ctrait_dict, name, trait);
        Py_DECREF(trait);

        if (has_traits_setattro(obj, trait_added, name) < 0) {
            return NULL;
        }

        trait = get_trait(obj, name, 0);
        /* We return a borrowed reference, to match dict_getitem. */
        Py_DECREF(trait);
    }

    return (trait_object *)trait;
}

/*-----------------------------------------------------------------------------
|  Handles the 'setattr' operation on a 'CHasTraits' instance:
+----------------------------------------------------------------------------*/

static int
has_traits_setattro(has_traits_object *obj, PyObject *name, PyObject *value)
{
    trait_object *trait;

    if ((obj->itrait_dict == NULL)
        || ((trait = (trait_object *)dict_getitem(obj->itrait_dict, name))
            == NULL)) {
        trait = (trait_object *)dict_getitem(obj->ctrait_dict, name);
        if ((trait == NULL)
            && ((trait = get_prefix_trait(obj, name, 1)) == NULL)) {
            return -1;
        }
    }

    return trait->setattr(trait, trait, obj, name, value);
}

/*-----------------------------------------------------------------------------
|  Allocates a CTrait instance:
+----------------------------------------------------------------------------*/

PyObject *
has_traits_new(PyTypeObject *type, PyObject *args, PyObject *kwds)
{
    // Call PyBaseObject_Type.tp_new to do the actual construction.
    // This allows things like ABCMeta machinery to work correctly
    // which is implemented at the C level.
    PyObject *new_args, *new_kwds;
    has_traits_object *obj;

    new_args = PyTuple_New(0);
    if (new_args == NULL) {
        return NULL;
    }
    new_kwds = PyDict_New();
    if (new_kwds == NULL) {
        Py_DECREF(new_args);
        return NULL;
    }
    obj = (has_traits_object *)PyBaseObject_Type.tp_new(
        type, new_args, new_kwds);
    Py_DECREF(new_kwds);
    Py_DECREF(new_args);

    if (obj != NULL) {
        if (type->tp_dict == NULL) {
            PyErr_SetString(PyExc_RuntimeError, "No tp_dict");
            return NULL;
        }
        obj->ctrait_dict =
            (PyDictObject *)PyDict_GetItem(type->tp_dict, class_traits);
        if (obj->ctrait_dict == NULL) {
            PyErr_SetString(PyExc_RuntimeError, "No ctrait_dict");
            return NULL;
        }
        if (!PyDict_Check((PyObject *)obj->ctrait_dict)) {
            PyErr_SetString(PyExc_RuntimeError, "ctrait_dict not a dict");
            return NULL;
        }
        Py_INCREF(obj->ctrait_dict);
    }

    return (PyObject *)obj;
}

int
has_traits_init(PyObject *obj, PyObject *args, PyObject *kwds)
{
    PyObject *key;
    PyObject *value;
    int has_listeners;
    Py_ssize_t i = 0;

    /* Make sure no non-keyword arguments were specified: */
    if (!PyArg_ParseTuple(args, "")) {
        return -1;
    }

    /* Make sure all of the object's listeners have been set up: */
    has_listeners =
        (PyMapping_Size(PyDict_GetItem(Py_TYPE(obj)->tp_dict, listener_traits))
         > 0);
    if (has_listeners) {
        value = PyObject_CallMethod(obj, "_init_trait_listeners", "()");
        if (value == NULL) {
            return -1;
        }

        Py_DECREF(value);
    }

    /* Set any traits specified in the constructor: */
    if (kwds != NULL) {
        while (PyDict_Next(kwds, &i, &key, &value)) {
            if (has_traits_setattro((has_traits_object *)obj, key, value)
                == -1) {
                return -1;
            }
        }
    }

    /* Make sure all post constructor argument assignment listeners have been
       set up: */
    if (has_listeners) {
        value = PyObject_CallMethod(obj, "_post_init_trait_listeners", "()");
        if (value == NULL) {
            return -1;
        }

        Py_DECREF(value);
    }

    /* Call the 'traits_init' method to finish up initialization: */
    value = PyObject_CallMethod(obj, "traits_init", "()");
    if (value == NULL) {
        return -1;
    }

    Py_DECREF(value);

    /* Indicate that the object has finished being initialized: */
    ((has_traits_object *)obj)->flags |= HASTRAITS_INITED;

    return 0;
}

/*-----------------------------------------------------------------------------
|  Object clearing method:
+----------------------------------------------------------------------------*/

static int
has_traits_clear(has_traits_object *obj)
{
    Py_CLEAR(obj->ctrait_dict);
    Py_CLEAR(obj->itrait_dict);
    Py_CLEAR(obj->notifiers);
    Py_CLEAR(obj->obj_dict);

    return 0;
}

/*-----------------------------------------------------------------------------
|  Deallocates an unused 'CHasTraits' instance:
+----------------------------------------------------------------------------*/

static void
has_traits_dealloc(has_traits_object *obj)
{
    PyObject_GC_UnTrack(obj);
    Py_TRASHCAN_SAFE_BEGIN(obj);
    has_traits_clear(obj);
    Py_TYPE(obj)->tp_free((PyObject *)obj);
    Py_TRASHCAN_SAFE_END(obj);
}

/*-----------------------------------------------------------------------------
|  Garbage collector traversal method:
+----------------------------------------------------------------------------*/

static int
has_traits_traverse(has_traits_object *obj, visitproc visit, void *arg)
{
    Py_VISIT(obj->ctrait_dict);
    Py_VISIT(obj->itrait_dict);
    Py_VISIT(obj->notifiers);
    Py_VISIT(obj->obj_dict);

    return 0;
}

/*-----------------------------------------------------------------------------
|  Handles the 'getattr' operation on a 'CHasTraits' instance:
+----------------------------------------------------------------------------*/

static PyObject *
has_traits_getattro(has_traits_object *obj, PyObject *name)
{
    trait_object *trait;
    PyObject *value;
    /* The following is a performance hack to short-circuit the normal
       look-up when the value is in the object's dictionary.
*/
    PyDictObject *dict = (PyDictObject *)obj->obj_dict;

    if (dict != NULL) {
        assert(PyDict_Check(dict));

        if (!PyUnicode_Check(name)) {
            invalid_attribute_error(name);
            return NULL;
        }

        value = PyDict_GetItem((PyObject *)dict, name);
        if (value != NULL) {
            Py_INCREF(value);
            return value;
        }
    }
    /* End of performance hack */

    if (((obj->itrait_dict != NULL)
         && ((trait = (trait_object *)dict_getitem(obj->itrait_dict, name))
             != NULL))
        || ((trait = (trait_object *)dict_getitem(obj->ctrait_dict, name))
            != NULL)) {
        return trait->getattr(trait, obj, name);
    }

    if ((value = PyObject_GenericGetAttr((PyObject *)obj, name)) != NULL) {
        return value;
    }

    PyErr_Clear();

    if ((trait = get_prefix_trait(obj, name, 0)) != NULL) {
        return trait->getattr(trait, obj, name);
    }

    return NULL;
}

/*-----------------------------------------------------------------------------
|  Returns (and optionally creates) a specified instance or class trait:
+----------------------------------------------------------------------------*/

static PyObject *
get_trait(has_traits_object *obj, PyObject *name, int instance)
{
    int i, n;
    PyDictObject *itrait_dict;
    trait_object *trait;
    trait_object *itrait;
    PyListObject *notifiers;
    PyListObject *inotifiers;
    PyObject *item;

    /* If there already is an instance specific version of the requested trait,
       then return it: */
    itrait_dict = obj->itrait_dict;
    if (itrait_dict != NULL) {
        trait = (trait_object *)dict_getitem(itrait_dict, name);
        if (trait != NULL) {
            assert(PyTrait_CheckExact(trait));
            Py_INCREF(trait);
            return (PyObject *)trait;
        }
    }

    /* If only an instance trait can be returned (but not created), then
       return None: */
    if (instance == 1) {
        Py_INCREF(Py_None);
        return Py_None;
    }

    /* Otherwise, get the class specific version of the trait (creating a
       trait class version if necessary): */
    assert(obj->ctrait_dict != NULL);
    trait = (trait_object *)dict_getitem(obj->ctrait_dict, name);
    if (trait == NULL) {
        if (instance == 0) {
            Py_INCREF(Py_None);
            return Py_None;
        }
        if ((trait = get_prefix_trait(obj, name, 0)) == NULL) {
            return NULL;
        }
    }

    assert(PyTrait_CheckExact(trait));

    /* If an instance specific trait is not needed, return the class trait: */
    if (instance <= 0) {
        Py_INCREF(trait);
        return (PyObject *)trait;
    }

    /* Otherwise, create an instance trait dictionary if it does not exist: */
    if (itrait_dict == NULL) {
        obj->itrait_dict = itrait_dict = (PyDictObject *)PyDict_New();
        if (itrait_dict == NULL) {
            return NULL;
        }
    }

    /* Create a new instance trait and clone the class trait into it: */
    itrait = (trait_object *)PyType_GenericAlloc(ctrait_type, 0);
    trait_clone(itrait, trait);
    itrait->obj_dict = trait->obj_dict;
    Py_XINCREF(itrait->obj_dict);

    /* Copy the class trait's notifier list into the instance trait: */
    if ((notifiers = trait->notifiers) != NULL) {
        n = PyList_GET_SIZE(notifiers);
        itrait->notifiers = inotifiers = (PyListObject *)PyList_New(n);
        if (inotifiers == NULL) {
            return NULL;
        }

        for (i = 0; i < n; i++) {
            item = PyList_GET_ITEM(notifiers, i);
            PyList_SET_ITEM(inotifiers, i, item);
            Py_INCREF(item);
        }
    }

    /* Add the instance trait to the instance's trait dictionary and return
       the instance trait if successful: */
    if (PyDict_SetItem((PyObject *)itrait_dict, name, (PyObject *)itrait)
        >= 0) {
        return (PyObject *)itrait;
    }

    /* Otherwise, indicate that an error ocurred updating the dictionary: */
    return NULL;
}

/*-----------------------------------------------------------------------------
|  Returns (and optionally creates) a specified instance or class trait:
|
|  The legal values for 'instance' are:
|     2: Return instance trait (force creation if it does not exist)
|     1: Return existing instance trait (do not create)
|     0: Return existing instance or class trait (do not create)
|    -1: Return instance trait or force create class trait (i.e. prefix trait)
|    -2: Return the base trait (after all delegation has been resolved)
+----------------------------------------------------------------------------*/

static PyObject *
_has_traits_trait(has_traits_object *obj, PyObject *args)
{
    has_traits_object *delegate;
    has_traits_object *temp_delegate;
    trait_object *trait;
    PyObject *name;
    PyObject *daname;
    PyObject *daname2;
    PyObject *dict;
    int i, instance;

    /* Parse arguments, which specify the trait name and whether or not an
       instance specific version of the trait is needed or not: */
    if (!PyArg_ParseTuple(args, "Oi", &name, &instance)) {
        return NULL;
    }

    trait = (trait_object *)get_trait(obj, name, instance);
    if ((instance >= -1) || (trait == NULL)) {
        return (PyObject *)trait;
    }

    /* Follow the delegation chain until we find a non-delegated trait: */
    delegate = obj;
    Py_INCREF(delegate);

    daname = name;
    Py_INCREF(daname);
    for (i = 0;;) {
        if (trait->delegate_attr_name == NULL) {
            Py_DECREF(delegate);
            Py_DECREF(daname);
            return (PyObject *)trait;
        }

        dict = delegate->obj_dict;

        temp_delegate = NULL;
        if (dict != NULL) {
            temp_delegate = (has_traits_object *)PyDict_GetItem(
                dict, trait->delegate_name);
            /* PyDict_GetItem returns a borrowed reference,
               so we need to INCREF. */
            Py_XINCREF(temp_delegate);
        }
        if (temp_delegate == NULL) {
            /* has_traits_getattro returns a new reference,
               so no need to INCREF. */
            temp_delegate = (has_traits_object *)has_traits_getattro(
                delegate, trait->delegate_name);
        }
        if (temp_delegate == NULL) {
            break;
        }
        Py_DECREF(delegate);
        delegate = temp_delegate;

        if (!PyHasTraits_Check(delegate)) {
            bad_delegate_error2(obj, name);
            break;
        }

        daname2 = trait->delegate_attr_name(trait, obj, daname);
        Py_DECREF(daname);
        daname = daname2;
        Py_DECREF(trait);
        if (((delegate->itrait_dict == NULL)
             || ((trait = (trait_object *)dict_getitem(
                      delegate->itrait_dict, daname))
                 == NULL))
            && ((trait = (trait_object *)dict_getitem(
                     delegate->ctrait_dict, daname))
                == NULL)
            && ((trait = get_prefix_trait(delegate, daname2, 0)) == NULL)) {
            bad_delegate_error(obj, name);
            break;
        }

        if (Py_TYPE(trait) != ctrait_type) {
            fatal_trait_error();
            break;
        }

        if (++i >= 100) {
            delegation_recursion_error2(obj, name);
            break;
        }

        Py_INCREF(trait);
    }
    Py_DECREF(delegate);
    Py_DECREF(daname);

    return NULL;
}

/*-----------------------------------------------------------------------------
|  Calls notifiers when a trait 'property' is explicitly changed:
+----------------------------------------------------------------------------*/

static int
trait_property_changed(
    has_traits_object *obj, PyObject *name, PyObject *old_value,
    PyObject *new_value)
{
    trait_object *trait;
    PyListObject *tnotifiers;
    PyListObject *onotifiers;
    int null_new_value;
    int rc = 0;

    if ((trait = (trait_object *)get_trait(obj, name, -1)) == NULL) {
        return -1;
    }

    tnotifiers = trait->notifiers;
    onotifiers = obj->notifiers;
    Py_DECREF(trait);

    if (has_notifiers(tnotifiers, onotifiers)) {
        null_new_value = (new_value == NULL);
        if (null_new_value) {
            new_value = has_traits_getattro(obj, name);
            if (new_value == NULL) {
                return -1;
            }
        }

        rc = call_notifiers(
            tnotifiers, onotifiers, obj, name, old_value, new_value);

        if (null_new_value) {
            Py_DECREF(new_value);
        }
    }

    return rc;
}

/*-----------------------------------------------------------------------------
|  Calls notifiers when a trait 'property' is explicitly changed:
+----------------------------------------------------------------------------*/

static PyObject *
_has_traits_property_changed(has_traits_object *obj, PyObject *args)
{
    PyObject *name, *old_value;
    PyObject *new_value = NULL;

    /* Parse arguments, which specify the name of the changed trait, the
       previous value, and the new value: */
    if (!PyArg_ParseTuple(args, "OO|O", &name, &old_value, &new_value)) {
        return NULL;
    }

    if (trait_property_changed(obj, name, old_value, new_value)) {
        return NULL;
    }

    Py_INCREF(Py_None);
    return Py_None;
}

/*-----------------------------------------------------------------------------
|  Handles firing a traits 'xxx_items' event:
+----------------------------------------------------------------------------*/

static PyObject *
_has_traits_items_event(has_traits_object *obj, PyObject *args)
{
    PyObject *name;
    PyObject *event_object;
    PyObject *event_trait;
    PyObject *result;
    trait_object *trait;
    int can_retry = 1;

    if (!PyArg_ParseTuple(args, "OOO", &name, &event_object, &event_trait)) {
        return NULL;
    }

    if (!PyTrait_CheckExact(event_trait)) {
        bad_trait_value_error();
        return NULL;
    }

    if (!PyUnicode_Check(name)) {
        invalid_attribute_error(name);
        return NULL;
    }
retry:
    if (((obj->itrait_dict == NULL)
         || ((trait = (trait_object *)dict_getitem(obj->itrait_dict, name))
             == NULL))
        && ((trait = (trait_object *)dict_getitem(obj->ctrait_dict, name))
            == NULL)) {
    add_trait:
        if (!can_retry) {
            return cant_set_items_error();
        }

        result = PyObject_CallMethod(
            (PyObject *)obj, "add_trait", "(OO)", name, event_trait);
        if (result == NULL) {
            return NULL;
        }

        Py_DECREF(result);
        can_retry = 0;
        goto retry;
    }

    if (trait->setattr == setattr_disallow) {
        goto add_trait;
    }

    if (trait->setattr(trait, trait, obj, name, event_object) < 0) {
        return NULL;
    }

    Py_INCREF(Py_None);

    return Py_None;
}

/*-----------------------------------------------------------------------------
| Reports whether trait change notifications are enabled for this object:
+----------------------------------------------------------------------------*/

static PyObject *
_has_traits_notifications_enabled(
    has_traits_object *obj, PyObject *Py_UNUSED(ignored))
{
    if (obj->flags & HASTRAITS_NO_NOTIFY) {
        Py_RETURN_FALSE;
    }
    else {
        Py_RETURN_TRUE;
    }
}

/*-----------------------------------------------------------------------------
|  Enables/Disables trait change notification for the object:
+----------------------------------------------------------------------------*/

static PyObject *
_has_traits_change_notify(has_traits_object *obj, PyObject *args)
{
    int enabled;

    /* Parse arguments, which specify the new trait notification
       enabled/disabled state: */
    if (!PyArg_ParseTuple(args, "p", &enabled)) {
        return NULL;
    }

    if (enabled) {
        obj->flags &= ~HASTRAITS_NO_NOTIFY;
    }
    else {
        obj->flags |= HASTRAITS_NO_NOTIFY;
    }

    Py_INCREF(Py_None);
    return Py_None;
}

/*-----------------------------------------------------------------------------
| Reports whether trait change notifications are enabled when this object is
| assigned to a trait:
+----------------------------------------------------------------------------*/

static PyObject *
_has_traits_notifications_vetoed(
    has_traits_object *obj, PyObject *Py_UNUSED(ignored))
{
    if (obj->flags & HASTRAITS_VETO_NOTIFY) {
        Py_RETURN_TRUE;
    }
    else {
        Py_RETURN_FALSE;
    }
}

/*-----------------------------------------------------------------------------
|  Enables/Disables trait change notifications when this object is assigned to
|  a trait:
+----------------------------------------------------------------------------*/

static PyObject *
_has_traits_veto_notify(has_traits_object *obj, PyObject *args)
{
    int enabled;

    /* Parse arguments, which specify the new trait notification veto
       enabled/disabled state: */
    if (!PyArg_ParseTuple(args, "p", &enabled)) {
        return NULL;
    }

    if (enabled) {
        obj->flags |= HASTRAITS_VETO_NOTIFY;
    }
    else {
        obj->flags &= ~HASTRAITS_VETO_NOTIFY;
    }

    Py_INCREF(Py_None);
    return Py_None;
}

/*-----------------------------------------------------------------------------
|  This method is called at the end of a HasTraits constructor and the
|  __setstate__ method to perform any final object initialization needed.
+----------------------------------------------------------------------------*/

static PyObject *
_has_traits_init(has_traits_object *obj, PyObject *Py_UNUSED(ignored))
{
    Py_INCREF(Py_None);
    return Py_None;
}

/*-----------------------------------------------------------------------------
|  Returns whether or not the object has finished being initialized:
+----------------------------------------------------------------------------*/

static PyObject *
_has_traits_inited(has_traits_object *obj, PyObject *args)
{
    int traits_inited = -1;

    if (!PyArg_ParseTuple(args, "|p", &traits_inited)) {
        return NULL;
    }

    if (traits_inited > 0) {
        obj->flags |= HASTRAITS_INITED;
    }

    if (obj->flags & HASTRAITS_INITED) {
        Py_INCREF(Py_True);
        return Py_True;
    }
    Py_INCREF(Py_False);
    return Py_False;
}

/*-----------------------------------------------------------------------------
|  Returns the instance trait dictionary:
+----------------------------------------------------------------------------*/

static PyObject *
_has_traits_instance_traits(
    has_traits_object *obj, PyObject *Py_UNUSED(ignored))
{
    if (obj->itrait_dict == NULL) {
        obj->itrait_dict = (PyDictObject *)PyDict_New();
    }

    Py_XINCREF(obj->itrait_dict);

    return (PyObject *)obj->itrait_dict;
}

/*-----------------------------------------------------------------------------
|  Returns the class trait dictionary:
+----------------------------------------------------------------------------*/

static PyObject *
_has_traits_class_traits(has_traits_object *obj, PyObject *Py_UNUSED(ignored))
{
    PyObject *ctrait_dict;

    ctrait_dict = (PyObject *)obj->ctrait_dict;
    Py_INCREF(ctrait_dict);
    return ctrait_dict;
}

/*-----------------------------------------------------------------------------
|  Returns (and optionally creates) the anytrait 'notifiers' list:
+----------------------------------------------------------------------------*/

static PyObject *
_has_traits_notifiers(has_traits_object *obj, PyObject *args)
{
    PyObject *result;
    PyObject *list;
    int force_create;

    if (!PyArg_ParseTuple(args, "p", &force_create)) {
        return NULL;
    }

    result = (PyObject *)obj->notifiers;
    if (result == NULL) {
        if (force_create) {
            list = PyList_New(0);
            if (list == NULL) {
                return NULL;
            }
            obj->notifiers = (PyListObject *)list;
            result = list;
        }
        else {
            result = Py_None;
        }
    }
    Py_INCREF(result);
    return result;
}

/*-----------------------------------------------------------------------------
|  Returns the object's instance dictionary:
+----------------------------------------------------------------------------*/

static PyObject *
get_has_traits_dict(has_traits_object *obj, void *closure)
{
    PyObject *obj_dict = obj->obj_dict;
    if (obj_dict == NULL) {
        obj->obj_dict = obj_dict = PyDict_New();
        if (obj_dict == NULL) {
            return NULL;
        }
    }
    Py_INCREF(obj_dict);

    return obj_dict;
}

/*-----------------------------------------------------------------------------
|  Sets the object's dictionary:
+----------------------------------------------------------------------------*/

static int
set_has_traits_dict(has_traits_object *obj, PyObject *value, void *closure)
{
    if (!PyDict_Check(value)) {
        return dictionary_error();
    }

    return set_value(&obj->obj_dict, value);
}

/*-----------------------------------------------------------------------------
|  'CHasTraits' instance methods:
+----------------------------------------------------------------------------*/

PyDoc_STRVAR(
    _trait_notifications_enabled_doc,
    "_trait_notifications_enabled()\n"
    "\n"
    "Report whether trait notifications are enabled for this object.\n"
    "\n"
    "Notifications can be enabled or disabled using the "
    "``_trait_change_notify``\n"
    "method. By default, notifications are enabled.\n"
    "\n"
    "Returns\n"
    "-------\n"
    "enabled : bool\n"
    "    True if notifications are currently enabled for this object, else "
    "False.\n");

PyDoc_STRVAR(
    _trait_notifications_vetoed_doc,
    "_trait_notifications_vetoed()\n"
    "\n"
    "Report whether trait notifications are vetoed for this object.\n"
    "\n"
    "If trait notifications are vetoed for an object, assignment of that "
    "object\n"
    "to a trait will not generate a notification.\n"
    "This setting can be enabled or disabled using the "
    "``_trait_veto_notify``\n"
    "method. By default, notifications are not vetoed.\n"
    "\n"
    "Returns\n"
    "-------\n"
    "vetoed : bool\n"
    "    True if notifications are currently vetoed for this object, else "
    "False.\n");

static PyMethodDef has_traits_methods[] = {
    {"trait_property_changed", (PyCFunction)_has_traits_property_changed,
     METH_VARARGS,
     PyDoc_STR("trait_property_changed(name,old_value[,new_value])")},
    {"trait_items_event", (PyCFunction)_has_traits_items_event, METH_VARARGS,
     PyDoc_STR("trait_items_event(event_trait,name,items_event)")},
    {"_trait_change_notify", (PyCFunction)_has_traits_change_notify,
     METH_VARARGS, PyDoc_STR("_trait_change_notify(boolean)")},
    {
        "_trait_notifications_enabled",
        (PyCFunction)_has_traits_notifications_enabled,
        METH_NOARGS,
        _trait_notifications_enabled_doc,
    },
    {"_trait_veto_notify", (PyCFunction)_has_traits_veto_notify, METH_VARARGS,
     PyDoc_STR("_trait_veto_notify(boolean)")},
    {
        "_trait_notifications_vetoed",
        (PyCFunction)_has_traits_notifications_vetoed,
        METH_NOARGS,
        _trait_notifications_vetoed_doc,
    },
    {"traits_init", (PyCFunction)_has_traits_init, METH_NOARGS,
     PyDoc_STR("traits_init()")},
    {"traits_inited", (PyCFunction)_has_traits_inited, METH_VARARGS,
     PyDoc_STR("traits_inited([True])")},
    {"_trait", (PyCFunction)_has_traits_trait, METH_VARARGS,
     PyDoc_STR("_trait(name,instance) -> trait")},
    {"_instance_traits", (PyCFunction)_has_traits_instance_traits, METH_NOARGS,
     PyDoc_STR("_instance_traits() -> dict")},
    {"_class_traits", (PyCFunction)_has_traits_class_traits, METH_NOARGS,
     PyDoc_STR("_class_traits() -> dict")},
    {"_notifiers", (PyCFunction)_has_traits_notifiers, METH_VARARGS,
     PyDoc_STR("_notifiers(force_create) -> list")},
    {NULL, NULL},
};

/*-----------------------------------------------------------------------------
|  'CHasTraits' property definitions:
+----------------------------------------------------------------------------*/

static PyGetSetDef has_traits_properties[] = {
    {"__dict__", (getter)get_has_traits_dict, (setter)set_has_traits_dict},
    {0}};

/*-----------------------------------------------------------------------------
|  'CHasTraits' type definition:
+----------------------------------------------------------------------------*/

static PyTypeObject has_traits_type = {
    PyVarObject_HEAD_INIT(NULL, 0) "traits.ctraits.CHasTraits",
    sizeof(has_traits_object),
    0,
    (destructor)has_traits_dealloc,    /* tp_dealloc */
    0,                                 /* tp_print */
    0,                                 /* tp_getattr */
    0,                                 /* tp_setattr */
    0,                                 /* tp_compare */
    0,                                 /* tp_repr */
    0,                                 /* tp_as_number */
    0,                                 /* tp_as_sequence */
    0,                                 /* tp_as_mapping */
    0,                                 /* tp_hash */
    0,                                 /* tp_call */
    0,                                 /* tp_str */
    (getattrofunc)has_traits_getattro, /* tp_getattro */
    (setattrofunc)has_traits_setattro, /* tp_setattro */
    0,                                 /* tp_as_buffer */
    Py_TPFLAGS_DEFAULT | Py_TPFLAGS_BASETYPE
        | Py_TPFLAGS_HAVE_GC,                       /* tp_flags */
    0,                                              /* tp_doc */
    (traverseproc)has_traits_traverse,              /* tp_traverse */
    (inquiry)has_traits_clear,                      /* tp_clear */
    0,                                              /* tp_richcompare */
    0,                                              /* tp_weaklistoffset */
    0,                                              /* tp_iter */
    0,                                              /* tp_iternext */
    has_traits_methods,                             /* tp_methods */
    0,                                              /* tp_members */
    has_traits_properties,                          /* tp_getset */
    0,                                              /* tp_base */
    0,                                              /* tp_dict */
    0,                                              /* tp_descr_get */
    0,                                              /* tp_descr_set */
    sizeof(has_traits_object) - sizeof(PyObject *), /* tp_dictoffset */
    has_traits_init,                                /* tp_init */
    0,                                              /* tp_alloc */
    has_traits_new                                  /* tp_new */
};

/*-----------------------------------------------------------------------------
|  Returns the default value associated with a specified trait:
+----------------------------------------------------------------------------*/

static PyObject *
default_value_for(trait_object *trait, has_traits_object *obj, PyObject *name)
{
    PyObject *result = NULL, *value, *dv, *kw, *tuple;

    switch (trait->default_value_type) {
        case CONSTANT_DEFAULT_VALUE:
        case MISSING_DEFAULT_VALUE:
            result = trait->default_value;
            if (result == NULL) {
                result = Py_None;
            }
            Py_INCREF(result);
            break;
        case OBJECT_DEFAULT_VALUE:
            result = (PyObject *)obj;
            Py_INCREF(obj);
            break;
        case LIST_COPY_DEFAULT_VALUE:
            return PySequence_List(trait->default_value);
        case DICT_COPY_DEFAULT_VALUE:
            return PyDict_Copy(trait->default_value);
        case TRAIT_LIST_OBJECT_DEFAULT_VALUE:
            return call_class(
                TraitListObject, trait, obj, name, trait->default_value);
        case TRAIT_DICT_OBJECT_DEFAULT_VALUE:
            return call_class(
                TraitDictObject, trait, obj, name, trait->default_value);
        case CALLABLE_AND_ARGS_DEFAULT_VALUE:
            dv = trait->default_value;
            kw = PyTuple_GET_ITEM(dv, 2);
            if (kw == Py_None) {
                kw = NULL;
            }
            return PyObject_Call(
                PyTuple_GET_ITEM(dv, 0), PyTuple_GET_ITEM(dv, 1), kw);
        case CALLABLE_DEFAULT_VALUE:
            if ((tuple = PyTuple_New(1)) == NULL) {
                return NULL;
            }
            PyTuple_SET_ITEM(tuple, 0, (PyObject *)obj);
            Py_INCREF(obj);
            result = PyObject_Call(trait->default_value, tuple, NULL);
            Py_DECREF(tuple);
            if ((result != NULL) && (trait->validate != NULL)) {
                value = trait->validate(trait, obj, name, result);
                Py_DECREF(result);
                return value;
            }
            break;
        case TRAIT_SET_OBJECT_DEFAULT_VALUE:
            return call_class(
                TraitSetObject, trait, obj, name, trait->default_value);
    }
    return result;
}

/*-----------------------------------------------------------------------------
|  Returns the value assigned to a standard Python attribute:
+----------------------------------------------------------------------------*/

static PyObject *
getattr_python(trait_object *trait, has_traits_object *obj, PyObject *name)
{
    return PyObject_GenericGetAttr((PyObject *)obj, name);
}

/*-----------------------------------------------------------------------------
|  Returns the value assigned to a generic Python attribute:
+----------------------------------------------------------------------------*/

static PyObject *
getattr_generic(trait_object *trait, has_traits_object *obj, PyObject *name)
{
    return PyObject_GenericGetAttr((PyObject *)obj, name);
}

/*-----------------------------------------------------------------------------
|  Returns the value assigned to an event trait:
+----------------------------------------------------------------------------*/

static PyObject *
getattr_event(trait_object *trait, has_traits_object *obj, PyObject *name)
{
    PyErr_Format(
        PyExc_AttributeError,
        "The %.400U"
        " trait of a %.50s instance is an 'event', which is write only.",
        name, Py_TYPE(obj)->tp_name);

    return NULL;
}

/*-----------------------------------------------------------------------------
|  Returns the value assigned to a standard trait:
+----------------------------------------------------------------------------*/

static PyObject *
getattr_trait(trait_object *trait, has_traits_object *obj, PyObject *name)
{
    int rc;
    PyListObject *tnotifiers;
    PyListObject *onotifiers;
    PyObject *result;
    PyObject *dict = obj->obj_dict;

    if (dict == NULL) {
        dict = PyDict_New();
        if (dict == NULL) {
            return NULL;
        }

        obj->obj_dict = dict;
    }

    if (PyUnicode_Check(name)) {
        if ((result = default_value_for(trait, obj, name)) != NULL) {
            if (PyDict_SetItem(dict, name, result) >= 0) {
                rc = 0;
                if ((trait->post_setattr != NULL)
                    && !(trait->flags & TRAIT_IS_MAPPED)) {
                    rc = trait->post_setattr(trait, obj, name, result);
                }

                if (rc == 0) {
                    tnotifiers = trait->notifiers;
                    onotifiers = obj->notifiers;
                    if (has_notifiers(tnotifiers, onotifiers)) {
                        rc = call_notifiers(
                            tnotifiers, onotifiers, obj, name, Uninitialized,
                            result);
                    }
                }
                if (rc == 0) {
                    return result;
                }
            }
            Py_DECREF(result);
        }

        return NULL;
    }

    if (!PyUnicode_Check(name)) {
        invalid_attribute_error(name);
        return NULL;
    }

    if ((result = default_value_for(trait, obj, name)) != NULL) {
        if (PyDict_SetItem(dict, name, result) >= 0) {
            rc = 0;
            if ((trait->post_setattr != NULL)
                && !(trait->flags & TRAIT_IS_MAPPED)) {
                rc = trait->post_setattr(trait, obj, name, result);
            }

            if (rc == 0) {
                tnotifiers = trait->notifiers;
                onotifiers = obj->notifiers;
                if (has_notifiers(tnotifiers, onotifiers)) {
                    rc = call_notifiers(
                        tnotifiers, onotifiers, obj, name, Uninitialized,
                        result);
                }
            }
            if (rc == 0) {
                return result;
            }
        }
        Py_DECREF(result);
    }

    if (PyErr_ExceptionMatches(PyExc_KeyError)) {
        PyErr_SetObject(PyExc_AttributeError, name);
    }

    Py_DECREF(name);
    return NULL;
}

/*-----------------------------------------------------------------------------
|  Returns the value assigned to a delegated trait:
+----------------------------------------------------------------------------*/

static PyObject *
getattr_delegate(trait_object *trait, has_traits_object *obj, PyObject *name)
{
    PyTypeObject *tp;
    PyObject *delegate_attr_name;
    PyObject *delegate;
    PyObject *result;
    PyObject *dict = obj->obj_dict;

    if ((dict == NULL)
        || ((delegate = PyDict_GetItem(dict, trait->delegate_name)) == NULL)) {
        // Handle the case when the delegate is not in the instance dictionary
        // (could be a method that returns the real delegate):
        delegate = has_traits_getattro(obj, trait->delegate_name);
        if (delegate == NULL) {
            return NULL;
        }
    }
    else {
        Py_INCREF(delegate);
    }

    if (!PyUnicode_Check(name)) {
        invalid_attribute_error(name);
        Py_DECREF(delegate);
        return NULL;
    }

    delegate_attr_name = trait->delegate_attr_name(trait, obj, name);
    tp = Py_TYPE(delegate);

    if (tp->tp_getattro != NULL) {
        result = (*tp->tp_getattro)(delegate, delegate_attr_name);
        goto done;
    }

    PyErr_Format(
        DelegationError,
        "The '%.50s' object has no attribute '%.400U' "
        "because its %.50s delegate has no attribute '%.400U'.",
        Py_TYPE(obj)->tp_name, name, tp->tp_name, delegate_attr_name);
    result = NULL;

done:
    Py_DECREF(delegate_attr_name);
    Py_DECREF(delegate);
    return result;
}

/*-----------------------------------------------------------------------------
|  Raises an exception when a disallowed trait is accessed:
+----------------------------------------------------------------------------*/

static PyObject *
getattr_disallow(trait_object *trait, has_traits_object *obj, PyObject *name)
{
    if (PyUnicode_Check(name)) {
        unknown_attribute_error(obj, name);
    }
    else {
        invalid_attribute_error(name);
    }

    return NULL;
}

/*-----------------------------------------------------------------------------
|  Returns the value of a constant trait:
+----------------------------------------------------------------------------*/

static PyObject *
getattr_constant(trait_object *trait, has_traits_object *obj, PyObject *name)
{
    Py_INCREF(trait->default_value);
    return trait->default_value;
}

/*-----------------------------------------------------------------------------
|  Assigns a value to a specified property trait attribute:
+----------------------------------------------------------------------------*/

static PyObject *
getattr_property0(trait_object *trait, has_traits_object *obj, PyObject *name)
{
    PyObject *result;

    PyObject *args = PyTuple_New(0);
    if (args == NULL) {
        return NULL;
    }
    result = PyObject_Call(trait->delegate_name, args, NULL);
    Py_DECREF(args);
    return result;
}

static PyObject *
getattr_property1(trait_object *trait, has_traits_object *obj, PyObject *name)
{
    PyObject *result;

    PyObject *args = PyTuple_Pack(1, (PyObject *)obj);
    if (args == NULL) {
        return NULL;
    }
    result = PyObject_Call(trait->delegate_name, args, NULL);
    Py_DECREF(args);

    return result;
}

static PyObject *
getattr_property2(trait_object *trait, has_traits_object *obj, PyObject *name)
{
    PyObject *result;

    PyObject *args = PyTuple_Pack(2, (PyObject *)obj, name);
    if (args == NULL) {
        return NULL;
    }
    result = PyObject_Call(trait->delegate_name, args, NULL);
    Py_DECREF(args);

    return result;
}

static PyObject *
getattr_property3(trait_object *trait, has_traits_object *obj, PyObject *name)
{
    PyObject *result;

    PyObject *args = PyTuple_Pack(3, (PyObject *)obj, name, (PyObject *)trait);
    if (args == NULL) {
        return NULL;
    }

    result = PyObject_Call(trait->delegate_name, args, NULL);
    Py_DECREF(args);

    return result;
}

static trait_getattr getattr_property_handlers[] = {
    getattr_property0, getattr_property1, getattr_property2,
    getattr_property3};

/*-----------------------------------------------------------------------------
|  Assigns a value to a specified standard Python attribute:
+----------------------------------------------------------------------------*/

static int
setattr_python(
    trait_object *traito, trait_object *traitd, has_traits_object *obj,
    PyObject *name, PyObject *value)
{
    PyObject *dict = obj->obj_dict;

    if (value != NULL) {
        if (dict == NULL) {
            dict = PyDict_New();
            if (dict == NULL) {
                return -1;
            }
            obj->obj_dict = dict;
        }

        if (!PyUnicode_Check(name)) {
            return invalid_attribute_error(name);
        }

        if (PyDict_SetItem(dict, name, value) >= 0) {
            return 0;
        }
        if (PyErr_ExceptionMatches(PyExc_KeyError)) {
            PyErr_SetObject(PyExc_AttributeError, name);
        }

        return -1;
    }

    if (dict != NULL) {
        if (!PyUnicode_Check(name)) {
            return invalid_attribute_error(name);
        }

        if (PyDict_DelItem(dict, name) >= 0) {
            return 0;
        }

        if (PyErr_ExceptionMatches(PyExc_KeyError)) {
            unknown_attribute_error(obj, name);
        }

        return -1;
    }

    if (PyUnicode_Check(name)) {
        unknown_attribute_error(obj, name);

        return -1;
    }

    return invalid_attribute_error(name);
}

/*-----------------------------------------------------------------------------
|  Assigns a value to a specified generic Python attribute:
+----------------------------------------------------------------------------*/

static int
setattr_generic(
    trait_object *traito, trait_object *traitd, has_traits_object *obj,
    PyObject *name, PyObject *value)
{
    return PyObject_GenericSetAttr((PyObject *)obj, name, value);
}

/*-----------------------------------------------------------------------------
|  Call all notifiers for a specified trait:
+----------------------------------------------------------------------------*/

static int
call_notifiers(
    PyListObject *tnotifiers, PyListObject *onotifiers, has_traits_object *obj,
    PyObject *name, PyObject *old_value, PyObject *new_value)
{
    int i, n, new_value_has_traits;
    PyObject *result, *item, *temp;

    int rc = 0;

    PyObject *args = PyTuple_New(4);
    if (args == NULL) {
        return -1;
    }

    new_value_has_traits = PyHasTraits_Check(new_value);
    PyTuple_SET_ITEM(args, 0, (PyObject *)obj);
    PyTuple_SET_ITEM(args, 1, name);
    PyTuple_SET_ITEM(args, 2, old_value);
    PyTuple_SET_ITEM(args, 3, new_value);
    Py_INCREF(obj);
    Py_INCREF(name);
    Py_INCREF(old_value);
    Py_INCREF(new_value);

    // Do nothing if the user has explicitly requested no traits notifications
    // to be sent.
    if ((obj->flags & HASTRAITS_NO_NOTIFY)) {
        goto exit2;
    }

    if (tnotifiers != NULL) {
        n = PyList_GET_SIZE(tnotifiers);
        temp = NULL;
        if (n > 1) {
            temp = PyList_New(n);
            if (temp == NULL) {
                rc = -1;
                goto exit2;
            }
            for (i = 0; i < n; i++) {
                item = PyList_GET_ITEM(tnotifiers, i);
                PyList_SET_ITEM(temp, i, item);
                Py_INCREF(item);
            }
            tnotifiers = (PyListObject *)temp;
        }
        for (i = 0; i < n; i++) {
            if (new_value_has_traits
                && (((has_traits_object *)new_value)->flags
                    & HASTRAITS_VETO_NOTIFY)) {
                goto exit;
            }
            result = PyObject_Call(PyList_GET_ITEM(tnotifiers, i), args, NULL);
            if (result == NULL) {
                rc = -1;
                goto exit;
            }
            Py_DECREF(result);
        }
        Py_XDECREF(temp);
    }

    temp = NULL;
    if (onotifiers != NULL) {
        n = PyList_GET_SIZE(onotifiers);
        if (n > 1) {
            temp = PyList_New(n);
            if (temp == NULL) {
                rc = -1;
                goto exit2;
            }
            for (i = 0; i < n; i++) {
                item = PyList_GET_ITEM(onotifiers, i);
                PyList_SET_ITEM(temp, i, item);
                Py_INCREF(item);
            }
            onotifiers = (PyListObject *)temp;
        }
        for (i = 0; i < n; i++) {
            if (new_value_has_traits
                && (((has_traits_object *)new_value)->flags
                    & HASTRAITS_VETO_NOTIFY)) {
                break;
            }
            result = PyObject_Call(PyList_GET_ITEM(onotifiers, i), args, NULL);
            if (result == NULL) {
                rc = -1;
                goto exit;
            }
            Py_DECREF(result);
        }
    }
exit:
    Py_XDECREF(temp);
exit2:
    Py_DECREF(args);

    return rc;
}

/*-----------------------------------------------------------------------------
|  Assigns a value to a specified event trait attribute:
+----------------------------------------------------------------------------*/

static int
setattr_event(
    trait_object *traito, trait_object *traitd, has_traits_object *obj,
    PyObject *name, PyObject *value)
{
    int rc = 0;
    PyListObject *tnotifiers;
    PyListObject *onotifiers;

    if (value != NULL) {
        if (traitd->validate != NULL) {
            value = traitd->validate(traitd, obj, name, value);
            if (value == NULL) {
                return -1;
            }
        }
        else {
            Py_INCREF(value);
        }

        tnotifiers = traito->notifiers;
        onotifiers = obj->notifiers;

        if (has_notifiers(tnotifiers, onotifiers)) {
            rc = call_notifiers(
                tnotifiers, onotifiers, obj, name, Undefined, value);
        }

        Py_DECREF(value);
    }

    return rc;
}

/*-----------------------------------------------------------------------------
|  Assigns a value to a specified normal trait attribute:
+----------------------------------------------------------------------------*/

static int
setattr_trait(
    trait_object *traito, trait_object *traitd, has_traits_object *obj,
    PyObject *name, PyObject *value)
{
    int rc;
    int changed;
    int do_notifiers;
    trait_post_setattr post_setattr;
    PyListObject *tnotifiers = NULL;
    PyListObject *onotifiers = NULL;
    PyObject *old_value = NULL;
    PyObject *original_value;
    PyObject *new_value;

    PyObject *dict = obj->obj_dict;

    changed = (traitd->flags & TRAIT_NO_VALUE_TEST);

    if (value == NULL) {
        if (dict == NULL) {
            return 0;
        }

        if (!PyUnicode_Check(name)) {
            return invalid_attribute_error(name);
        }

        old_value = PyDict_GetItem(dict, name);
        if (old_value == NULL) {
            return 0;
        }

        Py_INCREF(old_value);
        if (PyDict_DelItem(dict, name) < 0) {
            Py_DECREF(old_value);
            return -1;
        }

        rc = 0;
        if (!(obj->flags & HASTRAITS_NO_NOTIFY)) {
            tnotifiers = traito->notifiers;
            onotifiers = obj->notifiers;
            if ((tnotifiers != NULL) || (onotifiers != NULL)) {
                value = traito->getattr(traito, obj, name);
                if (value == NULL) {
                    Py_DECREF(old_value);
                    return -1;
                }

                if (!changed) {
                    changed = (old_value != value);
                    if (changed && !(traitd->flags & TRAIT_OBJECT_ID_TEST)) {
                        changed =
                            PyObject_RichCompareBool(old_value, value, Py_NE);
                        if (changed == -1) {
                            PyErr_Clear();
                        }
                    }
                }

                if (changed) {
                    if (traitd->post_setattr != NULL) {
                        rc = traitd->post_setattr(traitd, obj, name, value);
                    }
                    if ((rc == 0) && has_notifiers(tnotifiers, onotifiers)) {
                        rc = call_notifiers(
                            tnotifiers, onotifiers, obj, name, old_value,
                            value);
                    }
                }

                Py_DECREF(value);
            }
        }
        Py_DECREF(old_value);
        return rc;
    }

    original_value = value;
    // If the object's value is Undefined, then do not call the validate
    // method (as the object's value has not yet been set).
    if ((traitd->validate != NULL) && (value != Undefined)) {
        value = traitd->validate(traitd, obj, name, value);
        if (value == NULL) {
            return -1;
        }
    }
    else {
        Py_INCREF(value);
    }

    if (dict == NULL) {
        obj->obj_dict = dict = PyDict_New();
        if (dict == NULL) {
            Py_DECREF(value);
            return -1;
        }
    }

    if (!PyUnicode_Check(name)) {
        Py_DECREF(value);
        return invalid_attribute_error(name);
    }

    new_value = (traitd->flags & TRAIT_SETATTR_ORIGINAL_VALUE) ? original_value
                                                               : value;
    old_value = NULL;

    tnotifiers = traito->notifiers;
    onotifiers = obj->notifiers;
    do_notifiers = has_notifiers(tnotifiers, onotifiers);

    post_setattr = traitd->post_setattr;
    if ((post_setattr != NULL) || do_notifiers) {
        old_value = PyDict_GetItem(dict, name);
        if (old_value == NULL) {
            if (traitd != traito) {
                old_value = traito->getattr(traito, obj, name);
            }
            else {
                old_value = default_value_for(traitd, obj, name);
            }
            if (old_value == NULL) {
                Py_DECREF(value);

                return -1;
            }
        }
        else {
            Py_INCREF(old_value);
        }

        if (!changed) {
            changed = (old_value != value);
            if (changed && !(traitd->flags & TRAIT_OBJECT_ID_TEST)) {
                changed = PyObject_RichCompareBool(old_value, value, Py_NE);
                if (changed == -1) {
                    PyErr_Clear();
                }
            }
        }
    }

    if (PyDict_SetItem(dict, name, new_value) < 0) {
        if (PyErr_ExceptionMatches(PyExc_KeyError)) {
            PyErr_SetObject(PyExc_AttributeError, name);
        }
        Py_XDECREF(old_value);
        Py_DECREF(name);
        Py_DECREF(value);

        return -1;
    }

    rc = 0;

    if (changed) {
        if (post_setattr != NULL) {
            rc = post_setattr(
                traitd, obj, name,
                (traitd->flags & TRAIT_POST_SETATTR_ORIGINAL_VALUE)
                    ? original_value
                    : value);
        }

        if ((rc == 0) && do_notifiers) {
            rc = call_notifiers(
                tnotifiers, onotifiers, obj, name, old_value, new_value);
        }
    }

    Py_XDECREF(old_value);
    Py_DECREF(value);

    return rc;
}

/*-----------------------------------------------------------------------------
|  Assigns a value to a specified delegate trait attribute:
+----------------------------------------------------------------------------*/

static int
setattr_delegate(
    trait_object *traito, trait_object *traitd, has_traits_object *obj,
    PyObject *name, PyObject *value)
{
    PyObject *dict;
    PyObject *daname;
    PyObject *daname2;
    PyObject *temp;
    has_traits_object *delegate;
    has_traits_object *temp_delegate;
    int i, result;

    /* Follow the delegation chain until we find a non-delegated trait: */
    daname = name;
    Py_INCREF(daname);
    delegate = obj;
    for (i = 0;;) {
        dict = delegate->obj_dict;
        if ((dict != NULL)
            && ((temp_delegate = (has_traits_object *)PyDict_GetItem(
                     dict, traitd->delegate_name))
                != NULL)) {
            delegate = temp_delegate;
        }
        else {
            // Handle the case when the delegate is not in the instance
            // dictionary (could be a method that returns the real delegate):
            delegate = (has_traits_object *)has_traits_getattro(
                delegate, traitd->delegate_name);
            if (delegate == NULL) {
                Py_DECREF(daname);
                return -1;
            }
            Py_DECREF(delegate);
        }

        // Verify that 'delegate' is of type 'CHasTraits':
        if (!PyHasTraits_Check(delegate)) {
            Py_DECREF(daname);
            return bad_delegate_error2(obj, name);
        }

        daname2 = traitd->delegate_attr_name(traitd, obj, daname);
        Py_DECREF(daname);
        daname = daname2;
        if (((delegate->itrait_dict == NULL)
             || ((traitd = (trait_object *)dict_getitem(
                      delegate->itrait_dict, daname))
                 == NULL))
            && ((traitd = (trait_object *)dict_getitem(
                     delegate->ctrait_dict, daname))
                == NULL)
            && ((traitd = get_prefix_trait(delegate, daname, 1)) == NULL)) {
            Py_DECREF(daname);
            return bad_delegate_error(obj, name);
        }

        if (Py_TYPE(traitd) != ctrait_type) {
            Py_DECREF(daname);
            return fatal_trait_error();
        }

        if (traitd->delegate_attr_name == NULL) {
            if (traito->flags & TRAIT_MODIFY_DELEGATE) {
                result =
                    traitd->setattr(traitd, traitd, delegate, daname, value);
            }
            else {
                result = traitd->setattr(traito, traitd, obj, name, value);
                if (result >= 0) {
                    temp = PyObject_CallMethod(
                        (PyObject *)obj, "_remove_trait_delegate_listener",
                        "(Oi)", name, value != NULL);
                    if (temp == NULL) {
                        result = -1;
                    }
                    else {
                        Py_DECREF(temp);
                    }
                }
            }
            Py_DECREF(daname);

            return result;
        }

        if (++i >= 100) {
            return delegation_recursion_error(obj, name);
        }
    }
}

/*-----------------------------------------------------------------------------
|  Assigns a value to a specified property trait attribute:
+----------------------------------------------------------------------------*/

static int
setattr_property0(
    trait_object *traito, trait_object *traitd, has_traits_object *obj,
    PyObject *name, PyObject *value)
{
    PyObject *result;
    PyObject *args;

    if (value == NULL) {
        return set_delete_property_error(obj, name);
    }

    args = PyTuple_New(0);
    if (args == NULL) {
        return -1;
    }
    result = PyObject_Call(traitd->delegate_prefix, args, NULL);
    if (result == NULL) {
        return -1;
    }

    Py_DECREF(result);
    return 0;
}

static int
setattr_property1(
    trait_object *traito, trait_object *traitd, has_traits_object *obj,
    PyObject *name, PyObject *value)
{
    PyObject *result;
    PyObject *args;

    if (value == NULL) {
        return set_delete_property_error(obj, name);
    }

    args = PyTuple_Pack(1, value);
    if (args == NULL) {
        return -1;
    }

    result = PyObject_Call(traitd->delegate_prefix, args, NULL);
    Py_DECREF(args);
    if (result == NULL) {
        return -1;
    }

    Py_DECREF(result);
    return 0;
}

static int
setattr_property2(
    trait_object *traito, trait_object *traitd, has_traits_object *obj,
    PyObject *name, PyObject *value)
{
    PyObject *result;
    PyObject *args;

    if (value == NULL) {
        return set_delete_property_error(obj, name);
    }

    args = PyTuple_Pack(2, (PyObject *)obj, value);
    if (args == NULL) {
        return -1;
    }

    result = PyObject_Call(traitd->delegate_prefix, args, NULL);
    Py_DECREF(args);
    if (result == NULL) {
        return -1;
    }

    Py_DECREF(result);
    return 0;
}

static int
setattr_property3(
    trait_object *traito, trait_object *traitd, has_traits_object *obj,
    PyObject *name, PyObject *value)
{
    PyObject *result;
    PyObject *args;

    if (value == NULL) {
        return set_delete_property_error(obj, name);
    }

    args = PyTuple_Pack(3, (PyObject *)obj, name, value);
    if (args == NULL) {
        return -1;
    }

    result = PyObject_Call(traitd->delegate_prefix, args, NULL);
    Py_DECREF(args);
    if (result == NULL) {
        return -1;
    }

    Py_DECREF(result);
    return 0;
}

/*-----------------------------------------------------------------------------
|  Validates then assigns a value to a specified property trait attribute:
+----------------------------------------------------------------------------*/

static int
setattr_validate_property(
    trait_object *traito, trait_object *traitd, has_traits_object *obj,
    PyObject *name, PyObject *value)
{
    int result;
    PyObject *validated;

    if (value == NULL) {
        return set_delete_property_error(obj, name);
    }

    validated = traitd->validate(traitd, obj, name, value);
    if (validated == NULL) {
        return -1;
    }
    result = ((trait_setattr)traitd->post_setattr)(
        traito, traitd, obj, name, validated);
    Py_DECREF(validated);
    return result;
}

static PyObject *
setattr_validate0(
    trait_object *trait, has_traits_object *obj, PyObject *name,
    PyObject *value)
{
    PyObject *validated;

    PyObject *args = PyTuple_New(0);
    if (args == NULL) {
        return NULL;
    }
    validated = PyObject_Call(trait->py_validate, args, NULL);
    Py_DECREF(args);
    return validated;
}

static PyObject *
setattr_validate1(
    trait_object *trait, has_traits_object *obj, PyObject *name,
    PyObject *value)
{
    PyObject *validated;

    PyObject *args = PyTuple_Pack(1, value);
    if (args == NULL) {
        return NULL;
    }
    validated = PyObject_Call(trait->py_validate, args, NULL);
    Py_DECREF(args);
    return validated;
}

static PyObject *
setattr_validate2(
    trait_object *trait, has_traits_object *obj, PyObject *name,
    PyObject *value)
{
    PyObject *validated;

    PyObject *args = PyTuple_Pack(2, (PyObject *)obj, value);
    if (args == NULL) {
        return NULL;
    }
    validated = PyObject_Call(trait->py_validate, args, NULL);
    Py_DECREF(args);
    return validated;
}

static PyObject *
setattr_validate3(
    trait_object *trait, has_traits_object *obj, PyObject *name,
    PyObject *value)
{
    PyObject *validated;

    PyObject *args = PyTuple_Pack(3, (PyObject *)obj, name, value);
    if (args == NULL) {
        return NULL;
    }
    validated = PyObject_Call(trait->py_validate, args, NULL);
    Py_DECREF(args);
    return validated;
}

trait_validate setattr_validate_handlers[] = {
    setattr_validate0, setattr_validate1, setattr_validate2,
    setattr_validate3};

/*-----------------------------------------------------------------------------
|  Raises an exception when attempting to assign to a disallowed trait:
+----------------------------------------------------------------------------*/

static int
setattr_disallow(
    trait_object *traito, trait_object *traitd, has_traits_object *obj,
    PyObject *name, PyObject *value)
{
    return set_disallow_error(obj, name);
}

/*-----------------------------------------------------------------------------
|  Assigns a value to a specified read-only trait attribute:
+----------------------------------------------------------------------------*/

static int
setattr_readonly(
    trait_object *traito, trait_object *traitd, has_traits_object *obj,
    PyObject *name, PyObject *value)
{
    PyObject *dict;
    PyObject *result;
    int rc;

    if (value == NULL) {
        return delete_readonly_error(obj, name);
    }

    if (traitd->default_value != Undefined) {
        return set_readonly_error(obj, name);
    }

    dict = obj->obj_dict;
    if (dict == NULL) {
        return setattr_python(traito, traitd, obj, name, value);
    }

    if (!PyUnicode_Check(name)) {
        return invalid_attribute_error(name);
    }

    result = PyDict_GetItem(dict, name);
    if ((result == NULL) || (result == Undefined)) {
        rc = setattr_python(traito, traitd, obj, name, value);
    }
    else {
        rc = set_readonly_error(obj, name);
    }

    return rc;
}

/*-----------------------------------------------------------------------------
|  Generates exception on attempting to assign to a constant trait:
+----------------------------------------------------------------------------*/

static int
setattr_constant(
    trait_object *traito, trait_object *traitd, has_traits_object *obj,
    PyObject *name, PyObject *value)
{
    if (PyUnicode_Check(name)) {
        PyErr_Format(
            TraitError,
            "Cannot modify the constant '%.400U'"
            " attribute of a '%.50s' object.",
            name, Py_TYPE(obj)->tp_name);
        return -1;
    }
    return invalid_attribute_error(name);
}

/*-----------------------------------------------------------------------------
|  Initializes a CTrait instance:
+----------------------------------------------------------------------------*/

static trait_getattr getattr_handlers[] = {
    getattr_trait, getattr_python, getattr_event, getattr_delegate,
    getattr_event, getattr_disallow, getattr_trait, getattr_constant,
    getattr_generic,
    /*  The following entries are used by the __getstate__ method: */
    getattr_property0, getattr_property1, getattr_property2, getattr_property3,
    /*  End of __getstate__ method entries */
    NULL};

static trait_setattr setattr_handlers[] = {
    setattr_trait, setattr_python, setattr_event, setattr_delegate,
    setattr_event, setattr_disallow, setattr_readonly, setattr_constant,
    setattr_generic,
    /*  The following entries are used by the __getstate__ method: */
    setattr_property0, setattr_property1, setattr_property2, setattr_property3,
    /*  End of __setstate__ method entries */
    NULL};

static int
trait_init(trait_object *trait, PyObject *args, PyObject *kwds)
{
    int kind;

    if (!PyArg_ParseTuple(args, "i", &kind)) {
        return -1;
    }

    if ((kind >= 0) && (kind <= 8)) {
        trait->getattr = getattr_handlers[kind];
        trait->setattr = setattr_handlers[kind];
        return 0;
    }

    return bad_trait_error();
}

/*-----------------------------------------------------------------------------
|  Object clearing method:
+----------------------------------------------------------------------------*/

static int
trait_clear(trait_object *trait)
{
    Py_CLEAR(trait->default_value);
    Py_CLEAR(trait->py_validate);
    Py_CLEAR(trait->py_post_setattr);
    Py_CLEAR(trait->delegate_name);
    Py_CLEAR(trait->delegate_prefix);
    Py_CLEAR(trait->notifiers);
    Py_CLEAR(trait->handler);
    Py_CLEAR(trait->obj_dict);

    return 0;
}

/*-----------------------------------------------------------------------------
|  Deallocates an unused 'CTrait' instance:
+----------------------------------------------------------------------------*/

static void
trait_dealloc(trait_object *trait)
{
    PyObject_GC_UnTrack(trait);
    Py_TRASHCAN_SAFE_BEGIN(trait);
    trait_clear(trait);
    Py_TYPE(trait)->tp_free((PyObject *)trait);
    Py_TRASHCAN_SAFE_END(trait);
}

/*-----------------------------------------------------------------------------
|  Garbage collector traversal method:
+----------------------------------------------------------------------------*/

static int
trait_traverse(trait_object *trait, visitproc visit, void *arg)
{
    Py_VISIT(trait->default_value);
    Py_VISIT(trait->py_validate);
    Py_VISIT(trait->py_post_setattr);
    Py_VISIT(trait->delegate_name);
    Py_VISIT(trait->delegate_prefix);
    Py_VISIT((PyObject *)trait->notifiers);
    Py_VISIT(trait->handler);
    Py_VISIT(trait->obj_dict);

    return 0;
}

/*-----------------------------------------------------------------------------
|  Handles the 'getattr' operation on a 'CHasTraits' instance:
+----------------------------------------------------------------------------*/

static PyObject *
trait_getattro(trait_object *obj, PyObject *name)
{
    PyObject *value = PyObject_GenericGetAttr((PyObject *)obj, name);
    if (value != NULL) {
        return value;
    }

    PyErr_Clear();

    Py_INCREF(Py_None);
    return Py_None;
}

/*-----------------------------------------------------------------------------
|  Set the 'default_value_type' and 'default_value' fields
|  of a CTrait instance:
+----------------------------------------------------------------------------*/

static PyObject *
_trait_set_default_value(trait_object *trait, PyObject *args)
{
    int value_type;
    PyObject *value, *old_value;

    if (!PyArg_ParseTuple(args, "iO", &value_type, &value)) {
        return NULL;
    }

    if ((value_type < 0) || (value_type > MAXIMUM_DEFAULT_VALUE_TYPE)) {
        PyErr_Format(
            PyExc_ValueError,
            "The default value type must be 0..%d, but %d was specified.",
            MAXIMUM_DEFAULT_VALUE_TYPE, value_type);
        return NULL;
    }

    trait->default_value_type = value_type;

    /* The DECREF on the old value can call arbitrary code, so take care not to
       DECREF until the trait is in a consistent state. (Newer CPython versions
       have a Py_XSETREF macro to do this safely.) */
    Py_INCREF(value);
    old_value = trait->default_value;
    trait->default_value = value;
    Py_XDECREF(old_value);

    Py_RETURN_NONE;
}

/*-----------------------------------------------------------------------------
|  Get or set the 'default_value_type' and 'default_value' fields
|  of a CTrait instance. Use of this function for setting the default
|  value information is deprecated; use set_default_value instead.
+----------------------------------------------------------------------------*/

static PyObject *
_trait_default_value(trait_object *trait, PyObject *args)
{
    if (PyArg_ParseTuple(args, "")) {
        if (trait->default_value == NULL) {
            return Py_BuildValue("iO", 0, Py_None);
        }
        else {
            return Py_BuildValue(
                "iO", trait->default_value_type, trait->default_value);
        }
    }

    PyErr_Clear();
    if (PyErr_WarnEx(
            PyExc_DeprecationWarning,
            "Use of the default_value method with arguments is deprecated. "
            "To set defaults, use set_default_value instead.",
            1)
        != 0) {
        return NULL;
    }
    return _trait_set_default_value(trait, args);
}

/*-----------------------------------------------------------------------------
|  Gets the default value of a CTrait instance for a specified object and trait
|  name:
+----------------------------------------------------------------------------*/

static PyObject *
_trait_default_value_for(trait_object *trait, PyObject *args)
{
    PyObject *object;
    PyObject *name;

    if (!PyArg_ParseTuple(args, "OO", &object, &name)) {
        return NULL;
    }

    return default_value_for(trait, (has_traits_object *)object, name);
}

/*-----------------------------------------------------------------------------
|  Calls a Python-based trait validator:
+----------------------------------------------------------------------------*/

static PyObject *
validate_trait_python(
    trait_object *trait, has_traits_object *obj, PyObject *name,
    PyObject *value)
{
    PyObject *result;

    PyObject *args = PyTuple_New(3);
    if (args == NULL) {
        return NULL;
    }

    Py_INCREF(obj);
    Py_INCREF(name);
    Py_INCREF(value);
    PyTuple_SET_ITEM(args, 0, (PyObject *)obj);
    PyTuple_SET_ITEM(args, 1, name);
    PyTuple_SET_ITEM(args, 2, value);
    result = PyObject_Call(trait->py_validate, args, NULL);
    Py_DECREF(args);

    return result;
}

/*-----------------------------------------------------------------------------
|  Calls the specified validator function:
+----------------------------------------------------------------------------*/

static PyObject *
call_validator(
    PyObject *validator, has_traits_object *obj, PyObject *name,
    PyObject *value)
{
    PyObject *result;

    PyObject *args = PyTuple_New(3);
    if (args == NULL) {
        return NULL;
    }

    PyTuple_SET_ITEM(args, 0, (PyObject *)obj);
    PyTuple_SET_ITEM(args, 1, name);
    PyTuple_SET_ITEM(args, 2, value);
    Py_INCREF(obj);
    Py_INCREF(name);
    Py_INCREF(value);
    result = PyObject_Call(validator, args, NULL);
    Py_DECREF(args);

    return result;
}

/*-----------------------------------------------------------------------------
|  Calls the specified type convertor:
+----------------------------------------------------------------------------*/

static PyObject *
type_converter(PyObject *type, PyObject *value)
{
    PyObject *result;

    PyObject *args = PyTuple_New(1);
    if (args == NULL) {
        return NULL;
    }

    PyTuple_SET_ITEM(args, 0, value);
    Py_INCREF(value);
    result = PyObject_Call(type, args, NULL);
    Py_DECREF(args);

    return result;
}

/*-----------------------------------------------------------------------------
|  Verifies a Python value is of a specified type (or None):
+----------------------------------------------------------------------------*/

static PyObject *
validate_trait_type(
    trait_object *trait, has_traits_object *obj, PyObject *name,
    PyObject *value)
{
    PyObject *type_info = trait->py_validate;
    int kind = PyTuple_GET_SIZE(type_info);

    if (((kind == 3) && (value == Py_None))
        || PyObject_TypeCheck(
            value, (PyTypeObject *)PyTuple_GET_ITEM(type_info, kind - 1))) {
        Py_INCREF(value);
        return value;
    }

    return raise_trait_error(trait, obj, name, value);
}

/*-----------------------------------------------------------------------------
|  Verifies a Python value is an instance of a specified type (or None):
+----------------------------------------------------------------------------*/

static PyObject *
validate_trait_instance(
    trait_object *trait, has_traits_object *obj, PyObject *name,
    PyObject *value)
{
    PyObject *type_info = trait->py_validate;
    int kind = PyTuple_GET_SIZE(type_info);

    if (((kind == 3) && (value == Py_None))
        || (PyObject_IsInstance(value, PyTuple_GET_ITEM(type_info, kind - 1))
            > 0)) {
        Py_INCREF(value);
        return value;
    }

    return raise_trait_error(trait, obj, name, value);
}

/*-----------------------------------------------------------------------------
|  Verifies a Python value is of a the same type as the object being assigned
|  to (or None):
+----------------------------------------------------------------------------*/

static PyObject *
validate_trait_self_type(
    trait_object *trait, has_traits_object *obj, PyObject *name,
    PyObject *value)
{
    if (((PyTuple_GET_SIZE(trait->py_validate) == 2) && (value == Py_None))
        || PyObject_TypeCheck(value, Py_TYPE(obj))) {
        Py_INCREF(value);
        return value;
    }

    return raise_trait_error(trait, obj, name, value);
}

/*
   Convert an integer-like Python object to an exact integer.

   Returns an object of exact type int (or possibly exact type long
   on Python 2, for values too large to fit in an int), or raises
   TypeError if the given object cannot be converted to an integer.

   Here, "integer-like" means either:

   - is an instance of int (or long in Python 2), or
   - can be converted to an integer via operator.index.

   The second case captures (for example) instances of NumPy
   integer types like np.int32, np.uint64, etc.

   Roughly equivalent to the Python code ``int(operator.index(value))``.
*/

static PyObject *
as_integer(PyObject *value)
{
    PyObject *index_of_value, *value_as_integer;

    /* Fast path for common case. */
    if (PyLong_CheckExact(value)) {
        Py_INCREF(value);
        return value;
    }

    /* Not of exact type int: call __index__ method if available. */
    index_of_value = PyNumber_Index(value);
    if (index_of_value == NULL) {
        return NULL;
    }

    /*
       We run the __index__ result through an extra int call to ensure that
       we get something of exact type int.

       Example problematic cases:

       - ``operator.index(True)`` gives ``True``, where we'd like ``1``.

       Related: https://bugs.python.org/issue17576
    */

    value_as_integer = PyNumber_Long(index_of_value);
    Py_DECREF(index_of_value);
    return value_as_integer;
}

/*-----------------------------------------------------------------------------
|  Verifies a Python value is a Python int
+----------------------------------------------------------------------------*/

static PyObject *
validate_trait_integer(
    trait_object *trait, has_traits_object *obj, PyObject *name,
    PyObject *value)
{
    PyObject *result = as_integer(value);
    /* A TypeError represents a type validation failure, and should be
       re-raised as a TraitError. Other exceptions should be propagated. */
    if (result == NULL && PyErr_ExceptionMatches(PyExc_TypeError)) {
        PyErr_Clear();
        return raise_trait_error(trait, obj, name, value);
    }
    return result;
}

/*
   Convert a float-like Python object to a float.

   Returns a new object of exact type float, or raises TypeError
   if the given object cannot be converted to a float.

   Here float-like means:

   - is an instance of float, or
   - can be converted to a float via its type's __float__ method

   Note: as of Python 3.8, objects having an __index__ method but
   no __float__ method can also be converted to float.
*/

static PyObject *
as_float(PyObject *value)
{
    double value_as_double;

    /* Fast path for common case. */
    if (PyFloat_CheckExact(value)) {
        Py_INCREF(value);
        return value;
    }

    /* General case: defer to the machinations of PyFloat_AsDouble. */
    value_as_double = PyFloat_AsDouble(value);
    if (value_as_double == -1.0 && PyErr_Occurred()) {
        return NULL;
    }
    return PyFloat_FromDouble(value_as_double);
}

/*-----------------------------------------------------------------------------
|  Verifies that a Python value is convertible to float
|
|  Will convert anything whose type has a __float__ method to a Python
|  float. Returns a Python object of exact type "float". Raises TraitError
|  with a suitable message if the given value isn't convertible to float.
|
|  Any exception other than TypeError raised by the value's __float__ method
|  will be propagated. A TypeError will be caught and turned into TraitError.
|
+----------------------------------------------------------------------------*/

static PyObject *
validate_trait_float(
    trait_object *trait, has_traits_object *obj, PyObject *name,
    PyObject *value)
{
    PyObject *result = as_float(value);
    /* A TypeError represents a type validation failure, and should be
       re-raised as a TraitError. Other exceptions should be propagated. */
    if (result == NULL && PyErr_ExceptionMatches(PyExc_TypeError)) {
        PyErr_Clear();
        return raise_trait_error(trait, obj, name, value);
    }
    return result;
}

/*
   Determine whether `value` lies in the range specified by `range_info`.

   * `value` must be of exact type float.
   * `range_info` is expected to be a tuple (*, low, high, exclude_mask)
     where `low` and `high` are object of exact type float and exclude_mask
     is a Python integer.

   Return 1 if `value` is within range, and 0 if not. If an exception occurs,
   return -1 and set an error.
*/

static int
in_float_range(PyObject *value, PyObject *range_info)
{
    PyObject *low, *high;
    long exclude_mask;

    low = PyTuple_GET_ITEM(range_info, 1);
    high = PyTuple_GET_ITEM(range_info, 2);
    exclude_mask = PyLong_AsLong(PyTuple_GET_ITEM(range_info, 3));
    if (exclude_mask == -1 && PyErr_Occurred()) {
        return -1;
    }

    if (low != Py_None) {
        if ((exclude_mask & 1) != 0) {
            if (PyFloat_AS_DOUBLE(value) <= PyFloat_AS_DOUBLE(low)) {
                return 0;
            }
        }
        else {
            if (PyFloat_AS_DOUBLE(value) < PyFloat_AS_DOUBLE(low)) {
                return 0;
            }
        }
    }

    if (high != Py_None) {
        if ((exclude_mask & 2) != 0) {
            if (PyFloat_AS_DOUBLE(value) >= PyFloat_AS_DOUBLE(high)) {
                return 0;
            }
        }
        else {
            if (PyFloat_AS_DOUBLE(value) > PyFloat_AS_DOUBLE(high)) {
                return 0;
            }
        }
    }

    return 1;
}

/*-----------------------------------------------------------------------------
|  Verifies a Python value is a float within a specified range:
+----------------------------------------------------------------------------*/

static PyObject *
validate_trait_float_range(
    trait_object *trait, has_traits_object *obj, PyObject *name,
    PyObject *value)
{
    PyObject *result;
    int in_range;

    result = as_float(value);
    if (result == NULL) {
        if (PyErr_ExceptionMatches(PyExc_TypeError)) {
            /* Reraise any TypeError as a TraitError. */
            PyErr_Clear();
            return raise_trait_error(trait, obj, name, value);
        }
        /* Non-TypeErrors should be propagated. */
        return NULL;
    }

    in_range = in_float_range(result, trait->py_validate);
    if (in_range == 1) {
        return result;
    }
    else if (in_range == 0) {
        Py_DECREF(result);
        return raise_trait_error(trait, obj, name, value);
    }
    else {
        /* in_range must be -1, indicating an error; propagate it */
        Py_DECREF(result);
        return NULL;
    }
}

/*-----------------------------------------------------------------------------
|  Verifies a Python value is in a specified enumeration:
+----------------------------------------------------------------------------*/

static PyObject *
validate_trait_enum(
    trait_object *trait, has_traits_object *obj, PyObject *name,
    PyObject *value)
{
    PyObject *type_info = trait->py_validate;
    if (PySequence_Contains(PyTuple_GET_ITEM(type_info, 1), value) > 0) {
        Py_INCREF(value);
        return value;
    }

    return raise_trait_error(trait, obj, name, value);
}

/*-----------------------------------------------------------------------------
|  Verifies a Python value is in a specified map (i.e. dictionary):
+----------------------------------------------------------------------------*/

static PyObject *
validate_trait_map(
    trait_object *trait, has_traits_object *obj, PyObject *name,
    PyObject *value)
{
    PyObject *type_info = trait->py_validate;
    if (PyDict_GetItem(PyTuple_GET_ITEM(type_info, 1), value) != NULL) {
        Py_INCREF(value);
        return value;
    }

    return raise_trait_error(trait, obj, name, value);
}

/*-----------------------------------------------------------------------------
|  Verifies a Python value is in a specified prefix map (i.e. dictionary):
+----------------------------------------------------------------------------*/

static PyObject *
validate_trait_prefix_map(
    trait_object *trait, has_traits_object *obj, PyObject *name,
    PyObject *value)
{
    PyObject *type_info = trait->py_validate;
    PyObject *mapped_value =
        PyDict_GetItem(PyTuple_GET_ITEM(type_info, 1), value);
    if (mapped_value != NULL) {
        Py_INCREF(mapped_value);
        return mapped_value;
    }

    return call_validator(
        PyTuple_GET_ITEM(trait->py_validate, 2), obj, name, value);
}

/*-----------------------------------------------------------------------------
|  Verifies a Python value is a tuple of a specified type and content:
+----------------------------------------------------------------------------*/

static PyObject *
validate_trait_tuple_check(
    PyObject *traits, has_traits_object *obj, PyObject *name, PyObject *value)
{
    trait_object *itrait;
    PyObject *bitem, *aitem, *tuple;
    int i, j, n;

    if (PyTuple_Check(value)) {
        n = PyTuple_GET_SIZE(traits);
        if (n == PyTuple_GET_SIZE(value)) {
            tuple = NULL;
            for (i = 0; i < n; i++) {
                bitem = PyTuple_GET_ITEM(value, i);
                itrait = (trait_object *)PyTuple_GET_ITEM(traits, i);
                if (itrait->validate == NULL) {
                    aitem = bitem;
                    Py_INCREF(aitem);
                }
                else {
                    aitem = itrait->validate(itrait, obj, name, bitem);
                }

                if (aitem == NULL) {
                    PyErr_Clear();
                    Py_XDECREF(tuple);
                    return NULL;
                }

                if (tuple != NULL) {
                    PyTuple_SET_ITEM(tuple, i, aitem);
                }
                else if (aitem != bitem) {
                    tuple = PyTuple_New(n);
                    if (tuple == NULL) {
                        return NULL;
                    }
                    for (j = 0; j < i; j++) {
                        bitem = PyTuple_GET_ITEM(value, j);
                        Py_INCREF(bitem);
                        PyTuple_SET_ITEM(tuple, j, bitem);
                    }
                    PyTuple_SET_ITEM(tuple, i, aitem);
                }
                else {
                    Py_DECREF(aitem);
                }
            }
            if (tuple != NULL) {
                return tuple;
            }

            Py_INCREF(value);
            return value;
        }
    }

    return NULL;
}

static PyObject *
validate_trait_tuple(
    trait_object *trait, has_traits_object *obj, PyObject *name,
    PyObject *value)
{
    PyObject *result = validate_trait_tuple_check(
        PyTuple_GET_ITEM(trait->py_validate, 1), obj, name, value);
    if (result != NULL) {
        return result;
    }

    return raise_trait_error(trait, obj, name, value);
}

/*-----------------------------------------------------------------------------
|  Verifies a Python value is of a specified (possibly coercable) type:
+----------------------------------------------------------------------------*/

static PyObject *
validate_trait_coerce_type(
    trait_object *trait, has_traits_object *obj, PyObject *name,
    PyObject *value)
{
    int i, n;
    PyObject *type2;

    PyObject *type_info = trait->py_validate;
    PyObject *type = PyTuple_GET_ITEM(type_info, 1);
    if (PyObject_TypeCheck(value, (PyTypeObject *)type)) {
        Py_INCREF(value);
        return value;
    }

    n = PyTuple_GET_SIZE(type_info);
    for (i = 2; i < n; i++) {
        type2 = PyTuple_GET_ITEM(type_info, i);
        if (type2 == Py_None) {
            break;
        }

        if (PyObject_TypeCheck(value, (PyTypeObject *)type2)) {
            Py_INCREF(value);
            return value;
        }
    }

    for (i++; i < n; i++) {
        type2 = PyTuple_GET_ITEM(type_info, i);
        if (PyObject_TypeCheck(value, (PyTypeObject *)type2)) {
            return type_converter(type, value);
        }
    }

    return raise_trait_error(trait, obj, name, value);
}

/*-----------------------------------------------------------------------------
|  Verifies a Python value is of a specified (possibly castable) type:
+----------------------------------------------------------------------------*/

static PyObject *
validate_trait_cast_type(
    trait_object *trait, has_traits_object *obj, PyObject *name,
    PyObject *value)
{
    PyObject *result;

    PyObject *type_info = trait->py_validate;
    PyObject *type = PyTuple_GET_ITEM(type_info, 1);
    if (Py_TYPE(value) == (PyTypeObject *)type) {
        Py_INCREF(value);
        return value;
    }

    if ((result = type_converter(type, value)) != NULL) {
        return result;
    }

    return raise_trait_error(trait, obj, name, value);
}

/*-----------------------------------------------------------------------------
|  Verifies a Python value satisifies a specified function validator:
+----------------------------------------------------------------------------*/

static PyObject *
validate_trait_function(
    trait_object *trait, has_traits_object *obj, PyObject *name,
    PyObject *value)
{
    PyObject *result;

    result = call_validator(
        PyTuple_GET_ITEM(trait->py_validate, 1), obj, name, value);
    if (result != NULL) {
        return result;
    }

    return raise_trait_error(trait, obj, name, value);
}

/*-----------------------------------------------------------------------------
|  Attempts to 'adapt' an object to a specified interface:
|
|  If mode == 1, first tries to adapt the value to the given class, and
|  if that fails, but the value is already an instance of the class, returns
|  that value.
|
|  If mode == 2, first tries to adapt the value to the given class. If that
|  fails, and if the value is an instance of the class, the value is returned
|  unchanged. If neither of those holds, the default value is used.
|
|  Parameters
|  ----------
|  trait : cTrait
|      The trait being assigned to.
|  obj : HasTraits
|      The CHasTraits object that the trait belongs to.
|  name : str
|      The name of the trait in obj, for use in error messages.
|  value : object
|      The value to adapt
|
|  Raises
|  ------
|  TraitError
|      If the value cannot be adapted.
|
+----------------------------------------------------------------------------*/

static PyObject *
validate_trait_adapt(
    trait_object *trait, has_traits_object *obj, PyObject *name,
    PyObject *value)
{
    PyObject *result, *args, *type, *type_info;
    long mode, rc;

    type_info = trait->py_validate;

    /* If value is None and allow_none, return value; else fail validation */
    if (value == Py_None) {
        int allow_none = PyObject_IsTrue(PyTuple_GET_ITEM(type_info, 3));
        if (allow_none == -1) {
            return NULL;
        }
        if (allow_none) {
            Py_INCREF(value);
            return value;
        }
        else {
            return raise_trait_error(trait, obj, name, value);
        }
    }

    type = PyTuple_GET_ITEM(type_info, 1);
    mode = PyLong_AsLong(PyTuple_GET_ITEM(type_info, 2));
    if (mode == -1 && PyErr_Occurred()) {
        return NULL;
    }

    /* Adaptation mode 0: do a simple isinstance check. */
    if (mode == 0) {
        rc = PyObject_IsInstance(value, type);
        if (rc == -1 && PyErr_Occurred()) {
            return NULL;
        }
        if (rc) {
            Py_INCREF(value);
            return value;
        }
        else {
            return raise_trait_error(trait, obj, name, value);
        }
    }

    /* Try adaptation; return adapted value on success. */
    args = PyTuple_Pack(3, value, type, Py_None);
    if (args == NULL) {
        return NULL;
    }
    result = PyObject_Call(adapt, args, NULL);
    Py_DECREF(args);
    if (result == NULL) {
        return NULL;
    }
    if (result != Py_None) {
        return result;
    }
    Py_DECREF(result);

    /* Adaptation failed. Move on to an isinstance check. */
    rc = PyObject_IsInstance(value, type);
    if (rc == -1 && PyErr_Occurred()) {
        return NULL;
    }
    if (rc) {
        Py_INCREF(value);
        return value;
    }

    /* Adaptation and isinstance both failed. In mode 1, fail.
       Otherwise, return the default. */
    if (mode == 1) {
        return raise_trait_error(trait, obj, name, value);
    }
    else {
        return default_value_for(trait, obj, name);
    }
}

/*-----------------------------------------------------------------------------
|  Verifies a Python value satisifies a complex trait definition:
+----------------------------------------------------------------------------*/

static PyObject *
validate_trait_complex(
    trait_object *trait, has_traits_object *obj, PyObject *name,
    PyObject *value)
{
    int i, j, k, kind, in_range;
    long mode, rc;
    PyObject *result, *type_info, *type, *type2, *args;

    PyObject *list_type_info = PyTuple_GET_ITEM(trait->py_validate, 1);
    int n = PyTuple_GET_SIZE(list_type_info);
    for (i = 0; i < n; i++) {
        type_info = PyTuple_GET_ITEM(list_type_info, i);

        switch (PyLong_AsLong(PyTuple_GET_ITEM(type_info, 0))) {
            case 0: /* Type check: */
                kind = PyTuple_GET_SIZE(type_info);
                if (((kind == 3) && (value == Py_None))
                    || PyObject_TypeCheck(
                        value, (PyTypeObject *)PyTuple_GET_ITEM(
                                   type_info, kind - 1))) {
                    goto done;
                }
                break;

            case 1: /* Instance check: */
                kind = PyTuple_GET_SIZE(type_info);
                if (((kind == 3) && (value == Py_None))
                    || (PyObject_IsInstance(
                            value, PyTuple_GET_ITEM(type_info, kind - 1))
                        > 0)) {
                    goto done;
                }
                break;

            case 2: /* Self type check: */
                if (((PyTuple_GET_SIZE(type_info) == 2) && (value == Py_None))
                    || PyObject_TypeCheck(value, Py_TYPE(obj))) {
                    goto done;
                }
                break;

            case 4: /* Floating point range check: */
                result = as_float(value);
                if (result == NULL) {
                    if (PyErr_ExceptionMatches(PyExc_TypeError)) {
                        /* A TypeError should ultimately get re-raised
                           as a TraitError. */
                        PyErr_Clear();
                        break;
                    }
                    /* Non-TypeErrors should be propagated. */
                    return NULL;
                }

                in_range = in_float_range(result, type_info);
                if (in_range == 1) {
                    return result;
                }
                else if (in_range == 0) {
                    Py_DECREF(result);
                    break;
                }
                else {
                    /* in_range must be -1, indicating an error;
                       propagate it */
                    Py_DECREF(result);
                    return NULL;
                }

            case 5: /* Enumerated item check: */
                if (PySequence_Contains(PyTuple_GET_ITEM(type_info, 1), value)
                    > 0) {
                    goto done;
                }
                /* If the containment check failed (for example as a result of
                   checking whether an array is in a sequence), clear the
                   exception. See enthought/traits#376. */
                PyErr_Clear();
                break;
            case 6: /* Mapped item check: */
                if (PyDict_GetItem(PyTuple_GET_ITEM(type_info, 1), value)
                    != NULL) {
                    goto done;
                }
                PyErr_Clear();
                break;

            case 8: /* Perform 'slow' validate check: */
                result = PyObject_CallMethod(
                    PyTuple_GET_ITEM(type_info, 1), "slow_validate", "(OOO)",
                    obj, name, value);

                if (result == NULL && PyErr_ExceptionMatches(TraitError)) {
                    PyErr_Clear();
                    break;
                }
                return result;

            case 9: /* Tuple item check: */
                result = validate_trait_tuple_check(
                    PyTuple_GET_ITEM(type_info, 1), obj, name, value);
                if (result != NULL) {
                    return result;
                }

                PyErr_Clear();
                break;

            case 10: /* Prefix map item check: */
                result = PyDict_GetItem(PyTuple_GET_ITEM(type_info, 1), value);
                if (result != NULL) {
                    Py_INCREF(result);
                    return result;
                }
                result = call_validator(
                    PyTuple_GET_ITEM(type_info, 2), obj, name, value);
                if (result != NULL) {
                    return result;
                }
                PyErr_Clear();
                break;

            case 11: /* Coercable type check: */
                type = PyTuple_GET_ITEM(type_info, 1);
                if (PyObject_TypeCheck(value, (PyTypeObject *)type)) {
                    goto done;
                }

                k = PyTuple_GET_SIZE(type_info);
                for (j = 2; j < k; j++) {
                    type2 = PyTuple_GET_ITEM(type_info, j);
                    if (type2 == Py_None) {
                        break;
                    }
                    if (PyObject_TypeCheck(value, (PyTypeObject *)type2)) {
                        goto done;
                    }
                }

                for (j++; j < k; j++) {
                    type2 = PyTuple_GET_ITEM(type_info, j);
                    if (PyObject_TypeCheck(value, (PyTypeObject *)type2)) {
                        return type_converter(type, value);
                    }
                }
                break;

            case 12: /* Castable type check */
                type = PyTuple_GET_ITEM(type_info, 1);
                if (Py_TYPE(value) == (PyTypeObject *)type) {
                    goto done;
                }

                if ((result = type_converter(type, value)) != NULL) {
                    return result;
                }

                PyErr_Clear();
                break;

            case 13: /* Function validator check: */
                result = call_validator(
                    PyTuple_GET_ITEM(type_info, 1), obj, name, value);
                if (result != NULL) {
                    return result;
                }

                PyErr_Clear();
                break;

                /* case 14: Python-based validator check: */

                /* case 15..18: Property 'setattr' validate checks: */

            case 19: /* Adaptable object check: */
                /* If value is None and allow_none, return value; else fail
                 * validation */
                if (value == Py_None) {
                    int allow_none =
                        PyObject_IsTrue(PyTuple_GET_ITEM(type_info, 3));
                    if (allow_none == -1) {
                        return NULL;
                    }
                    if (allow_none) {
                        goto done;
                    }
                    else {
                        break;
                    }
                }

                type = PyTuple_GET_ITEM(type_info, 1);
                mode = PyLong_AsLong(PyTuple_GET_ITEM(type_info, 2));
                if (mode == -1 && PyErr_Occurred()) {
                    return NULL;
                }

                /* Adaptation mode 0: do a simple isinstance check. */
                if (mode == 0) {
                    rc = PyObject_IsInstance(value, type);
                    if (rc == -1 && PyErr_Occurred()) {
                        return NULL;
                    }
                    if (rc) {
                        goto done;
                    }
                    else {
                        break;
                    }
                }

                /* Try adaptation; return adapted value on success. */
                args = PyTuple_Pack(3, value, type, Py_None);
                if (args == NULL) {
                    return NULL;
                }
                result = PyObject_Call(adapt, args, NULL);
                Py_DECREF(args);
                if (result == NULL) {
                    return NULL;
                }
                if (result != Py_None) {
                    return result;
                }
                Py_DECREF(result);

                /* Adaptation failed. Move on to an isinstance check. */
                rc = PyObject_IsInstance(value, type);
                if (rc == -1 && PyErr_Occurred()) {
                    return NULL;
                }
                if (rc) {
                    goto done;
                }

                /* Adaptation and isinstance both failed. In mode 1, fail.
                   Otherwise, return the default. */
                if (mode == 1) {
                    break;
                }
                else {
                    return default_value_for(trait, obj, name);
                }

            case 20: /* Integer check: */
                result = as_integer(value);
                /* A TypeError indicates that we don't have a match. Clear
                   the error and continue with the next item in the complex
                   sequence. Other errors are propagated. */
                if (result == NULL
                    && PyErr_ExceptionMatches(PyExc_TypeError)) {
                    PyErr_Clear();
                    break;
                }
                return result;

            case 21: /* Float check */
                /* A TypeError indicates that we don't have a match.
                   Clear the error and continue with the next item
                   in the complex sequence. */
                result = as_float(value);
                if (result == NULL
                    && PyErr_ExceptionMatches(PyExc_TypeError)) {
                    PyErr_Clear();
                    break;
                }
                return result;

            default: /* Should never happen...indicates an internal error: */
                goto error;
        }
    }
error:
    return raise_trait_error(trait, obj, name, value);
done:
    Py_INCREF(value);
    return value;
}

/*-----------------------------------------------------------------------------
|  Sets the value of the 'validate' field of a CTrait instance:
+----------------------------------------------------------------------------*/

static trait_validate validate_handlers[] = {
    validate_trait_type,        /* case 0: Type check */
    validate_trait_instance,    /* case 1: Instance check */
    validate_trait_self_type,   /* case 2: Self type check */
    NULL,                       /* case 3: Integer range check (unused) */
    validate_trait_float_range, /* case 4: Floating-point range check */
    validate_trait_enum,        /* case 5: Enumerated item check */
    validate_trait_map,         /* case 6: Mapped item check */
    validate_trait_complex,     /* case 7: TraitComplex item check */
    NULL,                       /* case 8: 'Slow' validate check */
    validate_trait_tuple,       /* case 9: TupleOf item check */
    validate_trait_prefix_map,  /* case 10: Prefix map item check */
    validate_trait_coerce_type, /* case 11: Coercable type check */
    validate_trait_cast_type,   /* case 12: Castable type check */
    validate_trait_function,    /* case 13: Function validator check */
    validate_trait_python,      /* case 14: Python-based validator check */
    /*  The following entries are used by the __getstate__ method... */
    setattr_validate0, setattr_validate1, setattr_validate2, setattr_validate3,
    /*  ...End of __getstate__ method entries */
    validate_trait_adapt,   /* case 19: Adaptable object check */
    validate_trait_integer, /* case 20: Integer check */
    validate_trait_float,   /* case 21: Float check */
};

static PyObject *
_trait_set_validate(trait_object *trait, PyObject *args)
{
    PyObject *validate;
    PyObject *v1, *v2, *v3;
    int n, kind;

    if (!PyArg_ParseTuple(args, "O", &validate)) {
        return NULL;
    }

    if (PyCallable_Check(validate)) {
        kind = 14;
        goto done;
    }

    if (PyTuple_CheckExact(validate)) {
        n = PyTuple_GET_SIZE(validate);
        if (n > 0) {
            kind = PyLong_AsLong(PyTuple_GET_ITEM(validate, 0));

            switch (kind) {
                case 0: /* Type check: */
                    if ((n <= 3)
                        && PyType_Check(PyTuple_GET_ITEM(validate, n - 1))
                        && ((n == 2)
                            || (PyTuple_GET_ITEM(validate, 1) == Py_None))) {
                        goto done;
                    }
                    break;

                case 1: /* Instance check: */
                    if ((n <= 3)
                        && ((n == 2)
                            || (PyTuple_GET_ITEM(validate, 1) == Py_None))) {
                        goto done;
                    }
                    break;

                case 2: /* Self type check: */
                    if ((n == 1)
                        || ((n == 2)
                            && (PyTuple_GET_ITEM(validate, 1) == Py_None))) {
                        goto done;
                    }
                    break;

                case 4: /* Floating point range check: */
                    if (n == 4) {
                        v1 = PyTuple_GET_ITEM(validate, 1);
                        v2 = PyTuple_GET_ITEM(validate, 2);
                        v3 = PyTuple_GET_ITEM(validate, 3);
                        if (((v1 == Py_None) || PyFloat_Check(v1))
                            && ((v2 == Py_None) || PyFloat_Check(v2))
                            && PyLong_Check(v3)) {
                            goto done;
                        }
                    }
                    break;

                case 5: /* Enumerated item check: */
                    if (n == 2) {
                        v1 = PyTuple_GET_ITEM(validate, 1);
                        if (PyTuple_CheckExact(v1)) {
                            goto done;
                        }
                    }
                    break;

                case 6: /* Mapped item check: */
                    if (n == 2) {
                        v1 = PyTuple_GET_ITEM(validate, 1);
                        if (PyDict_Check(v1)) {
                            goto done;
                        }
                    }
                    break;

                case 7: /* TraitComplex item check: */
                    if (n == 2) {
                        v1 = PyTuple_GET_ITEM(validate, 1);
                        if (PyTuple_CheckExact(v1)) {
                            goto done;
                        }
                    }
                    break;

                /* case 8: 'Slow' validate check: */
                case 9: /* TupleOf item check: */
                    if (n == 2) {
                        v1 = PyTuple_GET_ITEM(validate, 1);
                        if (PyTuple_CheckExact(v1)) {
                            goto done;
                        }
                    }
                    break;

                case 10: /* Prefix map item check: */
                    if (n == 3) {
                        v1 = PyTuple_GET_ITEM(validate, 1);
                        if (PyDict_Check(v1)) {
                            goto done;
                        }
                    }
                    break;

                case 11: /* Coercable type check: */
                    if (n >= 2) {
                        goto done;
                    }
                    break;

                case 12: /* Castable type check: */
                    if (n == 2) {
                        goto done;
                    }
                    break;

                case 13: /* Function validator check: */
                    if (n == 2) {
                        v1 = PyTuple_GET_ITEM(validate, 1);
                        if (PyCallable_Check(v1)) {
                            goto done;
                        }
                    }
                    break;

                /* case 14: Python-based validator check: */
                /* case 15..18: Property 'setattr' validate checks: */
                case 19: /* Adaptable object check: */
                    /* Note: We don't check the 'class' argument (item[1])
                       because some old-style code creates classes that are not
                       strictly classes or types (e.g. VTK), and yet they work
                       correctly with the rest of the Instance code */
                    if ((n == 4) && PyLong_Check(PyTuple_GET_ITEM(validate, 2))
                        && PyBool_Check(PyTuple_GET_ITEM(validate, 3))) {
                        goto done;
                    }
                    break;

                case 20: /* Integer check: */
                    if (n == 1) {
                        goto done;
                    }
                    break;

                case 21: /* Float check: */
                    if (n == 1) {
                        goto done;
                    }
                    break;
            }
        }
    }

    PyErr_SetString(
        PyExc_ValueError, "The argument must be a tuple or callable.");

    return NULL;

done:
    trait->validate = validate_handlers[kind];
    Py_INCREF(validate);
    Py_XDECREF(trait->py_validate);
    trait->py_validate = validate;

    Py_INCREF(Py_None);
    return Py_None;
}

/*-----------------------------------------------------------------------------
|  Gets the value of the 'validate' field of a CTrait instance:
+----------------------------------------------------------------------------*/

static PyObject *
_trait_get_validate(trait_object *trait, PyObject *Py_UNUSED(ignored))
{
    if (trait->validate != NULL) {
        Py_INCREF(trait->py_validate);
        return trait->py_validate;
    }

    Py_INCREF(Py_None);
    return Py_None;
}

/*-----------------------------------------------------------------------------
|  Validates that a particular value can be assigned to an object trait:
+----------------------------------------------------------------------------*/

static PyObject *
_trait_validate(trait_object *trait, PyObject *args)
{
    PyObject *object, *name, *value;

    if (!PyArg_ParseTuple(args, "OOO", &object, &name, &value)) {
        return NULL;
    }

    if (trait->validate == NULL) {
        Py_INCREF(value);
        return value;
    }

    return trait->validate(trait, (has_traits_object *)object, name, value);
}

/*-----------------------------------------------------------------------------
|  Calls a Python-based trait post_setattr handler:
+----------------------------------------------------------------------------*/

static int
post_setattr_trait_python(
    trait_object *trait, has_traits_object *obj, PyObject *name,
    PyObject *value)
{
    PyObject *result;

    PyObject *args = PyTuple_New(3);
    if (args == NULL) {
        return -1;
    }

    Py_INCREF(obj);
    Py_INCREF(name);
    Py_INCREF(value);
    PyTuple_SET_ITEM(args, 0, (PyObject *)obj);
    PyTuple_SET_ITEM(args, 1, name);
    PyTuple_SET_ITEM(args, 2, value);
    result = PyObject_Call(trait->py_post_setattr, args, NULL);
    Py_DECREF(args);

    if (result == NULL) {
        return -1;
    }

    Py_DECREF(result);
    return 0;
}

/*-----------------------------------------------------------------------------
|  Returns the various forms of delegate names:
+----------------------------------------------------------------------------*/

static PyObject *
delegate_attr_name_name(
    trait_object *trait, has_traits_object *obj, PyObject *name)
{
    Py_INCREF(name);
    return name;
}

static PyObject *
delegate_attr_name_prefix(
    trait_object *trait, has_traits_object *obj, PyObject *name)
{
    Py_INCREF(trait->delegate_prefix);
    return trait->delegate_prefix;
}

static PyObject *
delegate_attr_name_prefix_name(
    trait_object *trait, has_traits_object *obj, PyObject *name)
{
    PyObject *result = PyUnicode_Concat(trait->delegate_prefix, name);
    return result;
}

static PyObject *
delegate_attr_name_class_name(
    trait_object *trait, has_traits_object *obj, PyObject *name)
{
    PyObject *prefix, *result;

    prefix = PyObject_GetAttr((PyObject *)Py_TYPE(obj), class_prefix);
    // fixme: Should verify that prefix is a string...
    if (prefix == NULL) {
        PyErr_Clear();

        Py_INCREF(name);
        return name;
    }

    result = PyUnicode_Concat(prefix, name);
    Py_DECREF(prefix);
    return result;
}

/*-----------------------------------------------------------------------------
|  Sets the value of the 'post_setattr' field of a CTrait instance:
+----------------------------------------------------------------------------*/

static delegate_attr_name_func delegate_attr_name_handlers[] = {
    delegate_attr_name_name, delegate_attr_name_prefix,
    delegate_attr_name_prefix_name, delegate_attr_name_class_name, NULL};

static PyObject *
_trait_delegate(trait_object *trait, PyObject *args)
{
    PyObject *delegate_name;
    PyObject *delegate_prefix;
    int prefix_type;
    int modify_delegate;

    if (!PyArg_ParseTuple(
            args, "UUip", &delegate_name, &delegate_prefix, &prefix_type,
            &modify_delegate)) {
        return NULL;
    }
    Py_INCREF(delegate_name);
    Py_INCREF(delegate_prefix);

    if (modify_delegate) {
        trait->flags |= TRAIT_MODIFY_DELEGATE;
    }
    else {
        trait->flags &= ~TRAIT_MODIFY_DELEGATE;
    }

    trait->delegate_name = delegate_name;
    trait->delegate_prefix = delegate_prefix;
    if ((prefix_type < 0) || (prefix_type > 3)) {
        prefix_type = 0;
    }

    trait->delegate_attr_name = delegate_attr_name_handlers[prefix_type];

    Py_INCREF(Py_None);
    return Py_None;
}

/*-----------------------------------------------------------------------------
|  Sets the value of the 'comparison' mode of a CTrait instance:
+----------------------------------------------------------------------------*/

static PyObject *
_trait_rich_comparison(trait_object *trait, PyObject *args)
{
    int compare_type;

    if (!PyArg_ParseTuple(args, "p", &compare_type)) {
        return NULL;
    }

    trait->flags &= ~(TRAIT_NO_VALUE_TEST | TRAIT_OBJECT_ID_TEST);
    if (compare_type == 0) {
        trait->flags |= TRAIT_OBJECT_ID_TEST;
    }

    Py_INCREF(Py_None);
    return Py_None;
}

/*-----------------------------------------------------------------------------
|  Sets the appropriate value comparison mode flags of a CTrait instance:
+----------------------------------------------------------------------------*/

static PyObject *
_trait_comparison_mode(trait_object *trait, PyObject *args)
{
    int comparison_mode;

    if (!PyArg_ParseTuple(args, "i", &comparison_mode)) {
        return NULL;
    }

    trait->flags &= ~(TRAIT_NO_VALUE_TEST | TRAIT_OBJECT_ID_TEST);
<<<<<<< HEAD
    switch ( comparison_mode ) {
        case 0:  trait->flags |= TRAIT_NO_VALUE_TEST;
                 break;
        case 1:  trait->flags |= TRAIT_OBJECT_ID_TEST;
                 break;
        case 2:  break;
        default: return PyErr_Format(
            PyExc_ValueError,
            "The comparison mode must be 0..%d, but %d was specified.",
            MAXIMUM_COMPARISON_MODE_VALUE,
            comparison_mode );
=======
    switch (comparison_mode) {
        case 0:
            trait->flags |= TRAIT_NO_VALUE_TEST;
            break;
        case 1:
            trait->flags |= TRAIT_OBJECT_ID_TEST;
        default:
            break;
>>>>>>> d8d851e7
    }

    Py_INCREF(Py_None);
    return Py_None;
}

/*-----------------------------------------------------------------------------
|  Sets the 'property' value fields of a CTrait instance:
+----------------------------------------------------------------------------*/

static trait_setattr setattr_property_handlers[] = {
    setattr_property0, setattr_property1, setattr_property2, setattr_property3,
    /*  The following entries are used by the __getstate__ method__: */
    (trait_setattr)post_setattr_trait_python, NULL};

static PyObject *
_trait_property(trait_object *trait, PyObject *args)
{
    PyObject *get, *set, *validate, *result, *temp;
    int get_n, set_n, validate_n;

    if (PyTuple_GET_SIZE(args) == 0) {
        if (trait->flags & TRAIT_PROPERTY) {
            result = PyTuple_New(3);
            if (result != NULL) {
                PyTuple_SET_ITEM(result, 0, temp = trait->delegate_name);
                Py_INCREF(temp);
                PyTuple_SET_ITEM(result, 1, temp = trait->delegate_prefix);
                Py_INCREF(temp);
                PyTuple_SET_ITEM(result, 2, temp = trait->py_validate);
                Py_INCREF(temp);
                return result;
            }
            return NULL;
        }
        else {
            Py_INCREF(Py_None);
            return Py_None;
        }
    }

    if (!PyArg_ParseTuple(
            args, "OiOiOi", &get, &get_n, &set, &set_n, &validate,
            &validate_n)) {
        return NULL;
    }
    if (!PyCallable_Check(get) || !PyCallable_Check(set)
        || ((validate != Py_None) && !PyCallable_Check(validate))
        || (get_n < 0) || (get_n > 3) || (set_n < 0) || (set_n > 3)
        || (validate_n < 0) || (validate_n > 3)) {
        PyErr_SetString(PyExc_ValueError, "Invalid arguments.");
        return NULL;
    }

    trait->flags |= TRAIT_PROPERTY;
    trait->getattr = getattr_property_handlers[get_n];
    if (validate != Py_None) {
        trait->setattr = setattr_validate_property;
        trait->post_setattr =
            (trait_post_setattr)setattr_property_handlers[set_n];
        trait->validate = setattr_validate_handlers[validate_n];
    }
    else {
        trait->setattr = setattr_property_handlers[set_n];
    }

    trait->delegate_name = get;
    trait->delegate_prefix = set;
    trait->py_validate = validate;
    Py_INCREF(get);
    Py_INCREF(set);
    Py_INCREF(validate);
    Py_INCREF(Py_None);
    return Py_None;
}

/*-----------------------------------------------------------------------------
|  Clones one trait into another:
+----------------------------------------------------------------------------*/

static void
trait_clone(trait_object *trait, trait_object *source)
{
    trait->flags = source->flags;
    trait->getattr = source->getattr;
    trait->setattr = source->setattr;
    trait->post_setattr = source->post_setattr;
    trait->py_post_setattr = source->py_post_setattr;
    trait->validate = source->validate;
    trait->py_validate = source->py_validate;
    trait->default_value_type = source->default_value_type;
    trait->default_value = source->default_value;
    trait->delegate_name = source->delegate_name;
    trait->delegate_prefix = source->delegate_prefix;
    trait->delegate_attr_name = source->delegate_attr_name;
    trait->handler = source->handler;
    Py_XINCREF(trait->py_post_setattr);
    Py_XINCREF(trait->py_validate);
    Py_XINCREF(trait->delegate_name);
    Py_XINCREF(trait->default_value);
    Py_XINCREF(trait->delegate_prefix);
    Py_XINCREF(trait->handler);
}

static PyObject *
_trait_clone(trait_object *trait, PyObject *args)
{
    trait_object *source;

    if (!PyArg_ParseTuple(args, "O!", ctrait_type, &source)) {
        return NULL;
    }

    trait_clone(trait, source);

    Py_INCREF(Py_None);
    return Py_None;
}

/*-----------------------------------------------------------------------------
|  Returns (and optionally creates) the trait 'notifiers' list:
+----------------------------------------------------------------------------*/

static PyObject *
_trait_notifiers(trait_object *trait, PyObject *args)
{
    PyObject *result;
    PyObject *list;
    int force_create;

    if (!PyArg_ParseTuple(args, "p", &force_create)) {
        return NULL;
    }

    result = (PyObject *)trait->notifiers;
    if (result == NULL) {
        result = Py_None;
        if (force_create && ((list = PyList_New(0)) != NULL)) {
            trait->notifiers = (PyListObject *)(result = list);
        }
    }

    Py_INCREF(result);
    return result;
}

/*-----------------------------------------------------------------------------
|  Converts a function to an index into a function table:
+----------------------------------------------------------------------------*/

static int
func_index(void *function, void **function_table)
{
    int i;

    for (i = 0; function != function_table[i]; i++) {
        ;
    }
    return i;
}

/*-----------------------------------------------------------------------------
|  Gets the pickleable state of the trait:
+----------------------------------------------------------------------------*/

static PyObject *
_trait_getstate(trait_object *trait, PyObject *Py_UNUSED(ignored))
{
    PyObject *result;

    result = PyTuple_New(15);
    if (result == NULL) {
        return NULL;
    }

    PyTuple_SET_ITEM(
        result, 0,
        PyLong_FromLong(
            func_index((void *)trait->getattr, (void **)getattr_handlers)));
    PyTuple_SET_ITEM(
        result, 1,
        PyLong_FromLong(
            func_index((void *)trait->setattr, (void **)setattr_handlers)));
    PyTuple_SET_ITEM(
        result, 2,
        PyLong_FromLong(func_index(
            (void *)trait->post_setattr, (void **)setattr_property_handlers)));
    PyTuple_SET_ITEM(result, 3, get_callable_value(trait->py_post_setattr));
    PyTuple_SET_ITEM(
        result, 4,
        PyLong_FromLong(
            func_index((void *)trait->validate, (void **)validate_handlers)));
    PyTuple_SET_ITEM(result, 5, get_callable_value(trait->py_validate));
    PyTuple_SET_ITEM(result, 6, PyLong_FromLong(trait->default_value_type));
    PyTuple_SET_ITEM(result, 7, get_value(trait->default_value));
    PyTuple_SET_ITEM(result, 8, PyLong_FromUnsignedLong(trait->flags));
    PyTuple_SET_ITEM(result, 9, get_value(trait->delegate_name));
    PyTuple_SET_ITEM(result, 10, get_value(trait->delegate_prefix));
    PyTuple_SET_ITEM(
        result, 11,
        PyLong_FromLong(func_index(
            (void *)trait->delegate_attr_name,
            (void **)delegate_attr_name_handlers)));
    PyTuple_SET_ITEM(result, 12, get_value(NULL)); /* trait->notifiers */
    PyTuple_SET_ITEM(result, 13, get_value(trait->handler));
    PyTuple_SET_ITEM(result, 14, get_value(trait->obj_dict));

    return result;
}

/*-----------------------------------------------------------------------------
|  Restores the pickled state of the trait:
+----------------------------------------------------------------------------*/

static PyObject *
_trait_setstate(trait_object *trait, PyObject *args)
{
    PyObject *ignore, *temp, *temp2;
    int getattr_index, setattr_index, post_setattr_index, validate_index,
        delegate_attr_name_index;

    if (!PyArg_ParseTuple(
            args, "(iiiOiOiOIOOiOOO)", &getattr_index, &setattr_index,
            &post_setattr_index, &trait->py_post_setattr, &validate_index,
            &trait->py_validate, &trait->default_value_type,
            &trait->default_value, &trait->flags, &trait->delegate_name,
            &trait->delegate_prefix, &delegate_attr_name_index, &ignore,
            &trait->handler, &trait->obj_dict)) {
        return NULL;
    }

    trait->getattr = getattr_handlers[getattr_index];
    trait->setattr = setattr_handlers[setattr_index];
    trait->post_setattr =
        (trait_post_setattr)setattr_property_handlers[post_setattr_index];
    trait->validate = validate_handlers[validate_index];
    trait->delegate_attr_name =
        delegate_attr_name_handlers[delegate_attr_name_index];

    /* Convert any references to callable methods on the handler back into
       bound methods: */
    temp = trait->py_validate;
    if (PyLong_Check(temp)) {
        trait->py_validate =
            PyObject_GetAttrString(trait->handler, "validate");
    }
    else if (
        PyTuple_Check(temp)
        && (PyLong_AsLong(PyTuple_GET_ITEM(temp, 0)) == 10)) {
        temp2 = PyObject_GetAttrString(trait->handler, "validate");
        Py_INCREF(temp2);
        Py_DECREF(PyTuple_GET_ITEM(temp, 2));
        PyTuple_SET_ITEM(temp, 2, temp2);
    }

    if (PyLong_Check(trait->py_post_setattr)) {
        trait->py_post_setattr =
            PyObject_GetAttrString(trait->handler, "post_setattr");
    }

    Py_INCREF(trait->py_post_setattr);
    Py_INCREF(trait->py_validate);
    Py_INCREF(trait->default_value);
    Py_INCREF(trait->delegate_name);
    Py_INCREF(trait->delegate_prefix);
    Py_INCREF(trait->handler);
    Py_INCREF(trait->obj_dict);

    Py_INCREF(Py_None);
    return Py_None;
}

/*-----------------------------------------------------------------------------
|  Returns the current trait dictionary:
+----------------------------------------------------------------------------*/

static PyObject *
get_trait_dict(trait_object *trait, void *closure)
{
    PyObject *obj_dict = trait->obj_dict;
    if (obj_dict == NULL) {
        trait->obj_dict = obj_dict = PyDict_New();
        if (obj_dict == NULL) {
            return NULL;
        }
    }
    Py_INCREF(obj_dict);
    return obj_dict;
}

/*-----------------------------------------------------------------------------
|  Sets the current trait dictionary:
+----------------------------------------------------------------------------*/

static int
set_trait_dict(trait_object *trait, PyObject *value, void *closure)
{
    if (!PyDict_Check(value)) {
        return dictionary_error();
    }
    return set_value(&trait->obj_dict, value);
}

/*-----------------------------------------------------------------------------
|  Returns the current trait handler (if any):
+----------------------------------------------------------------------------*/

static PyObject *
get_trait_handler(trait_object *trait, void *closure)
{
    return get_value(trait->handler);
}

/*-----------------------------------------------------------------------------
|  Sets the current trait dictionary:
+----------------------------------------------------------------------------*/

static int
set_trait_handler(trait_object *trait, PyObject *value, void *closure)
{
    return set_value(&trait->handler, value);
}

/*-----------------------------------------------------------------------------
|  Returns the current post_setattr (if any):
+----------------------------------------------------------------------------*/

static PyObject *
get_trait_post_setattr(trait_object *trait, void *closure)
{
    return get_value(trait->py_post_setattr);
}

/*-----------------------------------------------------------------------------
|  Sets the value of the 'post_setattr' field of a CTrait instance:
+----------------------------------------------------------------------------*/

static int
set_trait_post_setattr(trait_object *trait, PyObject *value, void *closure)
{
    if (!PyCallable_Check(value)) {
        PyErr_SetString(
            PyExc_ValueError, "The assigned value must be callable.");
        return -1;
    }
    trait->post_setattr = post_setattr_trait_python;
    return set_value(&trait->py_post_setattr, value);
}

/*-----------------------------------------------------------------------------
|  Returns the current property flag value:
+----------------------------------------------------------------------------*/

static PyObject *
get_trait_property_flag(trait_object *trait, void *closure)
{
    return get_trait_flag(trait, TRAIT_PROPERTY);
}

/*-----------------------------------------------------------------------------
|  Returns the current modify_delegate flag value:
+----------------------------------------------------------------------------*/

static PyObject *
get_trait_modify_delegate_flag(trait_object *trait, void *closure)
{
    return get_trait_flag(trait, TRAIT_MODIFY_DELEGATE);
}

/*-----------------------------------------------------------------------------
|  Sets the current modify_delegate flag value:
+----------------------------------------------------------------------------*/

static int
set_trait_modify_delegate_flag(
    trait_object *trait, PyObject *value, void *closure)
{
    return set_trait_flag(trait, TRAIT_MODIFY_DELEGATE, value);
}

/*-----------------------------------------------------------------------------
|  Returns the current object_id_test flag value:
+----------------------------------------------------------------------------*/

static PyObject *
get_trait_object_id_test_flag(trait_object *trait, void *closure)
{
    return get_trait_flag(trait, TRAIT_OBJECT_ID_TEST);
}

/*-----------------------------------------------------------------------------
|  Returns the current setattr_original_value flag value:
+----------------------------------------------------------------------------*/

static PyObject *
get_trait_setattr_original_value_flag(trait_object *trait, void *closure)
{
    return get_trait_flag(trait, TRAIT_SETATTR_ORIGINAL_VALUE);
}

/*-----------------------------------------------------------------------------
|  Sets the current setattr_original_value flag value:
+----------------------------------------------------------------------------*/

static int
set_trait_setattr_original_value_flag(
    trait_object *trait, PyObject *value, void *closure)
{
    return set_trait_flag(trait, TRAIT_SETATTR_ORIGINAL_VALUE, value);
}

/*-----------------------------------------------------------------------------
|  Returns the current post_setattr_original_value flag value:
+----------------------------------------------------------------------------*/

static PyObject *
get_trait_post_setattr_original_value_flag(trait_object *trait, void *closure)
{
    return get_trait_flag(trait, TRAIT_POST_SETATTR_ORIGINAL_VALUE);
}

/*-----------------------------------------------------------------------------
|  Sets the current post_setattr_original_value flag value:
+----------------------------------------------------------------------------*/

static int
set_trait_post_setattr_original_value_flag(
    trait_object *trait, PyObject *value, void *closure)
{
    return set_trait_flag(trait, TRAIT_POST_SETATTR_ORIGINAL_VALUE, value);
}

/*-----------------------------------------------------------------------------
|  Returns the current is_mapped flag value:
+----------------------------------------------------------------------------*/

static PyObject *
get_trait_is_mapped_flag(trait_object *trait, void *closure)
{
    return get_trait_flag(trait, TRAIT_IS_MAPPED);
}

/*-----------------------------------------------------------------------------
|  Sets the current is_mapped flag value:
+----------------------------------------------------------------------------*/

static int
set_trait_is_mapped_flag(trait_object *trait, PyObject *value, void *closure)
{
    return set_trait_flag(trait, TRAIT_IS_MAPPED, value);
}

/*-----------------------------------------------------------------------------
|  Returns the current no_value_test flag value:
+----------------------------------------------------------------------------*/

static PyObject *
get_trait_no_value_test_flag(trait_object *trait, void *closure)
{
    return get_trait_flag(trait, TRAIT_NO_VALUE_TEST);
}

/*-----------------------------------------------------------------------------
|  'CTrait' instance methods:
+----------------------------------------------------------------------------*/

PyDoc_STRVAR(
    default_value_doc,
    "default_value()\n"
    "\n"
    "Return tuple giving default value information for this trait.\n"
    "\n"
    "Returns\n"
    "-------\n"
    "default_value_type : int\n"
    "    An integer representing the kind of the default value\n"
    "default_value : value\n"
    "    A value or callable providing the default\n");

PyDoc_STRVAR(
    set_default_value_doc,
    "set_default_value(default_value_type, default_value)\n"
    "\n"
    "Set the default value information for this trait.\n"
    "\n"
    "Parameters\n"
    "----------\n"
    "default_value_type : int\n"
    "    An integer representing the kind of the default value\n"
    "default_value : value\n"
    "    A value or callable providing the default\n");

PyDoc_STRVAR(
    default_value_for_doc,
    "default_value_for(object, name)\n"
    "\n"
    "Return the default value of this CTrait instance for a specified object\n"
    "and trait name.\n"
    "\n"
    "Parameters\n"
    "----------\n"
    "object : HasTraits\n"
    "    The object the trait is attached to.\n"
    "name : str\n"
    "    The name of the trait.\n"
    "\n"
    "Returns\n"
    "-------\n"
    "default_value : value\n"
    "    The default value for the given object and name.\n");

PyDoc_STRVAR(
    set_validate_doc,
    "set_validate(validator)\n"
    "\n"
    "Set the validator of a CTrait instance\n"
    "\n"
    "Parameters\n"
    "----------\n"
    "validator : callable or tuple\n"
    "    Either a callable used for validation, or a tuple representing\n"
    "    validation information.\n"
    "\n"
    "    A callable used for validation should have signature\n"
    "    validator(obj, name, value) -> value, and should return the\n"
    "    validated (and possibly transformed) value. It should raise\n"
    "    TraitError on failure to validate.\n"
    "\n"
    "    If the validator is a tuple, its first entry will be an integer\n"
    "    specifying the type of validation, and the remaining entries\n"
    "    in the tuple (if any) provide additional information specific\n"
    "    to the validation type\n"
    "\n"
    "Raises\n"
    "------\n"
    "ValueError\n"
    "    If the given tuple does not have any of the expected forms.\n");

PyDoc_STRVAR(
    get_validate_doc,
    "get_validate()\n"
    "\n"
    "Return the validator of a CTrait instance.\n"
    "\n"
    "Returns the current validator for a CTrait instance, or None\n"
    "if the trait has no validator. See also the set_validate\n"
    "method.\n"
    "\n"
    "Returns\n"
    "-------\n"
    "validator : tuple, callable, or None\n");

PyDoc_STRVAR(
    validate_doc,
    "validate(object, name, value)\n"
    "\n"
    "Perform validation and appropriate conversions on a value for this "
    "trait.\n"
    "\n"
    "Parameters\n"
    "----------\n"
    "object : HasTraits\n"
    "    The HasTraits object that validation is being performed for.\n"
    "name : str\n"
    "    The name of the trait.\n"
    "value : object\n"
    "    The value to be validated.\n"
    "\n"
    "Returns\n"
    "-------\n"
    "The validated, converted value.\n"
    "\n"
    "Raises\n"
    "------\n"
    "TraitError\n"
    "    If the given value is invalid for this trait.\n");

PyDoc_STRVAR(
    _notifiers_doc,
    "_notifiers(force_create)\n"
    "\n"
    "Return (and optionally create) the list of notifiers for this trait.\n"
    "\n"
    "Parameters\n"
    "----------\n"
    "force_create : bool\n"
    "    Whether to automatically create the list of notifiers, if it\n"
    "    doesn't exist yet.\n"
    "\n"
    "Returns\n"
    "-------\n"
    "notifiers : list of callables, or None\n"
    "    If the trait has no notifiers, and *force_create* is false, return "
    "None.\n"
    "    Otherwise, return the list of notifiers for this trait, creating it "
    "\n"
    "    first if necessary. Each notifier is a\n"
    "    callable accepting four arguments (object, trait_name, old, new).\n");

static PyMethodDef trait_methods[] = {
    {"__getstate__", (PyCFunction)_trait_getstate, METH_NOARGS,
     PyDoc_STR("__getstate__()")},
    {"__setstate__", (PyCFunction)_trait_setstate, METH_VARARGS,
     PyDoc_STR("__setstate__(state)")},
    {"default_value", (PyCFunction)_trait_default_value, METH_VARARGS,
     default_value_doc},
    {"set_default_value", (PyCFunction)_trait_set_default_value, METH_VARARGS,
     set_default_value_doc},
    {"default_value_for", (PyCFunction)_trait_default_value_for, METH_VARARGS,
     default_value_for_doc},
    {"set_validate", (PyCFunction)_trait_set_validate, METH_VARARGS,
     set_validate_doc},
    {"get_validate", (PyCFunction)_trait_get_validate, METH_NOARGS,
     get_validate_doc},
    {"validate", (PyCFunction)_trait_validate, METH_VARARGS, validate_doc},
    {"delegate", (PyCFunction)_trait_delegate, METH_VARARGS,
     PyDoc_STR("delegate(delegate_name,prefix,prefix_type,modify_delegate)")},
    {"rich_comparison", (PyCFunction)_trait_rich_comparison, METH_VARARGS,
     PyDoc_STR("rich_comparison(rich_comparison_boolean)")},
    {"comparison_mode", (PyCFunction)_trait_comparison_mode, METH_VARARGS,
     PyDoc_STR("comparison_mode(comparison_mode_enum)")},
    {"property", (PyCFunction)_trait_property, METH_VARARGS,
     PyDoc_STR("property([get,set,validate])")},
    {"clone", (PyCFunction)_trait_clone, METH_VARARGS,
     PyDoc_STR("clone(trait)")},
    {"_notifiers", (PyCFunction)_trait_notifiers, METH_VARARGS,
     _notifiers_doc},
    {NULL, NULL},
};

/*-----------------------------------------------------------------------------
|  'CTrait' property definitions:
+----------------------------------------------------------------------------*/

static PyGetSetDef trait_properties[] = {
    {"__dict__", (getter)get_trait_dict, (setter)set_trait_dict},
    {"handler", (getter)get_trait_handler, (setter)set_trait_handler},
    {"post_setattr", (getter)get_trait_post_setattr,
     (setter)set_trait_post_setattr},
    {"is_property", (getter)get_trait_property_flag, NULL,
     "Whether the trait is a property trait.", NULL},
    {"modify_delegate", (getter)get_trait_modify_delegate_flag,
     (setter)set_trait_modify_delegate_flag,
     "Whether changes to the trait modify the delegate as well", NULL},
    {"object_id_test", (getter)get_trait_object_id_test_flag, NULL,
     "Whether change comparisons are by object identity.", NULL},
    {"setattr_original_value", (getter)get_trait_setattr_original_value_flag,
     (setter)set_trait_setattr_original_value_flag,
     "Whether setattr gets the original value set on the trait or the "
     "stored value,",
     NULL},
    {"post_setattr_original_value",
     (getter)get_trait_post_setattr_original_value_flag,
     (setter)set_trait_post_setattr_original_value_flag,
     "Whether post_setattr gets the original value set on the trait or "
     "the stored value,",
     NULL},
    {"is_mapped", (getter)get_trait_is_mapped_flag,
     (setter)set_trait_is_mapped_flag, "Whether the trait is a mapped trait.",
     NULL},
    {"no_value_test", (getter)get_trait_no_value_test_flag, NULL,
     "Whether trait changes are fired on every assignment, or only when "
     "the value tests as different.",
     NULL},
    {0}};

/*-----------------------------------------------------------------------------
|  'CTrait' type definition:
+----------------------------------------------------------------------------*/

static PyTypeObject trait_type = {
    PyVarObject_HEAD_INIT(NULL, 0) "traits.ctraits.cTrait",
    sizeof(trait_object),
    0,
    (destructor)trait_dealloc,    /* tp_dealloc */
    0,                            /* tp_print */
    0,                            /* tp_getattr */
    0,                            /* tp_setattr */
    0,                            /* tp_compare */
    0,                            /* tp_repr */
    0,                            /* tp_as_number */
    0,                            /* tp_as_sequence */
    0,                            /* tp_as_mapping */
    0,                            /* tp_hash */
    0,                            /* tp_call */
    0,                            /* tp_str */
    (getattrofunc)trait_getattro, /* tp_getattro */
    0,                            /* tp_setattro */
    0,                            /* tp_as_buffer */
    Py_TPFLAGS_DEFAULT | Py_TPFLAGS_BASETYPE
        | Py_TPFLAGS_HAVE_GC,                  /* tp_flags */
    0,                                         /* tp_doc */
    (traverseproc)trait_traverse,              /* tp_traverse */
    (inquiry)trait_clear,                      /* tp_clear */
    0,                                         /* tp_richcompare */
    0,                                         /* tp_weaklistoffset */
    0,                                         /* tp_iter */
    0,                                         /* tp_iternext */
    trait_methods,                             /* tp_methods */
    0,                                         /* tp_members */
    trait_properties,                          /* tp_getset */
    0,                                         /* tp_base */
    0,                                         /* tp_dict */
    0,                                         /* tp_descr_get */
    0,                                         /* tp_descr_set */
    sizeof(trait_object) - sizeof(PyObject *), /* tp_dictoffset */
    (initproc)trait_init,                      /* tp_init */
    0,                                         /* tp_alloc */
    0                                          /* tp_new */
};

/*-----------------------------------------------------------------------------
|  Sets the global 'TraitListObject', TraitSetObject and 'TraitDictObject'
|  classes:
+----------------------------------------------------------------------------*/

static PyObject *
_ctraits_list_classes(PyObject *self, PyObject *args)
{
    if (!PyArg_ParseTuple(
            args, "OOO", &TraitListObject, &TraitSetObject,
            &TraitDictObject)) {
        return NULL;
    }

    Py_INCREF(TraitListObject);
    Py_INCREF(TraitSetObject);
    Py_INCREF(TraitDictObject);

    Py_INCREF(Py_None);
    return Py_None;
}

/*-----------------------------------------------------------------------------
|  Sets the global 'adapt' reference to the 'adapt' function:
+----------------------------------------------------------------------------*/

static PyObject *
_ctraits_adapt(PyObject *self, PyObject *args)
{
    if (!PyArg_ParseTuple(args, "O", &adapt)) {
        return NULL;
    }

    Py_INCREF(adapt);

    Py_INCREF(Py_None);
    return Py_None;
}

/*-----------------------------------------------------------------------------
|  Sets the global 'ctrait_type' class reference:
+----------------------------------------------------------------------------*/

static PyObject *
_ctraits_ctrait(PyObject *self, PyObject *args)
{
    if (!PyArg_ParseTuple(args, "O", &ctrait_type)) {
        return NULL;
    }

    Py_INCREF(ctrait_type);

    Py_INCREF(Py_None);
    return Py_None;
}

/*-----------------------------------------------------------------------------
|  'CTrait' instance methods:
+----------------------------------------------------------------------------*/

static PyMethodDef ctraits_methods[] = {
    {"_list_classes", (PyCFunction)_ctraits_list_classes, METH_VARARGS,
     PyDoc_STR(
         "_list_classes(TraitListObject,TraitSetObject,TraitDictObject)")},
    {"_adapt", (PyCFunction)_ctraits_adapt, METH_VARARGS,
     PyDoc_STR("_adapt(adaptation_function)")},
    {"_ctrait", (PyCFunction)_ctraits_ctrait, METH_VARARGS,
     PyDoc_STR("_ctrait(CTrait_class)")},
    {NULL, NULL},
};

/*-----------------------------------------------------------------------------
|  Performs module and type initialization:
+----------------------------------------------------------------------------*/

static struct PyModuleDef ctraitsmodule = {
    PyModuleDef_HEAD_INIT, "ctraits", ctraits__doc__, -1, ctraits_methods};

PyMODINIT_FUNC
PyInit_ctraits(void)
{
    /* Create the 'ctraits' module: */
    PyObject *module;
    PyObject *trait_base;
    PyObject *trait_errors;

    module = PyModule_Create(&ctraitsmodule);
    if (module == NULL) {
        return NULL;
    }

    /* Create the 'CHasTraits' type: */
    has_traits_type.tp_base = &PyBaseObject_Type;
    has_traits_type.tp_alloc = PyType_GenericAlloc;
    if (PyType_Ready(&has_traits_type) < 0) {
        return NULL;
    }

    Py_INCREF(&has_traits_type);
    if (PyModule_AddObject(module, "CHasTraits", (PyObject *)&has_traits_type)
        < 0) {
        return NULL;
    }

    /* Create the 'CTrait' type: */
    trait_type.tp_base = &PyBaseObject_Type;
    trait_type.tp_alloc = PyType_GenericAlloc;
    trait_type.tp_new = PyType_GenericNew;
    if (PyType_Ready(&trait_type) < 0) {
        return NULL;
    }

    Py_INCREF(&trait_type);
    if (PyModule_AddObject(module, "cTrait", (PyObject *)&trait_type) < 0) {
        return NULL;
    }

    /* Predefine a Python string == "__class_traits__": */
    class_traits = PyUnicode_FromString("__class_traits__");

    /* Predefine a Python string == "__listener_traits__": */
    listener_traits = PyUnicode_FromString("__listener_traits__");

    /* Predefine a Python string == "editor": */
    editor_property = PyUnicode_FromString("editor");

    /* Predefine a Python string == "__prefix__": */
    class_prefix = PyUnicode_FromString("__prefix__");

    /* Predefine a Python string == "trait_added": */
    trait_added = PyUnicode_FromString("trait_added");

    /* Create the 'is_callable' marker: */
    is_callable = PyLong_FromLong(-1);

    /* Import Undefined and Uninitialized */
    trait_base = PyImport_ImportModule("traits.trait_base");
    if (trait_base == NULL) {
        return NULL;
    }
    Undefined = PyObject_GetAttrString(trait_base, "Undefined");
    if (Undefined == NULL) {
        Py_DECREF(trait_base);
        return NULL;
    }
    Uninitialized = PyObject_GetAttrString(trait_base, "Uninitialized");
    if (Uninitialized == NULL) {
        Py_DECREF(trait_base);
        return NULL;
    }
    Py_DECREF(trait_base);

    /* Import TraitError and DelegationError */
    trait_errors = PyImport_ImportModule("traits.trait_errors");
    if (trait_errors == NULL) {
        return NULL;
    }
    TraitError = PyObject_GetAttrString(trait_errors, "TraitError");
    if (TraitError == NULL) {
        Py_DECREF(trait_errors);
        return NULL;
    }
    DelegationError = PyObject_GetAttrString(trait_errors, "DelegationError");
    if (DelegationError == NULL) {
        Py_DECREF(trait_errors);
        return NULL;
    }
    Py_DECREF(trait_errors);

    return module;
}<|MERGE_RESOLUTION|>--- conflicted
+++ resolved
@@ -187,13 +187,10 @@
    validation. */
 #define MAXIMUM_DEFAULT_VALUE_TYPE 9
 
-<<<<<<< HEAD
 /* The maximum value for comparison_mode. Valid values are between 0 and
    the maximum value. */
 #define MAXIMUM_COMPARISON_MODE_VALUE 3
 
-=======
->>>>>>> d8d851e7
 /*-----------------------------------------------------------------------------
 |  'CTrait' instance definition:
 +----------------------------------------------------------------------------*/
@@ -4267,28 +4264,20 @@
     }
 
     trait->flags &= ~(TRAIT_NO_VALUE_TEST | TRAIT_OBJECT_ID_TEST);
-<<<<<<< HEAD
-    switch ( comparison_mode ) {
-        case 0:  trait->flags |= TRAIT_NO_VALUE_TEST;
-                 break;
-        case 1:  trait->flags |= TRAIT_OBJECT_ID_TEST;
-                 break;
-        case 2:  break;
-        default: return PyErr_Format(
-            PyExc_ValueError,
-            "The comparison mode must be 0..%d, but %d was specified.",
-            MAXIMUM_COMPARISON_MODE_VALUE,
-            comparison_mode );
-=======
     switch (comparison_mode) {
         case 0:
             trait->flags |= TRAIT_NO_VALUE_TEST;
             break;
         case 1:
             trait->flags |= TRAIT_OBJECT_ID_TEST;
+            break;
+        case 2:
+            break;
         default:
-            break;
->>>>>>> d8d851e7
+            return PyErr_Format(
+                PyExc_ValueError,
+                "The comparison mode must be 0..%d, but %d was specified.",
+                MAXIMUM_COMPARISON_MODE_VALUE, comparison_mode);
     }
 
     Py_INCREF(Py_None);
