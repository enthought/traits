--- conflicted
+++ resolved
@@ -4225,31 +4225,6 @@
 }
 
 /*-----------------------------------------------------------------------------
-<<<<<<< HEAD
-=======
-|  Sets the value of the 'comparison' mode of a CTrait instance:
-+----------------------------------------------------------------------------*/
-
-static PyObject *
-_trait_rich_comparison(trait_object *trait, PyObject *args)
-{
-    int compare_type;
-
-    if (!PyArg_ParseTuple(args, "p", &compare_type)) {
-        return NULL;
-    }
-
-    trait->flags &= ~(TRAIT_NO_VALUE_TEST | TRAIT_OBJECT_ID_TEST);
-    if (compare_type == 0) {
-        trait->flags |= TRAIT_OBJECT_ID_TEST;
-    }
-
-    Py_INCREF(Py_None);
-    return Py_None;
-}
-
-/*-----------------------------------------------------------------------------
->>>>>>> d8d851e7
 |  Sets the appropriate value comparison mode flags of a CTrait instance:
 +----------------------------------------------------------------------------*/
 
@@ -4871,35 +4846,6 @@
     "    callable accepting four arguments (object, trait_name, old, new).\n");
 
 static PyMethodDef trait_methods[] = {
-<<<<<<< HEAD
-        { "__getstate__", (PyCFunction) _trait_getstate,       METH_NOARGS,
-                PyDoc_STR( "__getstate__()" ) },
-        { "__setstate__", (PyCFunction) _trait_setstate,       METH_VARARGS,
-                PyDoc_STR( "__setstate__(state)" ) },
-        { "default_value", (PyCFunction) _trait_default_value, METH_VARARGS,
-                default_value_doc },
-        { "set_default_value", (PyCFunction) _trait_set_default_value, METH_VARARGS,
-                set_default_value_doc },
-        { "default_value_for", (PyCFunction) _trait_default_value_for, METH_VARARGS,
-                default_value_for_doc },
-        { "set_validate",  (PyCFunction) _trait_set_validate,  METH_VARARGS,
-                set_validate_doc },
-        { "get_validate",  (PyCFunction) _trait_get_validate,  METH_NOARGS,
-                get_validate_doc },
-        { "validate",      (PyCFunction) _trait_validate,      METH_VARARGS,
-                validate_doc },
-        { "delegate",      (PyCFunction) _trait_delegate,      METH_VARARGS,
-                PyDoc_STR( "delegate(delegate_name,prefix,prefix_type,modify_delegate)" ) },
-        { "comparison_mode",  (PyCFunction) _trait_comparison_mode,  METH_VARARGS,
-                PyDoc_STR( "comparison_mode(comparison_mode_enum)" ) },
-        { "property",      (PyCFunction) _trait_property,      METH_VARARGS,
-                PyDoc_STR( "property([get,set,validate])" ) },
-        { "clone",         (PyCFunction) _trait_clone,         METH_VARARGS,
-                PyDoc_STR( "clone(trait)" ) },
-        { "_notifiers",    (PyCFunction) _trait_notifiers,     METH_VARARGS,
-                _notifiers_doc },
-        { NULL, NULL },
-=======
     {"__getstate__", (PyCFunction)_trait_getstate, METH_NOARGS,
      PyDoc_STR("__getstate__()")},
     {"__setstate__", (PyCFunction)_trait_setstate, METH_VARARGS,
@@ -4917,8 +4863,6 @@
     {"validate", (PyCFunction)_trait_validate, METH_VARARGS, validate_doc},
     {"delegate", (PyCFunction)_trait_delegate, METH_VARARGS,
      PyDoc_STR("delegate(delegate_name,prefix,prefix_type,modify_delegate)")},
-    {"rich_comparison", (PyCFunction)_trait_rich_comparison, METH_VARARGS,
-     PyDoc_STR("rich_comparison(rich_comparison_boolean)")},
     {"comparison_mode", (PyCFunction)_trait_comparison_mode, METH_VARARGS,
      PyDoc_STR("comparison_mode(comparison_mode_enum)")},
     {"property", (PyCFunction)_trait_property, METH_VARARGS,
@@ -4928,7 +4872,6 @@
     {"_notifiers", (PyCFunction)_trait_notifiers, METH_VARARGS,
      _notifiers_doc},
     {NULL, NULL},
->>>>>>> d8d851e7
 };
 
 /*-----------------------------------------------------------------------------
