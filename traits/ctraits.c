--- conflicted
+++ resolved
@@ -531,18 +531,13 @@
 static int
 set_value(PyObject **field, PyObject *value)
 {
-<<<<<<< HEAD
-    Py_XINCREF(value);
-    Py_XDECREF(*field);
-=======
     PyObject *old_value;
 
     /* Caution: don't DECREF the old field contents until *after* the new
        contents are assigned, else there's a possibility for external code
        (triggered by the DECREF) to see an invalid field value. */
     old_value = *field;
-    Py_INCREF(value);
->>>>>>> a2e74922
+    Py_XINCREF(value);
     *field = value;
     Py_XDECREF(old_value);
     return 0;
