--- conflicted
+++ resolved
@@ -1815,12 +1815,8 @@
             result = PyObject_Call(trait->default_value, tuple, NULL);
             Py_DECREF(tuple);
             if ((result != NULL) && (trait->validate != NULL)) {
-<<<<<<< HEAD
                 value = trait->validate(trait, obj, name, result);
-                if (trait->flags & TRAIT_SETATTR_ORIGINAL_VALUE){
-=======
                 if (trait->flags & TRAIT_SETATTR_ORIGINAL_VALUE) {
->>>>>>> 80836f04
                     return result;
                 }
                 else {
