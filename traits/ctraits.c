/******************************************************************************
*
*  Description: C based implementation of the Traits package
*
*  Copyright (c) 2005, Enthought, Inc.
*  All rights reserved.
*
*  This software is provided without warranty under the terms of the BSD
*  license included in enthought/LICENSE.txt and may be redistributed only
*  under the conditions described in the aforementioned license.  The license
*  is also available online at http://www.enthought.com/licenses/BSD.txt
*
*  Thanks for using Enthought open source!
*
*  Author: David C. Morrill
*  Date:   06/15/2004
*
******************************************************************************/

/*-----------------------------------------------------------------------------
|  Includes:
+----------------------------------------------------------------------------*/

#include "Python.h"

/*-----------------------------------------------------------------------------
|  Constants:
+----------------------------------------------------------------------------*/

static PyObject * class_traits;        /* == "__class_traits__" */
static PyObject * listener_traits;     /* == "__listener_traits__" */
static PyObject * editor_property;     /* == "editor" */
static PyObject * class_prefix;        /* == "__prefix__" */
static PyObject * trait_added;         /* == "trait_added" */
static PyObject * Undefined;           /* Global 'Undefined' value */
static PyObject * Uninitialized;       /* Global 'Uninitialized' value */
static PyObject * TraitError;          /* TraitError exception */
static PyObject * DelegationError;     /* DelegationError exception */
static PyObject * TraitListObject;     /* TraitListObject class */
static PyObject * TraitSetObject;      /* TraitSetObject class */
static PyObject * TraitDictObject;     /* TraitDictObject class */
static PyObject * adapt;               /* 'adapt' function */
static PyObject * is_callable;         /* Marker for 'callable' value */
static PyTypeObject * ctrait_type;     /* Python-level CTrait type reference */

/*-----------------------------------------------------------------------------
|  Macro definitions:
+----------------------------------------------------------------------------*/

#define PyTrait_CheckExact(op) ((Py_TYPE(op)) == ctrait_type)

#define PyHasTraits_Check(op) PyObject_TypeCheck(op, &has_traits_type)

/* Notification related: */
#define has_notifiers(tnotifiers,onotifiers) \
    ((((tnotifiers) != NULL) && (PyList_GET_SIZE((tnotifiers))>0)) || \
     (((onotifiers) != NULL) && (PyList_GET_SIZE((onotifiers))>0)))

/*-----------------------------------------------------------------------------
|  Forward declarations:
+----------------------------------------------------------------------------*/

static PyTypeObject trait_type;
static PyTypeObject has_traits_type;

/*-----------------------------------------------------------------------------
|  'ctraits' module doc string:
+----------------------------------------------------------------------------*/

PyDoc_STRVAR( ctraits__doc__,
"The ctraits module defines the CHasTraits and CTrait C extension types that\n"
"define the core performance oriented portions of the Traits package." );

/*-----------------------------------------------------------------------------
|  HasTraits behavior modification flags:
+----------------------------------------------------------------------------*/

/* Object has been initialized: */
#define HASTRAITS_INITED      0x00000001U

/* Do not send notifications when a trait changes value: */
#define HASTRAITS_NO_NOTIFY   0x00000002U

/* Requests that no event notifications be sent when this object is assigned to
   a trait: */
#define HASTRAITS_VETO_NOTIFY 0x00000004U

/*-----------------------------------------------------------------------------
|  'CHasTraits' instance definition:
|
|  Note: traits are normally stored in the type's dictionary, but are added to
|  the instance's traits dictionary 'trait_dict' when the traits are defined
|  dynamically or 'on_trait_change' is called on an instance of the trait.
|
|  All 'anytrait_changed' notification handlers are stored in the instance's
|  'notifiers' list.
+----------------------------------------------------------------------------*/

typedef struct {
    PyObject_HEAD               /* Standard Python object header */
        PyDictObject * ctrait_dict; /* Class traits dictionary */
        PyDictObject * itrait_dict; /* Instance traits dictionary */
    PyListObject * notifiers;   /* List of 'any trait changed' notification
                                   handlers */
    unsigned int flags;         /* Behavior modification flags */
        PyObject     * obj_dict;    /* Object attribute dictionary ('__dict__') */
                                /* NOTE: 'obj_dict' field MUST be last field */
} has_traits_object;

static int call_notifiers ( PyListObject *, PyListObject *,
                            has_traits_object *, PyObject *, PyObject *,
                            PyObject * new_value );

/*-----------------------------------------------------------------------------
|  'CTrait' flag values:
+----------------------------------------------------------------------------*/

/* The trait is a Property: */
#define TRAIT_PROPERTY 0x00000001U

/* Should the delegate be modified (or the original object)? */
#define TRAIT_MODIFY_DELEGATE 0x00000002U

/* Should a simple object identity test be performed (or a rich compare)? */
#define TRAIT_OBJECT_ID_TEST 0x00000004U

/* Make 'setattr' store the original unvalidated value */
#define TRAIT_SETATTR_ORIGINAL_VALUE 0x00000008U

/* Send the 'post_setattr' method the original unvalidated value */
#define TRAIT_POST_SETATTR_ORIGINAL_VALUE 0x00000010U

/* Does this trait have an associated 'mapped' trait? */
#define TRAIT_IS_MAPPED 0x00000080U

/* Should any old/new value test be performed before generating
   notifications? */
#define TRAIT_NO_VALUE_TEST 0x00000100U


/*-----------------------------------------------------------------------------
| Default value type constants (see `default_value_for` method)
+----------------------------------------------------------------------------*/

/* The default_value of the trait is the default value */
#define CONSTANT_DEFAULT_VALUE 0

/* The default_value of the trait is Missing */
#define MISSING_DEFAULT_VALUE 1

/* The object containing the trait is the default value */
#define OBJECT_DEFAULT_VALUE 2

/* A new copy of the list specified by default_value is the default value */
#define LIST_COPY_DEFAULT_VALUE 3

/* A new copy of the dict specified by default_value is the default value */
#define DICT_COPY_DEFAULT_VALUE 4

/* A new instance of TraitListObject constructed using the default_value list
  is the default value */
#define TRAIT_LIST_OBJECT_DEFAULT_VALUE 5

/* A new instance of TraitDictObject constructed using the default_value dict
   is the default value */
#define TRAIT_DICT_OBJECT_DEFAULT_VALUE 6

/* The default_value is a tuple of the form: (*callable*, *args*, *kw*),
   where *callable* is a callable, *args* is a tuple, and *kw* is either a
   dictionary or None. The default value is the result obtained by invoking
  ``callable(\*args, \*\*kw)`` */
#define CALLABLE_AND_ARGS_DEFAULT_VALUE 7

/* The default_value is a callable. The default value is the result obtained
   by invoking *default_value*(*object*), where *object* is the object
   containing the trait. If the trait has a validate() method, the validate()
   method is also called to validate the result */
#define CALLABLE_DEFAULT_VALUE 8

/* A new instance of TraitSetObject constructed using the default_value set
   is the default value */
#define TRAIT_SET_OBJECT_DEFAULT_VALUE 9

/* Maximum legal value for default_value_type, for use in testing and
   validation. */
#define MAXIMUM_DEFAULT_VALUE_TYPE 9


/*-----------------------------------------------------------------------------
|  'CTrait' instance definition:
+----------------------------------------------------------------------------*/

typedef struct _trait_object a_trait_object;
typedef PyObject * (*trait_getattr)( a_trait_object *, has_traits_object *,
                                     PyObject * );
typedef int (*trait_setattr)( a_trait_object *, a_trait_object *,
                              has_traits_object *, PyObject *, PyObject * );
typedef int (*trait_post_setattr)( a_trait_object *, has_traits_object *,
                                   PyObject *, PyObject * );
typedef PyObject * (*trait_validate)( a_trait_object *, has_traits_object *,
                              PyObject *, PyObject * );
typedef PyObject * (*delegate_attr_name_func)( a_trait_object *,
                                             has_traits_object *, PyObject * );

typedef struct _trait_object {
    PyObject_HEAD                    /* Standard Python object header */
    unsigned int       flags;        /* Flag bits */
    trait_getattr      getattr;      /* Get trait value handler */
    trait_setattr      setattr;      /* Set trait value handler */
    trait_post_setattr post_setattr; /* Optional post 'setattr' handler */
    PyObject *         py_post_setattr; /* Python-based post 'setattr' hndlr */
    trait_validate     validate;     /* Validate trait value handler */
    PyObject *         py_validate;  /* Python-based validate value handler */
    int                default_value_type; /* Type of default value: see the
                                              'default_value_for' function */
    PyObject *         default_value;   /* Default value for trait */
    PyObject *         delegate_name;   /* Optional delegate name */
                                        /* Also used for 'property get' */
    PyObject *         delegate_prefix; /* Optional delegate prefix */
                                        /* Also used for 'property set' */
    delegate_attr_name_func delegate_attr_name; /* Optional routine to return*/
                                  /* the computed delegate attribute name */
    PyListObject *     notifiers; /* Optional list of notification handlers */
    PyObject *         handler;   /* Associated trait handler object */
                                  /* NOTE: The 'obj_dict' field MUST be last */
    PyObject *         obj_dict;  /* Standard Python object dictionary */
} trait_object;

/* Forward declarations: */
static void trait_clone ( trait_object *, trait_object * );

static PyObject * has_traits_getattro ( has_traits_object * obj,
                                        PyObject          * name );

static int has_traits_setattro ( has_traits_object * obj,
                                 PyObject          * name,
                                 PyObject          * value );

static PyObject * get_trait ( has_traits_object * obj,
                              PyObject          * name,
                              int                 instance );

static int trait_property_changed ( has_traits_object * obj,
                                    PyObject          * name,
                                    PyObject          * old_value,
                                    PyObject          * new_value );

static int setattr_event ( trait_object      * traito,
                           trait_object      * traitd,
                           has_traits_object * obj,
                           PyObject          * name,
                           PyObject          * value );

static int setattr_disallow ( trait_object      * traito,
                              trait_object      * traitd,
                              has_traits_object * obj,
                              PyObject          * name,
                              PyObject          * value );

/*-----------------------------------------------------------------------------
|  Raise a TraitError:
+----------------------------------------------------------------------------*/

static PyObject *
raise_trait_error ( trait_object * trait, has_traits_object * obj,
                                    PyObject * name, PyObject * value ) {
    PyObject * result;

    /* Clear any current exception. We are handling it by raising
     * a TraitError. */
    PyErr_Clear();

    result = PyObject_CallMethod( trait->handler,
                                  "error", "(OOO)", obj, name, value );
    Py_XDECREF( result );
    return NULL;
}

/*-----------------------------------------------------------------------------
|  Raise a fatal trait error:
+----------------------------------------------------------------------------*/

static int
fatal_trait_error ( void ) {

    PyErr_SetString( TraitError, "Non-trait found in trait dictionary" );

    return -1;
}

/*-----------------------------------------------------------------------------
|  Raise an "attribute is not a string" error:
+----------------------------------------------------------------------------*/

static int
invalid_attribute_error ( PyObject * name ) {
    const char* fmt = "attribute name must be an instance of <type 'str'>. "
                      "Got %R (%.200s).";

    PyErr_Format(PyExc_TypeError, fmt, name, Py_TYPE(name)->tp_name);

    return -1;
}

/*-----------------------------------------------------------------------------
|  Raise an "invalid trait definition" error:
+----------------------------------------------------------------------------*/

static int
bad_trait_error ( void ) {

    PyErr_SetString( TraitError, "Invalid argument to trait constructor." );

    return -1;
}

/*-----------------------------------------------------------------------------
|  Raise an "cant set items error" error:
+----------------------------------------------------------------------------*/

static PyObject *
cant_set_items_error ( void ) {

    PyErr_SetString( TraitError, "Can not set a collection's '_items' trait." );

    return NULL;
}

/*-----------------------------------------------------------------------------
|  Raise an "invalid trait definition" error:
+----------------------------------------------------------------------------*/

static int
bad_trait_value_error ( void ) {

    PyErr_SetString( TraitError,
        "Result of 'as_ctrait' method was not a 'CTraits' instance." );

    return -1;
}


/*-----------------------------------------------------------------------------
|  Raise an invalid delegate error:
+----------------------------------------------------------------------------*/

static int
bad_delegate_error ( has_traits_object * obj, PyObject * name ) {

    if ( !PyUnicode_Check( name ) ) {
        return invalid_attribute_error( name );
    }
    PyErr_Format(
        DelegationError,
            "The '%.400U' attribute of a '%.50s' object"
            " delegates to an attribute which is not a defined trait.",
        name,
        Py_TYPE(obj)->tp_name
    );
    return -1;
}

/*-----------------------------------------------------------------------------
|  Raise an invalid delegate error:
+----------------------------------------------------------------------------*/

static int
bad_delegate_error2 ( has_traits_object * obj, PyObject * name ) {

    if ( !PyUnicode_Check( name ) ) {
        return invalid_attribute_error( name );
    }

    PyErr_Format(
        DelegationError,
            "The '%.400U' attribute of a '%.50s' object"
            " has a delegate which does not have traits.",
        name,
        Py_TYPE(obj)->tp_name
    );
    return -1;
}

/*-----------------------------------------------------------------------------
|  Raise a delegation recursion error:
+----------------------------------------------------------------------------*/

static int
delegation_recursion_error ( has_traits_object * obj, PyObject * name ) {

    if ( !PyUnicode_Check( name ) ) {
        return invalid_attribute_error( name );
    }

    PyErr_Format(
        DelegationError,
            "Delegation recursion limit exceeded while setting"
            " the '%.400U' attribute of a '%.50s' object.",
        name,
        Py_TYPE(obj)->tp_name
    );
    return -1;
}

static int
delegation_recursion_error2 ( has_traits_object * obj, PyObject * name ) {

    if ( !PyUnicode_Check( name ) ) {
        return invalid_attribute_error( name );
    }

    PyErr_Format(
        DelegationError,
            "Delegation recursion limit exceeded while getting"
            " the definition of the '%.400U' attribute of a '%.50s' object.",
        name,
        Py_TYPE(obj)->tp_name
    );
    return -1;
}

/*-----------------------------------------------------------------------------
|  Raise an attempt to delete read-only attribute error:
+----------------------------------------------------------------------------*/

static int
delete_readonly_error ( has_traits_object * obj, PyObject * name ) {

    if ( !PyUnicode_Check( name ) ) {
        return invalid_attribute_error( name );
    }

    PyErr_Format(
        TraitError,
        "Cannot delete the read only '%.400U' attribute of a '%.50s' object.",
        name,
        Py_TYPE(obj)->tp_name
    );
    return -1;
}

/*-----------------------------------------------------------------------------
|  Raise an attempt to set a read-only attribute error:
+----------------------------------------------------------------------------*/

static int
set_readonly_error ( has_traits_object * obj, PyObject * name ) {

    if ( !PyUnicode_Check( name ) ) {
        return invalid_attribute_error( name );
    }

    PyErr_Format(
        TraitError,
        "Cannot modify the read only '%.400U' attribute of a '%.50s' object.",
        name,
        Py_TYPE(obj)->tp_name
    );
    return -1;
}

/*-----------------------------------------------------------------------------
|  Raise an attempt to set an undefined attribute error:
+----------------------------------------------------------------------------*/

static int
set_disallow_error ( has_traits_object * obj, PyObject * name ) {

    if (!PyUnicode_Check(name)) {
        return invalid_attribute_error( name );
    }

    PyErr_Format(
        TraitError,
        "Cannot set the undefined '%.400U' attribute of a '%.50s' object.",
        name,
        Py_TYPE(obj)->tp_name
    );
    return -1;
}

/*-----------------------------------------------------------------------------
|  Raise an attempt to delete a property error:
+----------------------------------------------------------------------------*/

static int
set_delete_property_error ( has_traits_object * obj, PyObject * name ) {

    if ( !PyUnicode_Check( name ) ) {
        return invalid_attribute_error( name );
    }

    PyErr_Format(
        TraitError,
        "Cannot delete the '%.400U' property of a '%.50s' object.",
        name,
        Py_TYPE(obj)->tp_name
    );
    return -1;
}

/*-----------------------------------------------------------------------------
|  Raise an undefined attribute error:
+----------------------------------------------------------------------------*/

static void
unknown_attribute_error ( has_traits_object * obj, PyObject * name ) {

    PyErr_Format(
        PyExc_AttributeError,
        "'%.50s' object has no attribute '%.400U'",
        Py_TYPE(obj)->tp_name,
        name
    );
}

/*-----------------------------------------------------------------------------
|  Raise a '__dict__' must be set to a dictionary error:
+----------------------------------------------------------------------------*/

static int
dictionary_error ( void ) {

    PyErr_SetString( PyExc_TypeError,
                     "__dict__ must be set to a dictionary." );

    return -1;
}

/*-----------------------------------------------------------------------------
|  Gets/Sets a possibly NULL (or callable) value:
+----------------------------------------------------------------------------*/

static PyObject *
get_callable_value ( PyObject * value ) {
    PyObject * tuple, * temp;
    if ( value == NULL ) {
        value = Py_None;
        Py_INCREF( value );
    } else if ( PyCallable_Check( value ) ) {
        value = is_callable;
        Py_INCREF( value );
    } else if ( PyTuple_Check( value ) &&
              ( PyTuple_GET_SIZE( value ) >= 3 ) &&
              ( PyLong_AsLong( PyTuple_GET_ITEM( value, 0 ) ) == 10) ) {
        tuple = PyTuple_New( 3 );
        if ( tuple != NULL ) {
            PyTuple_SET_ITEM( tuple, 0, temp = PyTuple_GET_ITEM( value, 0 ) );
            Py_INCREF( temp );
            PyTuple_SET_ITEM( tuple, 1, temp = PyTuple_GET_ITEM( value, 1 ) );
            Py_INCREF( temp );
            PyTuple_SET_ITEM( tuple, 2, is_callable );
            Py_INCREF( is_callable );
            value = tuple;
        } else {
            value = NULL;
        }
    } else {
        Py_INCREF( value );
    }
    return value;
}

static PyObject *
get_value ( PyObject * value ) {
    if ( value == NULL )
        value = Py_None;
    Py_INCREF( value );
    return value;
}

static int
set_value ( PyObject ** field, PyObject * value ) {

    Py_INCREF( value );
    Py_XDECREF( *field );
    *field = value;
    return 0;
}

/*-----------------------------------------------------------------------------
|  Gets the value of a flag on a cTrait object specified by a mask.
+----------------------------------------------------------------------------*/

static PyObject *
get_trait_flag(trait_object * trait, int mask)
{
    if (trait->flags & mask) {
        Py_RETURN_TRUE;
    }
    else {
        Py_RETURN_FALSE;
    }
}

/*-----------------------------------------------------------------------------
|  Sets the value of a flag on a cTrait object specified by a mask.
+----------------------------------------------------------------------------*/

static int
set_trait_flag(trait_object * trait, int mask, PyObject * value)
{
    int flag = PyObject_IsTrue(value);

    if (flag == -1) {
        return -1;
    }

    if (flag) {
        trait->flags |= mask;
    }
    else {
        trait->flags &= ~mask;
    }

    return 0;
}

/*-----------------------------------------------------------------------------
|  Returns the result of calling a specified 'class' object with 1 argument:
+----------------------------------------------------------------------------*/

static PyObject *
call_class ( PyObject * class, trait_object * trait, has_traits_object * obj,
             PyObject * name, PyObject * value ) {

    PyObject * result;

    PyObject * args = PyTuple_New( 4 );
    if ( args == NULL )
        return NULL;
    PyTuple_SET_ITEM( args, 0, trait->handler );
    PyTuple_SET_ITEM( args, 1, (PyObject *) obj );
    PyTuple_SET_ITEM( args, 2, name );
    PyTuple_SET_ITEM( args, 3, value );
    Py_INCREF( trait->handler );
    Py_INCREF( obj );
    Py_INCREF( name );
    Py_INCREF( value );
    result = PyObject_Call( class, args, NULL );
    Py_DECREF( args );
    return result;
}

/*-----------------------------------------------------------------------------
|  Attempts to get the value of a key in a 'known to be a dictionary' object:
+----------------------------------------------------------------------------*/

static PyObject *
dict_getitem ( PyDictObject * dict, PyObject *key ) {
    assert( PyDict_Check( dict ) );
    return PyDict_GetItem((PyObject *)dict,key);
}

/*-----------------------------------------------------------------------------
|  Gets the definition of the matching prefix based trait for a specified name:
|
|  - This should always return a trait definition unless a fatal Python error
|    occurs.
|  - The bulk of the work is delegated to a Python implemented method because
|    the implementation is complicated in C and does not need to be executed
|    very often relative to other operations.
|
+----------------------------------------------------------------------------*/

static trait_object *
get_prefix_trait ( has_traits_object * obj, PyObject * name, int is_set ) {

    PyObject * trait = PyObject_CallMethod( (PyObject *) obj,
                           "__prefix_trait__", "(Oi)", name, is_set );

    if ( trait != NULL ) {
        assert( obj->ctrait_dict != NULL );
            PyDict_SetItem( (PyObject *) obj->ctrait_dict, name, trait );
        Py_DECREF( trait );

        if ( has_traits_setattro( obj, trait_added, name ) < 0 )
            return NULL;

        trait = get_trait( obj, name, 0 );
        Py_DECREF( trait );
    }

    return (trait_object *) trait;
}


/*-----------------------------------------------------------------------------
|  Handles the 'setattr' operation on a 'CHasTraits' instance:
+----------------------------------------------------------------------------*/

static int
has_traits_setattro ( has_traits_object * obj,
                      PyObject          * name,
                      PyObject          * value ) {

    trait_object * trait;

    if ( (obj->itrait_dict == NULL) ||
         ((trait = (trait_object *) dict_getitem( obj->itrait_dict, name )) ==
           NULL) ) {
        trait = (trait_object *) dict_getitem( obj->ctrait_dict, name );
        if ( (trait == NULL) &&
             ((trait = get_prefix_trait( obj, name, 1 )) == NULL) )
            return -1;
    }

    return trait->setattr( trait, trait, obj, name, value );
}

/*-----------------------------------------------------------------------------
|  Allocates a CTrait instance:
+----------------------------------------------------------------------------*/

PyObject *
has_traits_new ( PyTypeObject * type, PyObject * args, PyObject * kwds ) {

    // Call PyBaseObject_Type.tp_new to do the actual construction.
    // This allows things like ABCMeta machinery to work correctly
    // which is implemented at the C level.
    PyObject *new_args, *new_kwds;
    has_traits_object *obj;

    new_args = PyTuple_New(0);
    if (new_args == NULL) {
        return NULL;
    }
    new_kwds = PyDict_New();
    if (new_kwds == NULL) {
        Py_DECREF(new_args);
        return NULL;
    }
    obj = (has_traits_object *) PyBaseObject_Type.tp_new(
        type, new_args, new_kwds);
    Py_DECREF(new_kwds);
    Py_DECREF(new_args);

    if ( obj != NULL ) {
        if (type->tp_dict == NULL) {
            PyErr_SetString(PyExc_RuntimeError, "No tp_dict");
            return NULL;
        }
        obj->ctrait_dict = (PyDictObject *) PyDict_GetItem( type->tp_dict,
                                                            class_traits );
        if (obj->ctrait_dict == NULL) {
            PyErr_SetString(PyExc_RuntimeError, "No ctrait_dict");
            return NULL;
        }
        if (!PyDict_Check( (PyObject *) obj->ctrait_dict ) ) {
            PyErr_SetString(PyExc_RuntimeError, "ctrait_dict not a dict");
            return NULL;
        }
        Py_INCREF( obj->ctrait_dict );
    }

    return (PyObject *) obj;
}

int
has_traits_init ( PyObject * obj, PyObject * args, PyObject * kwds ) {

    PyObject * key;
    PyObject * value;
    int has_listeners;
    Py_ssize_t i = 0;

    /* Make sure no non-keyword arguments were specified: */
    if ( !PyArg_ParseTuple( args, "" ) )
        return -1;

    /* Make sure all of the object's listeners have been set up: */
    has_listeners = (PyMapping_Size( PyDict_GetItem( Py_TYPE(obj)->tp_dict,
                                     listener_traits ) ) > 0);
    if ( has_listeners ) {
        value = PyObject_CallMethod( obj, "_init_trait_listeners", "()" );
        if ( value == NULL )
            return -1;

        Py_DECREF( value );
    }

    /* Set any traits specified in the constructor: */
    if ( kwds != NULL ) {
        while ( PyDict_Next( kwds, &i, &key, &value ) ) {
            if ( has_traits_setattro( (has_traits_object *) obj, key, value )
                 == -1 )
                return -1;
        }
    }

    /* Make sure all post constructor argument assignment listeners have been
       set up: */
    if ( has_listeners ) {
        value = PyObject_CallMethod( obj, "_post_init_trait_listeners", "()" );
        if ( value == NULL )
            return -1;

        Py_DECREF( value );
    }

    /* Call the 'traits_init' method to finish up initialization: */
    value = PyObject_CallMethod( obj, "traits_init", "()" );
    if ( value == NULL )
        return -1;

    Py_DECREF( value );

    /* Indicate that the object has finished being initialized: */
    ((has_traits_object *) obj)->flags |= HASTRAITS_INITED;

    return 0;
}

/*-----------------------------------------------------------------------------
|  Object clearing method:
+----------------------------------------------------------------------------*/

static int
has_traits_clear ( has_traits_object * obj ) {

    Py_CLEAR( obj->ctrait_dict );
    Py_CLEAR( obj->itrait_dict );
    Py_CLEAR( obj->notifiers );
    Py_CLEAR( obj->obj_dict );

    return 0;
}

/*-----------------------------------------------------------------------------
|  Deallocates an unused 'CHasTraits' instance:
+----------------------------------------------------------------------------*/

static void
has_traits_dealloc ( has_traits_object * obj ) {

    PyObject_GC_UnTrack(obj);
    Py_TRASHCAN_SAFE_BEGIN(obj);
    has_traits_clear( obj );
    Py_TYPE(obj)->tp_free( (PyObject *) obj );
    Py_TRASHCAN_SAFE_END(obj);
}

/*-----------------------------------------------------------------------------
|  Garbage collector traversal method:
+----------------------------------------------------------------------------*/

static int
has_traits_traverse ( has_traits_object * obj, visitproc visit, void * arg ) {

    Py_VISIT( obj->ctrait_dict );
    Py_VISIT( obj->itrait_dict );
    Py_VISIT( obj->notifiers );
    Py_VISIT( obj->obj_dict );

        return 0;
}

/*-----------------------------------------------------------------------------
|  Handles the 'getattr' operation on a 'CHasTraits' instance:
+----------------------------------------------------------------------------*/

static PyObject *
has_traits_getattro ( has_traits_object * obj, PyObject * name ) {

    trait_object * trait;
    PyObject *value;
    /* The following is a performance hack to short-circuit the normal
       look-up when the value is in the object's dictionary.
*/
    PyDictObject * dict = (PyDictObject *) obj->obj_dict;

    if ( dict != NULL ) {
        assert( PyDict_Check( dict ) );

        if (!PyUnicode_Check(name)) {
            invalid_attribute_error( name );
            return NULL;
        }

        value = PyDict_GetItem((PyObject *)dict, name);
        if( value != NULL ){
            Py_INCREF( value );
            return value;
        }
    }
    /* End of performance hack */

    if ( ((obj->itrait_dict != NULL) &&
         ((trait = (trait_object *) dict_getitem( obj->itrait_dict, name )) !=
          NULL)) ||
         ((trait = (trait_object *) dict_getitem( obj->ctrait_dict, name )) !=
          NULL) )
    {
        return trait->getattr( trait, obj, name );
    }

    if ( (value = PyObject_GenericGetAttr( (PyObject *) obj, name )) != NULL )
        return value;

    PyErr_Clear();

    if ( (trait = get_prefix_trait( obj, name, 0 )) != NULL )
        return trait->getattr( trait, obj, name );

    return NULL;
}


/*-----------------------------------------------------------------------------
|  Returns (and optionally creates) a specified instance or class trait:
+----------------------------------------------------------------------------*/

static PyObject *
get_trait ( has_traits_object * obj, PyObject * name, int instance ) {

    int i, n;
    PyDictObject * itrait_dict;
    trait_object * trait;
    trait_object * itrait;
    PyListObject * notifiers;
    PyListObject * inotifiers;
    PyObject     * item;

    /* If there already is an instance specific version of the requested trait,
       then return it: */
    itrait_dict = obj->itrait_dict;
    if ( itrait_dict != NULL ) {
        trait = (trait_object *) dict_getitem( itrait_dict, name );
        if ( trait != NULL ) {
            assert( PyTrait_CheckExact( trait ) );
            Py_INCREF( trait );
            return (PyObject *) trait;
        }
    }

    /* If only an instance trait can be returned (but not created), then
       return None: */
    if ( instance == 1 ) {
        Py_INCREF( Py_None );
        return Py_None;
    }

    /* Otherwise, get the class specific version of the trait (creating a
       trait class version if necessary): */
    assert( obj->ctrait_dict != NULL );
    trait = (trait_object *) dict_getitem( obj->ctrait_dict, name );
    if ( trait == NULL ) {
        if ( instance == 0 ) {
            Py_INCREF( Py_None );
            return Py_None;
        }
        if ( (trait = get_prefix_trait( obj, name, 0 )) == NULL )
            return NULL;
    }

    assert( PyTrait_CheckExact( trait ) );

    /* If an instance specific trait is not needed, return the class trait: */
    if ( instance <= 0 ) {
        Py_INCREF( trait );
        return (PyObject *) trait;
    }

    /* Otherwise, create an instance trait dictionary if it does not exist: */
    if ( itrait_dict == NULL ) {
                obj->itrait_dict = itrait_dict = (PyDictObject *) PyDict_New();
                if ( itrait_dict == NULL )
            return NULL;
    }

    /* Create a new instance trait and clone the class trait into it: */
    itrait = (trait_object *) PyType_GenericAlloc( ctrait_type, 0 );
    trait_clone( itrait, trait );
    itrait->obj_dict = trait->obj_dict;
    Py_XINCREF( itrait->obj_dict );

    /* Copy the class trait's notifier list into the instance trait: */
    if ( (notifiers = trait->notifiers) != NULL ) {
        n = PyList_GET_SIZE( notifiers );
        itrait->notifiers = inotifiers = (PyListObject *) PyList_New( n );
        if ( inotifiers == NULL )
            return NULL;

        for ( i = 0; i < n; i++ ) {
            item = PyList_GET_ITEM( notifiers, i );
            PyList_SET_ITEM( inotifiers, i, item );
            Py_INCREF( item );
        }
    }

    /* Add the instance trait to the instance's trait dictionary and return
       the instance trait if successful: */
    if ( PyDict_SetItem( (PyObject *) itrait_dict, name,
                         (PyObject *) itrait ) >= 0 )
        return (PyObject *) itrait;

    /* Otherwise, indicate that an error ocurred updating the dictionary: */
    return NULL;
}

/*-----------------------------------------------------------------------------
|  Returns (and optionally creates) a specified instance or class trait:
|
|  The legal values for 'instance' are:
|     2: Return instance trait (force creation if it does not exist)
|     1: Return existing instance trait (do not create)
|     0: Return existing instance or class trait (do not create)
|    -1: Return instance trait or force create class trait (i.e. prefix trait)
|    -2: Return the base trait (after all delegation has been resolved)
+----------------------------------------------------------------------------*/

static PyObject *
_has_traits_trait ( has_traits_object * obj, PyObject * args ) {

    has_traits_object * delegate;
    has_traits_object * temp_delegate;
    trait_object      * trait;
    PyObject          * name;
    PyObject          * daname;
    PyObject          * daname2;
    PyObject          * dict;
    int i, instance;

    /* Parse arguments, which specify the trait name and whether or not an
       instance specific version of the trait is needed or not: */
        if ( !PyArg_ParseTuple( args, "Oi", &name, &instance ) )
        return NULL;

    trait = (trait_object *) get_trait( obj, name, instance );
    if ( (instance >= -1) || (trait == NULL) )
        return (PyObject *) trait;

    /* Follow the delegation chain until we find a non-delegated trait: */
    delegate = obj;
    Py_INCREF( delegate );

    daname = name;
    Py_INCREF( daname );
    for ( i = 0; ; ) {

        if ( trait->delegate_attr_name == NULL ) {
            Py_DECREF( delegate );
            Py_DECREF( daname );
            return (PyObject *) trait;
        }

        dict = delegate->obj_dict;

        temp_delegate = NULL;
        if (dict != NULL) {
            temp_delegate = (has_traits_object *) PyDict_GetItem(
                dict, trait->delegate_name );
            /* PyDict_GetItem returns a borrowed reference,
               so we need to INCREF. */
            Py_XINCREF( temp_delegate );
        }
        if (temp_delegate == NULL) {
            /* has_traits_getattro returns a new reference,
               so no need to INCREF. */
            temp_delegate = (has_traits_object *) has_traits_getattro(
                delegate, trait->delegate_name );
        }
        if (temp_delegate == NULL) {
            break;
        }
        Py_DECREF( delegate );
        delegate = temp_delegate;

        if ( !PyHasTraits_Check( delegate ) ) {
            bad_delegate_error2( obj, name );
            break;
        }

        daname2 = trait->delegate_attr_name( trait, obj, daname );
        Py_DECREF( daname );
        daname = daname2;
        Py_DECREF( trait );
        if ( ((delegate->itrait_dict == NULL) ||
              ((trait = (trait_object *) dict_getitem( delegate->itrait_dict,
                      daname )) == NULL)) &&
             ((trait = (trait_object *) dict_getitem( delegate->ctrait_dict,
                      daname )) == NULL) &&
             ((trait = get_prefix_trait( delegate, daname2, 0 )) == NULL) ) {
            bad_delegate_error( obj, name );
            break;
        }

        if ( Py_TYPE(trait) != ctrait_type ) {
            fatal_trait_error();
            break;
        }

        if ( ++i >= 100 ) {
            delegation_recursion_error2( obj, name );
            break;
        }

        Py_INCREF( trait );
    }
    Py_DECREF( delegate );
    Py_DECREF( daname );

    return NULL;
}

/*-----------------------------------------------------------------------------
|  Calls notifiers when a trait 'property' is explicitly changed:
+----------------------------------------------------------------------------*/

static int
trait_property_changed ( has_traits_object * obj, PyObject * name,
                         PyObject * old_value, PyObject * new_value ) {

    trait_object * trait;
    PyListObject * tnotifiers;
    PyListObject * onotifiers;
    int null_new_value;
    int rc = 0;

    if ( (trait = (trait_object *) get_trait( obj, name, -1 )) == NULL )
        return -1;

    tnotifiers = trait->notifiers;
    onotifiers = obj->notifiers;
    Py_DECREF( trait );

    if ( has_notifiers( tnotifiers, onotifiers ) ) {

        null_new_value = (new_value == NULL);
        if ( null_new_value ) {
           new_value = has_traits_getattro( obj, name );
           if ( new_value == NULL )
               return -1;
        }

        rc = call_notifiers( tnotifiers, onotifiers, obj, name,
                             old_value, new_value );

        if ( null_new_value ) {
            Py_DECREF( new_value );
        }
    }

    return rc;
}

/*-----------------------------------------------------------------------------
|  Calls notifiers when a trait 'property' is explicitly changed:
+----------------------------------------------------------------------------*/

static PyObject *
_has_traits_property_changed ( has_traits_object * obj, PyObject * args ) {

    PyObject * name, * old_value;
    PyObject * new_value = NULL;

    /* Parse arguments, which specify the name of the changed trait, the
       previous value, and the new value: */
        if ( !PyArg_ParseTuple( args, "OO|O", &name, &old_value, &new_value ) )
        return NULL;

    if ( trait_property_changed( obj, name, old_value, new_value ) )
        return NULL;

    Py_INCREF( Py_None );
    return Py_None;
}

/*-----------------------------------------------------------------------------
|  Handles firing a traits 'xxx_items' event:
+----------------------------------------------------------------------------*/

static PyObject *
_has_traits_items_event ( has_traits_object * obj, PyObject * args ) {

    PyObject * name;
    PyObject * event_object;
    PyObject * event_trait;
    PyObject * result;
    trait_object * trait;
    int can_retry = 1;

        if ( !PyArg_ParseTuple( args, "OOO", &name, &event_object, &event_trait ) )
        return NULL;

    if ( !PyTrait_CheckExact( event_trait ) ) {
        bad_trait_value_error();
        return NULL;
    }

    if ( !PyUnicode_Check( name ) ) {
        invalid_attribute_error( name );
        return NULL;
    }
retry:
    if ( ((obj->itrait_dict == NULL) ||
          ((trait = (trait_object *) dict_getitem( obj->itrait_dict, name )) ==
            NULL)) &&
          ((trait = (trait_object *) dict_getitem( obj->ctrait_dict, name )) ==
            NULL) ) {
add_trait:
        if ( !can_retry )
            return cant_set_items_error();

        result = PyObject_CallMethod( (PyObject *) obj, "add_trait",
                                      "(OO)", name, event_trait );
        if ( result == NULL )
            return NULL;

        Py_DECREF( result );
        can_retry = 0;
        goto retry;
    }

    if ( trait->setattr == setattr_disallow )
        goto add_trait;

    if ( trait->setattr( trait, trait, obj, name, event_object ) < 0 )
        return NULL;

    Py_INCREF( Py_None );

    return Py_None;
}

/*-----------------------------------------------------------------------------
| Reports whether trait change notifications are enabled for this object:
+----------------------------------------------------------------------------*/

static PyObject *
_has_traits_notifications_enabled(has_traits_object *obj, PyObject *Py_UNUSED(ignored))
{
    if (obj->flags & HASTRAITS_NO_NOTIFY) {
        Py_RETURN_FALSE;
    }
    else {
        Py_RETURN_TRUE;
    }
}


/*-----------------------------------------------------------------------------
|  Enables/Disables trait change notification for the object:
+----------------------------------------------------------------------------*/

static PyObject *
_has_traits_change_notify ( has_traits_object * obj, PyObject * args ) {

    int enabled;

    /* Parse arguments, which specify the new trait notification
       enabled/disabled state: */
    if ( !PyArg_ParseTuple( args, "p", &enabled ) )
        return NULL;

    if ( enabled ) {
        obj->flags &= ~HASTRAITS_NO_NOTIFY;
    } else {
        obj->flags |= HASTRAITS_NO_NOTIFY;
    }

    Py_INCREF( Py_None );
    return Py_None;
}

/*-----------------------------------------------------------------------------
| Reports whether trait change notifications are enabled when this object is
| assigned to a trait:
+----------------------------------------------------------------------------*/

static PyObject *
_has_traits_notifications_vetoed(has_traits_object *obj, PyObject *Py_UNUSED(ignored))
{
    if (obj->flags & HASTRAITS_VETO_NOTIFY) {
        Py_RETURN_TRUE;
    }
    else {
        Py_RETURN_FALSE;
    }
}

/*-----------------------------------------------------------------------------
|  Enables/Disables trait change notifications when this object is assigned to
|  a trait:
+----------------------------------------------------------------------------*/

static PyObject *
_has_traits_veto_notify ( has_traits_object * obj, PyObject * args ) {

    int enabled;

    /* Parse arguments, which specify the new trait notification veto
       enabled/disabled state: */
    if ( !PyArg_ParseTuple( args, "p", &enabled ) )
        return NULL;

    if ( enabled ) {
        obj->flags |= HASTRAITS_VETO_NOTIFY;
    } else {
        obj->flags &= ~HASTRAITS_VETO_NOTIFY;
    }

    Py_INCREF( Py_None );
    return Py_None;
}

/*-----------------------------------------------------------------------------
|  This method is called at the end of a HasTraits constructor and the
|  __setstate__ method to perform any final object initialization needed.
+----------------------------------------------------------------------------*/

static PyObject *
_has_traits_init ( has_traits_object * obj, PyObject *Py_UNUSED(ignored) ) {

    Py_INCREF( Py_None );
    return Py_None;
}

/*-----------------------------------------------------------------------------
|  Returns whether or not the object has finished being initialized:
+----------------------------------------------------------------------------*/

static PyObject *
_has_traits_inited ( has_traits_object * obj, PyObject * args ) {

    int traits_inited = -1;

    if ( !PyArg_ParseTuple( args, "|p", &traits_inited ) )
        return NULL;

    if ( traits_inited > 0 )
        obj->flags |= HASTRAITS_INITED;

    if ( obj->flags & HASTRAITS_INITED ) {
        Py_INCREF( Py_True );
        return Py_True;
    }
    Py_INCREF( Py_False );
    return Py_False;
}

/*-----------------------------------------------------------------------------
|  Returns the instance trait dictionary:
+----------------------------------------------------------------------------*/

static PyObject *
_has_traits_instance_traits ( has_traits_object * obj, PyObject *Py_UNUSED(ignored) ) {

    if ( obj->itrait_dict == NULL )
                obj->itrait_dict = (PyDictObject *) PyDict_New();

    Py_XINCREF( obj->itrait_dict );

    return (PyObject *) obj->itrait_dict;
}

/*-----------------------------------------------------------------------------
|  Returns the class trait dictionary:
+----------------------------------------------------------------------------*/

static PyObject *
_has_traits_class_traits(has_traits_object *obj, PyObject *Py_UNUSED(ignored))
{
    PyObject *ctrait_dict;

    ctrait_dict = (PyObject *)obj->ctrait_dict;
    Py_INCREF(ctrait_dict);
    return ctrait_dict;
}

/*-----------------------------------------------------------------------------
|  Returns (and optionally creates) the anytrait 'notifiers' list:
+----------------------------------------------------------------------------*/

static PyObject *
_has_traits_notifiers ( has_traits_object * obj, PyObject * args ) {

    PyObject * result;
    PyObject * list;
    int force_create;

    if ( !PyArg_ParseTuple( args, "p", &force_create ) )
        return NULL;

    result = (PyObject *) obj->notifiers;
    if ( result == NULL ) {
        if ( force_create ) {
            list = PyList_New(0);
            if (list == NULL)
                return NULL;
            obj->notifiers = (PyListObject *)list;
            result = list;
        }
        else {
            result = Py_None;
        }
    }
    Py_INCREF( result );
    return result;
}

/*-----------------------------------------------------------------------------
|  Returns the object's instance dictionary:
+----------------------------------------------------------------------------*/

static PyObject *
get_has_traits_dict ( has_traits_object * obj, void * closure ) {

    PyObject * obj_dict = obj->obj_dict;
    if ( obj_dict == NULL ) {
        obj->obj_dict = obj_dict = PyDict_New();
        if ( obj_dict == NULL )
            return NULL;
    }
    Py_INCREF( obj_dict );

    return obj_dict;
}

/*-----------------------------------------------------------------------------
|  Sets the object's dictionary:
+----------------------------------------------------------------------------*/

static int
set_has_traits_dict ( has_traits_object * obj, PyObject * value,
                      void * closure ) {

    if ( !PyDict_Check( value ) )
        return dictionary_error();

    return set_value( &obj->obj_dict, value );
}

/*-----------------------------------------------------------------------------
|  'CHasTraits' instance methods:
+----------------------------------------------------------------------------*/

PyDoc_STRVAR(_trait_notifications_enabled_doc,
"_trait_notifications_enabled()\n"
"\n"
"Report whether trait notifications are enabled for this object.\n"
"\n"
"Notifications can be enabled or disabled using the ``_trait_change_notify``\n"
"method. By default, notifications are enabled.\n"
"\n"
"Returns\n"
"-------\n"
"enabled : bool\n"
"    True if notifications are currently enabled for this object, else False.\n"
);

PyDoc_STRVAR(_trait_notifications_vetoed_doc,
"_trait_notifications_vetoed()\n"
"\n"
"Report whether trait notifications are vetoed for this object.\n"
"\n"
"If trait notifications are vetoed for an object, assignment of that object\n"
"to a trait will not generate a notification.\n"
"This setting can be enabled or disabled using the ``_trait_veto_notify``\n"
"method. By default, notifications are not vetoed.\n"
"\n"
"Returns\n"
"-------\n"
"vetoed : bool\n"
"    True if notifications are currently vetoed for this object, else False.\n"
);

static PyMethodDef has_traits_methods[] = {
        { "trait_property_changed", (PyCFunction) _has_traits_property_changed,
      METH_VARARGS,
      PyDoc_STR( "trait_property_changed(name,old_value[,new_value])" ) },
        { "trait_items_event", (PyCFunction) _has_traits_items_event, METH_VARARGS,
      PyDoc_STR( "trait_items_event(event_trait,name,items_event)" ) },
        { "_trait_change_notify", (PyCFunction) _has_traits_change_notify,
      METH_VARARGS,
      PyDoc_STR( "_trait_change_notify(boolean)" ) },
        {
            "_trait_notifications_enabled",
            (PyCFunction) _has_traits_notifications_enabled,
            METH_NOARGS,
            _trait_notifications_enabled_doc,
        },
        { "_trait_veto_notify", (PyCFunction) _has_traits_veto_notify,
      METH_VARARGS,
      PyDoc_STR( "_trait_veto_notify(boolean)" ) },
        {
            "_trait_notifications_vetoed",
            (PyCFunction) _has_traits_notifications_vetoed,
            METH_NOARGS,
            _trait_notifications_vetoed_doc,
        },
        { "traits_init", (PyCFunction) _has_traits_init,
      METH_NOARGS,
      PyDoc_STR( "traits_init()" ) },
        { "traits_inited", (PyCFunction) _has_traits_inited,       METH_VARARGS,
      PyDoc_STR( "traits_inited([True])" ) },
        { "_trait",           (PyCFunction) _has_traits_trait,     METH_VARARGS,
      PyDoc_STR( "_trait(name,instance) -> trait" ) },
        { "_instance_traits", (PyCFunction) _has_traits_instance_traits,
      METH_NOARGS,
      PyDoc_STR( "_instance_traits() -> dict" ) },
        { "_class_traits", (PyCFunction) _has_traits_class_traits,
      METH_NOARGS,
      PyDoc_STR( "_class_traits() -> dict" ) },
        { "_notifiers",       (PyCFunction) _has_traits_notifiers, METH_VARARGS,
      PyDoc_STR( "_notifiers(force_create) -> list" ) },
        { NULL, NULL },
};

/*-----------------------------------------------------------------------------
|  'CHasTraits' property definitions:
+----------------------------------------------------------------------------*/

static PyGetSetDef has_traits_properties[] = {
        { "__dict__",  (getter) get_has_traits_dict,
                   (setter) set_has_traits_dict },
        { 0 }
};

/*-----------------------------------------------------------------------------
|  'CHasTraits' type definition:
+----------------------------------------------------------------------------*/

static PyTypeObject has_traits_type = {
        PyVarObject_HEAD_INIT(NULL, 0)
        "traits.ctraits.CHasTraits",
        sizeof( has_traits_object ),
        0,
        (destructor) has_traits_dealloc,                    /* tp_dealloc */
        0,                                                  /* tp_print */
        0,                                                  /* tp_getattr */
        0,                                                  /* tp_setattr */
        0,                                                  /* tp_compare */
        0,                                                  /* tp_repr */
        0,                                                  /* tp_as_number */
        0,                                                  /* tp_as_sequence */
        0,                                                  /* tp_as_mapping */
        0,                                                  /* tp_hash */
        0,                                                  /* tp_call */
        0,                                                  /* tp_str */
        (getattrofunc) has_traits_getattro,                 /* tp_getattro */
        (setattrofunc) has_traits_setattro,                 /* tp_setattro */
        0,                                                                      /* tp_as_buffer */
        Py_TPFLAGS_DEFAULT | Py_TPFLAGS_BASETYPE | Py_TPFLAGS_HAVE_GC,/* tp_flags */
        0,                                                  /* tp_doc */
        (traverseproc) has_traits_traverse,                 /* tp_traverse */
        (inquiry) has_traits_clear,                         /* tp_clear */
        0,                                                  /* tp_richcompare */
        0,                                                  /* tp_weaklistoffset */
        0,                                                  /* tp_iter */
        0,                                                  /* tp_iternext */
        has_traits_methods,                                 /* tp_methods */
        0,                                                  /* tp_members */
        has_traits_properties,                              /* tp_getset */
        0,                                                  /* tp_base */
        0,                                                  /* tp_dict */
        0,                                                  /* tp_descr_get */
        0,                                                  /* tp_descr_set */
        sizeof( has_traits_object ) - sizeof( PyObject * ), /* tp_dictoffset */
        has_traits_init,                                    /* tp_init */
        0,                                                  /* tp_alloc */
        has_traits_new                                      /* tp_new */
};

/*-----------------------------------------------------------------------------
|  Returns the default value associated with a specified trait:
+----------------------------------------------------------------------------*/

static PyObject *
default_value_for ( trait_object      * trait,
                    has_traits_object * obj,
                    PyObject          * name ) {

    PyObject * result = NULL, * value, * dv, * kw, * tuple;

    switch ( trait->default_value_type ) {
        case CONSTANT_DEFAULT_VALUE:
        case MISSING_DEFAULT_VALUE:
            result = trait->default_value;
            if (result == NULL) {
                result = Py_None;
            }
            Py_INCREF( result );
            break;
        case OBJECT_DEFAULT_VALUE:
            result = (PyObject *) obj;
            Py_INCREF( obj );
            break;
        case LIST_COPY_DEFAULT_VALUE:
            return PySequence_List( trait->default_value );
        case DICT_COPY_DEFAULT_VALUE:
            return PyDict_Copy( trait->default_value );
        case TRAIT_LIST_OBJECT_DEFAULT_VALUE:
            return call_class( TraitListObject, trait, obj, name,
                               trait->default_value );
        case TRAIT_DICT_OBJECT_DEFAULT_VALUE:
            return call_class( TraitDictObject, trait, obj, name,
                               trait->default_value );
        case CALLABLE_AND_ARGS_DEFAULT_VALUE:
            dv = trait->default_value;
            kw = PyTuple_GET_ITEM( dv, 2 );
            if ( kw == Py_None )
                kw = NULL;
            return PyObject_Call( PyTuple_GET_ITEM( dv, 0 ),
                                  PyTuple_GET_ITEM( dv, 1 ), kw );
        case CALLABLE_DEFAULT_VALUE:
            if ( (tuple = PyTuple_New( 1 )) == NULL )
                return NULL;
            PyTuple_SET_ITEM( tuple, 0, (PyObject *) obj );
            Py_INCREF( obj );
            result = PyObject_Call( trait->default_value, tuple, NULL );
            Py_DECREF( tuple );
            if ( (result != NULL) && (trait->validate != NULL) ) {
                value = trait->validate( trait, obj, name, result );
                Py_DECREF( result );
                return value;
            }
            break;
        case TRAIT_SET_OBJECT_DEFAULT_VALUE:
            return call_class( TraitSetObject, trait, obj, name,
                               trait->default_value );
    }
    return result;
}

/*-----------------------------------------------------------------------------
|  Returns the value assigned to a standard Python attribute:
+----------------------------------------------------------------------------*/

static PyObject *
getattr_python ( trait_object      * trait,
                 has_traits_object * obj,
                 PyObject          * name ) {

    return PyObject_GenericGetAttr( (PyObject *) obj, name );
}

/*-----------------------------------------------------------------------------
|  Returns the value assigned to a generic Python attribute:
+----------------------------------------------------------------------------*/

static PyObject *
getattr_generic ( trait_object      * trait,
                  has_traits_object * obj,
                  PyObject          * name ) {

    return PyObject_GenericGetAttr( (PyObject *) obj, name );
}

/*-----------------------------------------------------------------------------
|  Returns the value assigned to an event trait:
+----------------------------------------------------------------------------*/

static PyObject *
getattr_event ( trait_object      * trait,
                has_traits_object * obj,
                PyObject          * name ) {

    PyErr_Format( PyExc_AttributeError,
        "The %.400U"
            " trait of a %.50s instance is an 'event', which is write only.",
        name, Py_TYPE(obj)->tp_name );

    return NULL;
}

/*-----------------------------------------------------------------------------
|  Returns the value assigned to a standard trait:
+----------------------------------------------------------------------------*/

static PyObject *
getattr_trait ( trait_object      * trait,
                has_traits_object * obj,
                PyObject          * name ) {

    int rc;
    PyListObject * tnotifiers;
    PyListObject * onotifiers;
    PyObject * result;
    PyObject * dict = obj->obj_dict;

    if ( dict == NULL ) {
        dict = PyDict_New();
        if ( dict == NULL )
            return NULL;

        obj->obj_dict = dict;
        }

        if ( PyUnicode_Check( name ) ) {
        if ( (result = default_value_for( trait, obj, name )) != NULL ) {
            if ( PyDict_SetItem( dict, name, result ) >= 0 ) {

                rc = 0;
                if ( (trait->post_setattr != NULL) &&
                     !(trait->flags & TRAIT_IS_MAPPED) )
                    rc = trait->post_setattr( trait, obj, name, result );

                if (rc == 0) {
                    tnotifiers = trait->notifiers;
                    onotifiers = obj->notifiers;
                    if ( has_notifiers( tnotifiers, onotifiers ) )
                        rc = call_notifiers( tnotifiers, onotifiers, obj, name,
                                             Uninitialized, result );
                }
                if ( rc == 0 )
                    return result;
            }
            Py_DECREF( result );
        }

        return NULL;
    }

    if (!PyUnicode_Check(name)) {
        invalid_attribute_error( name );
        return NULL;
    }

    if ( (result = default_value_for( trait, obj, name )) != NULL ) {
        if ( PyDict_SetItem( dict, name, result ) >= 0 ) {

            rc = 0;
            if ( (trait->post_setattr != NULL) &&
                  !(trait->flags & TRAIT_IS_MAPPED) )
                rc = trait->post_setattr( trait, obj, name, result );

            if (rc == 0) {
                tnotifiers = trait->notifiers;
                onotifiers = obj->notifiers;
                if ( has_notifiers( tnotifiers, onotifiers ) )
                    rc = call_notifiers( tnotifiers, onotifiers, obj, name,
                                         Uninitialized, result );
            }
            if ( rc == 0 ){
                return result;
            }
        }
        Py_DECREF( result );
    }

    if ( PyErr_ExceptionMatches( PyExc_KeyError ) )
        PyErr_SetObject( PyExc_AttributeError, name );

    Py_DECREF( name );
    return NULL;
}

/*-----------------------------------------------------------------------------
|  Returns the value assigned to a delegated trait:
+----------------------------------------------------------------------------*/

static PyObject *
getattr_delegate ( trait_object      * trait,
                   has_traits_object * obj,
                   PyObject          * name ) {

    PyTypeObject * tp;
    PyObject     * delegate_attr_name;
    PyObject     * delegate;
    PyObject     * result;
    PyObject     * dict = obj->obj_dict;

    if ( (dict == NULL) ||
         ((delegate = PyDict_GetItem( dict, trait->delegate_name )) == NULL) ){
        // Handle the case when the delegate is not in the instance dictionary
        // (could be a method that returns the real delegate):
        delegate = has_traits_getattro( obj, trait->delegate_name );
        if ( delegate == NULL )
            return NULL;
    } else {
        Py_INCREF( delegate );
    }

    if (!PyUnicode_Check(name)) {
        invalid_attribute_error( name );
        Py_DECREF( delegate );
        return NULL;
    }

    delegate_attr_name = trait->delegate_attr_name( trait, obj, name );
    tp = Py_TYPE(delegate);

    if ( tp->tp_getattro != NULL ) {
        result = (*tp->tp_getattro)( delegate, delegate_attr_name );
        goto done;
    }

    PyErr_Format( DelegationError,
        "The '%.50s' object has no attribute '%.400U' "
        "because its %.50s delegate has no attribute '%.400U'.",
        Py_TYPE(obj)->tp_name,
        name,
        tp->tp_name,
        delegate_attr_name
    );
    result = NULL;

done:
    Py_DECREF( delegate_attr_name );
    Py_DECREF( delegate );
    return result;
}

/*-----------------------------------------------------------------------------
|  Raises an exception when a disallowed trait is accessed:
+----------------------------------------------------------------------------*/

static PyObject *
getattr_disallow ( trait_object      * trait,
                   has_traits_object * obj,
                   PyObject          * name ) {

    if ( PyUnicode_Check( name ) )
        unknown_attribute_error( obj, name );
    else
        invalid_attribute_error( name );

    return NULL;
}

/*-----------------------------------------------------------------------------
|  Returns the value of a constant trait:
+----------------------------------------------------------------------------*/

static PyObject *
getattr_constant ( trait_object      * trait,
                   has_traits_object * obj,
                   PyObject          * name ) {

    Py_INCREF( trait->default_value );
    return trait->default_value;
}

/*-----------------------------------------------------------------------------
|  Assigns a value to a specified property trait attribute:
+----------------------------------------------------------------------------*/

static PyObject *
getattr_property0 ( trait_object      * trait,
                    has_traits_object * obj,
                    PyObject          * name ) {

    PyObject * result;

    PyObject * args = PyTuple_New(0);
    if (args == NULL) {
        return NULL;
    }
    result = PyObject_Call( trait->delegate_name, args, NULL );
    Py_DECREF(args);
    return result;
}

static PyObject *
getattr_property1 ( trait_object      * trait,
                    has_traits_object * obj,
                    PyObject          * name ) {

    PyObject * result;

    PyObject * args = PyTuple_Pack(1, (PyObject *)obj);
    if ( args == NULL )
        return NULL;
    result = PyObject_Call( trait->delegate_name, args, NULL );
    Py_DECREF( args );

    return result;
}

static PyObject *
getattr_property2 ( trait_object      * trait,
                    has_traits_object * obj,
                    PyObject          * name ) {

    PyObject * result;

    PyObject * args = PyTuple_Pack(2, (PyObject *)obj, name);
    if ( args == NULL )
        return NULL;
    result = PyObject_Call( trait->delegate_name, args, NULL );
    Py_DECREF( args );

    return result;
}

static PyObject *
getattr_property3 ( trait_object      * trait,
                    has_traits_object * obj,
                    PyObject          * name ) {

    PyObject * result;

    PyObject *args = PyTuple_Pack(3, (PyObject *)obj, name, (PyObject *)trait);
    if ( args == NULL )
        return NULL;

    result = PyObject_Call( trait->delegate_name, args, NULL );
    Py_DECREF( args );

    return result;
}

static trait_getattr getattr_property_handlers[] = {
    getattr_property0, getattr_property1, getattr_property2, getattr_property3
};

/*-----------------------------------------------------------------------------
|  Assigns a value to a specified standard Python attribute:
+----------------------------------------------------------------------------*/

static int
setattr_python ( trait_object      * traito,
                 trait_object      * traitd,
                 has_traits_object * obj,
                 PyObject          * name,
                 PyObject          * value ) {

    PyObject * dict = obj->obj_dict;

    if ( value != NULL ) {
        if ( dict == NULL ) {
            dict = PyDict_New();
            if ( dict == NULL )
                return -1;
                obj->obj_dict = dict;
        }

        if (!PyUnicode_Check(name))
            return invalid_attribute_error( name );

        if ( PyDict_SetItem( dict, name, value ) >= 0 ){
            return 0;
        }
        if ( PyErr_ExceptionMatches( PyExc_KeyError ) )
            PyErr_SetObject( PyExc_AttributeError, name );

        return -1;
    }

    if ( dict != NULL ) {
        if (!PyUnicode_Check(name))
            return invalid_attribute_error( name );

        if ( PyDict_DelItem( dict, name ) >= 0 ){
            return 0;
        }

        if ( PyErr_ExceptionMatches( PyExc_KeyError ) )
            unknown_attribute_error( obj, name );

        return -1;
    }

    if ( PyUnicode_Check( name ) ) {
        unknown_attribute_error( obj, name );

        return -1;
    }

    return invalid_attribute_error( name );
}

/*-----------------------------------------------------------------------------
|  Assigns a value to a specified generic Python attribute:
+----------------------------------------------------------------------------*/

static int
setattr_generic ( trait_object      * traito,
                  trait_object      * traitd,
                  has_traits_object * obj,
                  PyObject          * name,
                  PyObject          * value ) {

    return PyObject_GenericSetAttr( (PyObject *) obj, name, value );
}

/*-----------------------------------------------------------------------------
|  Call all notifiers for a specified trait:
+----------------------------------------------------------------------------*/

static int
call_notifiers ( PyListObject      * tnotifiers,
                 PyListObject      * onotifiers,
                 has_traits_object * obj,
                 PyObject          * name,
                 PyObject          * old_value,
                 PyObject          * new_value ) {

    int i, n, new_value_has_traits;
    PyObject * result, * item, * temp;

    int rc = 0;

    PyObject * args      = PyTuple_New( 4 );
    if ( args == NULL )
        return -1;

    new_value_has_traits = PyHasTraits_Check( new_value );
    PyTuple_SET_ITEM( args, 0, (PyObject *) obj );
    PyTuple_SET_ITEM( args, 1, name );
    PyTuple_SET_ITEM( args, 2, old_value );
    PyTuple_SET_ITEM( args, 3, new_value );
    Py_INCREF( obj );
    Py_INCREF( name );
    Py_INCREF( old_value );
    Py_INCREF( new_value );

    // Do nothing if the user has explicitly requested no traits notifications
    // to be sent.
    if ( (obj->flags & HASTRAITS_NO_NOTIFY) )
       goto exit2;

    if ( tnotifiers != NULL ) {
        n    = PyList_GET_SIZE( tnotifiers );
        temp = NULL;
        if ( n > 1 ) {
            temp = PyList_New( n );
            if ( temp == NULL ) {
                rc = -1;
                goto exit2;
            }
            for ( i = 0; i < n; i++ ) {
                item = PyList_GET_ITEM( tnotifiers, i );
                PyList_SET_ITEM( temp, i, item );
                Py_INCREF( item );
            }
            tnotifiers = (PyListObject *) temp;
        }
        for ( i = 0; i < n; i++ ) {
            if ( new_value_has_traits &&
                 (((has_traits_object *) new_value)->flags &
                    HASTRAITS_VETO_NOTIFY) ) {
                goto exit;
            }
            result = PyObject_Call( PyList_GET_ITEM( tnotifiers, i ),
                                    args, NULL );
            if ( result == NULL ) {
                rc = -1;
                goto exit;
            }
            Py_DECREF( result );
        }
        Py_XDECREF( temp );
    }

    temp = NULL;
    if ( onotifiers != NULL ) {
        n = PyList_GET_SIZE( onotifiers );
        if ( n > 1 ) {
            temp = PyList_New( n );
            if ( temp == NULL ) {
                rc = -1;
                goto exit2;
            }
            for ( i = 0; i < n; i++ ) {
                item = PyList_GET_ITEM( onotifiers, i );
                PyList_SET_ITEM( temp, i, item );
                Py_INCREF( item );
            }
            onotifiers = (PyListObject *) temp;
        }
        for ( i = 0; i < n; i++ ) {
            if ( new_value_has_traits &&
                 (((has_traits_object *) new_value)->flags &
                    HASTRAITS_VETO_NOTIFY) ) {
                break;
            }
            result = PyObject_Call( PyList_GET_ITEM( onotifiers, i ),
                                    args, NULL );
            if ( result == NULL ) {
                rc = -1;
                goto exit;
            }
            Py_DECREF( result );
        }
    }
exit:
    Py_XDECREF( temp );
exit2:
    Py_DECREF( args );

    return rc;
}

/*-----------------------------------------------------------------------------
|  Assigns a value to a specified event trait attribute:
+----------------------------------------------------------------------------*/

static int
setattr_event ( trait_object      * traito,
                trait_object      * traitd,
                has_traits_object * obj,
                PyObject          * name,
                PyObject          * value ) {

    int rc = 0;
    PyListObject * tnotifiers;
    PyListObject * onotifiers;

    if ( value != NULL ) {
        if ( traitd->validate != NULL ) {
            value = traitd->validate( traitd, obj, name, value );
            if ( value == NULL )
                return -1;
        } else {
            Py_INCREF( value );
        }

        tnotifiers = traito->notifiers;
        onotifiers = obj->notifiers;

        if ( has_notifiers( tnotifiers, onotifiers ) )
            rc = call_notifiers( tnotifiers, onotifiers, obj, name,
                                 Undefined, value );

        Py_DECREF( value );
    }

    return rc;
}

/*-----------------------------------------------------------------------------
|  Assigns a value to a specified normal trait attribute:
+----------------------------------------------------------------------------*/

static int
setattr_trait ( trait_object      * traito,
                trait_object      * traitd,
                has_traits_object * obj,
                PyObject          * name,
                PyObject          * value ) {

    int rc;
    int changed;
    int do_notifiers;
    trait_post_setattr post_setattr;
    PyListObject * tnotifiers = NULL;
    PyListObject * onotifiers = NULL;
    PyObject     * old_value  = NULL;
    PyObject     * original_value;
    PyObject     * new_value;

    PyObject * dict = obj->obj_dict;


    changed = (traitd->flags & TRAIT_NO_VALUE_TEST);

    if ( value == NULL ) {
        if ( dict == NULL )
            return 0;

        if (!PyUnicode_Check(name))
            return invalid_attribute_error( name );

        old_value = PyDict_GetItem( dict, name );
        if ( old_value == NULL ) {
            return 0;
        }

        Py_INCREF( old_value );
        if ( PyDict_DelItem( dict, name ) < 0 ) {
            Py_DECREF( old_value );
            return -1;
        }

        rc = 0;
        if ( !(obj->flags & HASTRAITS_NO_NOTIFY) ) {
            tnotifiers = traito->notifiers;
            onotifiers = obj->notifiers;
            if ( (tnotifiers != NULL) || (onotifiers != NULL) ) {
                value = traito->getattr( traito, obj, name );
                if ( value == NULL ) {
                    Py_DECREF( old_value );
                    return -1;
                }

                if ( !changed ) {
                    changed = (old_value != value );
                    if ( changed &&
                         !(traitd->flags & TRAIT_OBJECT_ID_TEST) ) {
                        changed = PyObject_RichCompareBool( old_value,
                                                            value, Py_NE );
                        if ( changed == -1 ) {
                            PyErr_Clear();
                        }
                    }
                }

                if ( changed ) {
                    if ( traitd->post_setattr != NULL )
                        rc = traitd->post_setattr( traitd, obj, name,
                                                   value );
                    if ( (rc == 0) &&
                         has_notifiers( tnotifiers, onotifiers ) )
                        rc = call_notifiers( tnotifiers, onotifiers,
                                             obj, name, old_value, value );
                }

                Py_DECREF( value );
            }
        }
        Py_DECREF( old_value );
        return rc;
    }

    original_value = value;
    // If the object's value is Undefined, then do not call the validate
    // method (as the object's value has not yet been set).
    if ( ( traitd->validate != NULL ) &&
         ( value != Undefined ) ) {
        value = traitd->validate( traitd, obj, name, value );
        if ( value == NULL ) {
            return -1;
        }
    } else {
        Py_INCREF( value );
    }

    if ( dict == NULL ) {
        obj->obj_dict = dict = PyDict_New();
        if ( dict == NULL ) {
            Py_DECREF( value );
            return -1;
        }
    }


    if (!PyUnicode_Check(name)) {
        Py_DECREF( value );
        return invalid_attribute_error( name );
    }

    new_value    = (traitd->flags & TRAIT_SETATTR_ORIGINAL_VALUE)?
                   original_value: value;
    old_value    = NULL;

    tnotifiers    = traito->notifiers;
    onotifiers    = obj->notifiers;
    do_notifiers  = has_notifiers( tnotifiers, onotifiers );

    post_setattr = traitd->post_setattr;
    if ( (post_setattr != NULL) || do_notifiers ) {
        old_value = PyDict_GetItem( dict, name );
        if ( old_value == NULL ) {
            if ( traitd != traito ) {
                old_value = traito->getattr( traito, obj, name );
            } else {
                old_value = default_value_for( traitd, obj, name );
            }
            if ( old_value == NULL ) {
                Py_DECREF( value );

                return -1;
            }
        } else {
            Py_INCREF( old_value );
        }

        if ( !changed ) {
            changed = (old_value != value);
            if ( changed &&
                 !(traitd->flags & TRAIT_OBJECT_ID_TEST) ) {
                changed = PyObject_RichCompareBool( old_value, value, Py_NE );
                if ( changed == -1 ) {
                    PyErr_Clear();
                }
            }
        }
    }

    if ( PyDict_SetItem( dict, name, new_value ) < 0 ) {
        if ( PyErr_ExceptionMatches( PyExc_KeyError ) )
            PyErr_SetObject( PyExc_AttributeError, name );
        Py_XDECREF( old_value );
        Py_DECREF( name );
        Py_DECREF( value );

        return -1;
    }

    rc = 0;

    if ( changed ) {
        if ( post_setattr != NULL )
            rc = post_setattr( traitd, obj, name,
                    (traitd->flags & TRAIT_POST_SETATTR_ORIGINAL_VALUE)?
                    original_value: value );

        if ( (rc == 0) && do_notifiers )
            rc = call_notifiers( tnotifiers, onotifiers, obj, name,
                                 old_value, new_value );
    }

    Py_XDECREF( old_value );
    Py_DECREF( value );

    return rc;
}

/*-----------------------------------------------------------------------------
|  Assigns a value to a specified delegate trait attribute:
+----------------------------------------------------------------------------*/

static int
setattr_delegate ( trait_object      * traito,
                   trait_object      * traitd,
                   has_traits_object * obj,
                   PyObject          * name,
                   PyObject          * value ) {

        PyObject          * dict;
    PyObject          * daname;
    PyObject          * daname2;
    PyObject          * temp;
    has_traits_object * delegate;
    has_traits_object * temp_delegate;
        int i, result;

    /* Follow the delegation chain until we find a non-delegated trait: */
    daname = name;
    Py_INCREF( daname );
    delegate = obj;
    for ( i = 0; ; ) {
        dict = delegate->obj_dict;
        if ( (dict != NULL) &&
             ((temp_delegate = (has_traits_object *) PyDict_GetItem( dict,
                                          traitd->delegate_name )) != NULL) ) {
            delegate = temp_delegate;
        } else {
            // Handle the case when the delegate is not in the instance
            // dictionary (could be a method that returns the real delegate):
            delegate = (has_traits_object *) has_traits_getattro( delegate,
                                                       traitd->delegate_name );
            if ( delegate == NULL ) {
                Py_DECREF( daname );
                return -1;
            }
            Py_DECREF( delegate );
        }

        // Verify that 'delegate' is of type 'CHasTraits':
        if ( !PyHasTraits_Check( delegate ) ) {
            Py_DECREF( daname );
            return bad_delegate_error2( obj, name );
        }

        daname2 = traitd->delegate_attr_name( traitd, obj, daname );
        Py_DECREF( daname );
        daname = daname2;
        if ( ((delegate->itrait_dict == NULL) ||
              ((traitd = (trait_object *) dict_getitem( delegate->itrait_dict,
                      daname )) == NULL)) &&
             ((traitd = (trait_object *) dict_getitem( delegate->ctrait_dict,
                      daname )) == NULL) &&
             ((traitd = get_prefix_trait( delegate, daname, 1 )) == NULL) ) {
            Py_DECREF( daname );
            return bad_delegate_error( obj, name );
        }

        if ( Py_TYPE(traitd) != ctrait_type ) {
            Py_DECREF( daname );
            return fatal_trait_error();
        }

        if ( traitd->delegate_attr_name == NULL ) {
            if ( traito->flags & TRAIT_MODIFY_DELEGATE ) {
                result = traitd->setattr( traitd, traitd, delegate, daname,
                                          value );
            } else {
                result = traitd->setattr( traito, traitd, obj, name, value );
                if ( result >= 0 ) {
                    temp = PyObject_CallMethod( (PyObject *) obj,
                               "_remove_trait_delegate_listener", "(Oi)",
                               name, value != NULL );
                    if ( temp == NULL ) {
                        result = -1;
                    } else {
                        Py_DECREF( temp );
                    }
                }
            }
            Py_DECREF( daname );

            return result;
        }

        if ( ++i >= 100 )
            return delegation_recursion_error( obj, name );
    }
}

/*-----------------------------------------------------------------------------
|  Assigns a value to a specified property trait attribute:
+----------------------------------------------------------------------------*/

static int
setattr_property0 ( trait_object      * traito,
                    trait_object      * traitd,
                    has_traits_object * obj,
                    PyObject          * name,
                    PyObject          * value ) {

    PyObject * result;
    PyObject * args;

    if ( value == NULL )
        return set_delete_property_error( obj, name );

    args = PyTuple_New(0);
    if (args == NULL) {
        return -1;
    }
    result = PyObject_Call( traitd->delegate_prefix, args, NULL );
    if ( result == NULL )
        return -1;

    Py_DECREF( result );
    return 0;
}

static int
setattr_property1 ( trait_object      * traito,
                    trait_object      * traitd,
                    has_traits_object * obj,
                    PyObject          * name,
                    PyObject          * value ) {

    PyObject * result;
    PyObject * args;

    if ( value == NULL )
        return set_delete_property_error( obj, name );

    args = PyTuple_Pack( 1, value );
    if ( args == NULL )
        return -1;

    result = PyObject_Call( traitd->delegate_prefix, args, NULL );
    Py_DECREF( args );
    if ( result == NULL )
        return -1;

    Py_DECREF( result );
    return 0;
}

static int
setattr_property2 ( trait_object      * traito,
                    trait_object      * traitd,
                    has_traits_object * obj,
                    PyObject          * name,
                    PyObject          * value ) {

    PyObject * result;
    PyObject * args;

    if ( value == NULL )
        return set_delete_property_error( obj, name );

    args = PyTuple_Pack( 2 , (PyObject *)obj, value);
    if ( args == NULL )
        return -1;

    result = PyObject_Call( traitd->delegate_prefix, args, NULL );
    Py_DECREF( args );
    if ( result == NULL )
        return -1;

    Py_DECREF( result );
    return 0;
}

static int
setattr_property3 ( trait_object      * traito,
                    trait_object      * traitd,
                    has_traits_object * obj,
                    PyObject          * name,
                    PyObject          * value ) {

    PyObject * result;
    PyObject * args;

    if ( value == NULL )
        return set_delete_property_error( obj, name );

    args = PyTuple_Pack( 3, (PyObject *)obj, name, value );
    if ( args == NULL )
        return -1;

    result = PyObject_Call( traitd->delegate_prefix, args, NULL );
    Py_DECREF( args );
    if ( result == NULL )
        return -1;

    Py_DECREF( result );
    return 0;
}

/*-----------------------------------------------------------------------------
|  Validates then assigns a value to a specified property trait attribute:
+----------------------------------------------------------------------------*/

static int
setattr_validate_property ( trait_object      * traito,
                            trait_object      * traitd,
                            has_traits_object * obj,
                            PyObject          * name,
                            PyObject          * value ) {

    int result;
    PyObject * validated;

    if ( value == NULL )
        return set_delete_property_error( obj, name );

    validated = traitd->validate( traitd, obj, name, value );
    if ( validated == NULL )
        return -1;
    result = ((trait_setattr) traitd->post_setattr)( traito, traitd, obj, name,
                                                             validated );
    Py_DECREF( validated );
    return result;
}

static PyObject *
setattr_validate0 ( trait_object      * trait,
                    has_traits_object * obj,
                    PyObject          * name,
                    PyObject          * value ) {

    PyObject *validated;

    PyObject *args = PyTuple_New(0);
    if (args == NULL) {
        return NULL;
    }
    validated = PyObject_Call( trait->py_validate, args, NULL );
    Py_DECREF(args);
    return validated;
}

static PyObject *
setattr_validate1 ( trait_object      * trait,
                    has_traits_object * obj,
                    PyObject          * name,
                    PyObject          * value ) {

    PyObject * validated;

    PyObject *args = PyTuple_Pack(1, value);
    if ( args == NULL )
        return NULL;
    validated = PyObject_Call( trait->py_validate, args, NULL );
    Py_DECREF( args );
    return validated;
}

static PyObject *
setattr_validate2 ( trait_object      * trait,
                    has_traits_object * obj,
                    PyObject          * name,
                    PyObject          * value ) {

    PyObject * validated;

    PyObject * args = PyTuple_Pack(2, (PyObject *)obj, value);
    if ( args == NULL )
        return NULL;
    validated = PyObject_Call( trait->py_validate, args, NULL );
    Py_DECREF( args );
    return validated;
}

static PyObject *
setattr_validate3 ( trait_object      * trait,
                    has_traits_object * obj,
                    PyObject          * name,
                    PyObject          * value ) {

    PyObject * validated;

    PyObject * args = PyTuple_Pack(3, (PyObject *)obj, name, value);
    if ( args == NULL )
        return NULL;
    validated = PyObject_Call( trait->py_validate, args, NULL );
    Py_DECREF( args );
    return validated;
}

trait_validate setattr_validate_handlers[] = {
    setattr_validate0, setattr_validate1, setattr_validate2, setattr_validate3
};

/*-----------------------------------------------------------------------------
|  Raises an exception when attempting to assign to a disallowed trait:
+----------------------------------------------------------------------------*/

static int
setattr_disallow ( trait_object      * traito,
                   trait_object      * traitd,
                   has_traits_object * obj,
                   PyObject          * name,
                   PyObject          * value ) {

    return set_disallow_error( obj, name );
}

/*-----------------------------------------------------------------------------
|  Assigns a value to a specified read-only trait attribute:
+----------------------------------------------------------------------------*/

static int
setattr_readonly ( trait_object      * traito,
                   trait_object      * traitd,
                   has_traits_object * obj,
                   PyObject          * name,
                   PyObject          * value ) {

    PyObject * dict;
    PyObject * result;
    int rc;

    if ( value == NULL )
        return delete_readonly_error( obj, name );

    if ( traitd->default_value != Undefined )
        return set_readonly_error( obj, name );

        dict = obj->obj_dict;
    if ( dict == NULL )
        return setattr_python( traito, traitd, obj, name, value );

    if (!PyUnicode_Check(name)) {
        return invalid_attribute_error( name );
    }

    result = PyDict_GetItem( dict, name );
    if ( (result == NULL) || (result == Undefined) )
        rc = setattr_python( traito, traitd, obj, name, value );
    else
        rc = set_readonly_error( obj, name );

    return rc;
}

/*-----------------------------------------------------------------------------
|  Generates exception on attempting to assign to a constant trait:
+----------------------------------------------------------------------------*/

static int
setattr_constant ( trait_object      * traito,
                   trait_object      * traitd,
                   has_traits_object * obj,
                   PyObject          * name,
                   PyObject          * value ) {

    if ( PyUnicode_Check( name ) ) {
        PyErr_Format( TraitError,
            "Cannot modify the constant '%.400U'"
            " attribute of a '%.50s' object.",
            name,
            Py_TYPE(obj)->tp_name
        );
        return -1;
    }
    return invalid_attribute_error( name );
}

/*-----------------------------------------------------------------------------
|  Initializes a CTrait instance:
+----------------------------------------------------------------------------*/

static trait_getattr getattr_handlers[] = {
    getattr_trait,     getattr_python,    getattr_event,  getattr_delegate,
    getattr_event,     getattr_disallow,  getattr_trait,  getattr_constant,
    getattr_generic,
/*  The following entries are used by the __getstate__ method: */
    getattr_property0, getattr_property1, getattr_property2,
    getattr_property3,
/*  End of __getstate__ method entries */
    NULL
};

static trait_setattr setattr_handlers[] = {
    setattr_trait,     setattr_python,    setattr_event,     setattr_delegate,
    setattr_event,     setattr_disallow,  setattr_readonly,  setattr_constant,
    setattr_generic,
/*  The following entries are used by the __getstate__ method: */
    setattr_property0, setattr_property1, setattr_property2, setattr_property3,
/*  End of __setstate__ method entries */
    NULL
};

static int
trait_init ( trait_object * trait, PyObject * args, PyObject * kwds ) {

    int kind;

        if ( !PyArg_ParseTuple( args, "i", &kind ) )
                return -1;

    if ( (kind >= 0) && (kind <= 8) ) {
        trait->getattr = getattr_handlers[ kind ];
        trait->setattr = setattr_handlers[ kind ];
        return 0;
    }

    return bad_trait_error();
}

/*-----------------------------------------------------------------------------
|  Object clearing method:
+----------------------------------------------------------------------------*/

static int
trait_clear ( trait_object * trait ) {

    Py_CLEAR( trait->default_value );
    Py_CLEAR( trait->py_validate );
    Py_CLEAR( trait->py_post_setattr );
    Py_CLEAR( trait->delegate_name );
    Py_CLEAR( trait->delegate_prefix );
    Py_CLEAR( trait->notifiers );
    Py_CLEAR( trait->handler );
    Py_CLEAR( trait->obj_dict );

    return 0;
}

/*-----------------------------------------------------------------------------
|  Deallocates an unused 'CTrait' instance:
+----------------------------------------------------------------------------*/

static void
trait_dealloc ( trait_object * trait ) {

    PyObject_GC_UnTrack(trait);
    Py_TRASHCAN_SAFE_BEGIN(trait);
    trait_clear( trait );
    Py_TYPE(trait)->tp_free( (PyObject *) trait );
    Py_TRASHCAN_SAFE_END(trait);
}

/*-----------------------------------------------------------------------------
|  Garbage collector traversal method:
+----------------------------------------------------------------------------*/

static int
trait_traverse ( trait_object * trait, visitproc visit, void * arg ) {

    Py_VISIT( trait->default_value );
    Py_VISIT( trait->py_validate );
    Py_VISIT( trait->py_post_setattr );
    Py_VISIT( trait->delegate_name );
    Py_VISIT( trait->delegate_prefix );
    Py_VISIT( (PyObject *) trait->notifiers );
    Py_VISIT( trait->handler );
    Py_VISIT( trait->obj_dict );

        return 0;
}

/*-----------------------------------------------------------------------------
|  Handles the 'getattr' operation on a 'CHasTraits' instance:
+----------------------------------------------------------------------------*/

static PyObject *
trait_getattro ( trait_object * obj, PyObject * name ) {

    PyObject * value = PyObject_GenericGetAttr( (PyObject *) obj, name );
    if ( value != NULL )
        return value;

    PyErr_Clear();

    Py_INCREF( Py_None );
    return Py_None;
}

/*-----------------------------------------------------------------------------
|  Set the 'default_value_type' and 'default_value' fields
|  of a CTrait instance:
+----------------------------------------------------------------------------*/

static PyObject *
_trait_set_default_value ( trait_object * trait, PyObject * args ) {

    int value_type;
    PyObject *value, *old_value;

    if ( !PyArg_ParseTuple( args, "iO", &value_type, &value ) )
        return NULL;

    if ( (value_type < 0) || (value_type > MAXIMUM_DEFAULT_VALUE_TYPE) ) {
        PyErr_Format(
            PyExc_ValueError,
            "The default value type must be 0..%d, but %d was specified.",
            MAXIMUM_DEFAULT_VALUE_TYPE,
            value_type );
        return NULL;
    }

    trait->default_value_type = value_type;

    /* The DECREF on the old value can call arbitrary code, so take care not to
       DECREF until the trait is in a consistent state. (Newer CPython versions
       have a Py_XSETREF macro to do this safely.) */
    Py_INCREF( value );
    old_value = trait->default_value;
    trait->default_value = value;
    Py_XDECREF( old_value );

    Py_RETURN_NONE;
}

/*-----------------------------------------------------------------------------
|  Get or set the 'default_value_type' and 'default_value' fields
|  of a CTrait instance. Use of this function for setting the default
|  value information is deprecated; use set_default_value instead.
+----------------------------------------------------------------------------*/

static PyObject *
_trait_default_value ( trait_object * trait, PyObject * args ) {

    if ( PyArg_ParseTuple( args, "" ) ) {
        if ( trait->default_value == NULL ) {
            return Py_BuildValue( "iO", 0, Py_None );
        }
        else {
            return Py_BuildValue( "iO", trait->default_value_type,
                                        trait->default_value );
        }
    }

    PyErr_Clear();
    if (PyErr_WarnEx(PyExc_DeprecationWarning,
            "Use of the default_value method with arguments is deprecated. "
            "To set defaults, use set_default_value instead.", 1) != 0) {
        return NULL;
    }
    return _trait_set_default_value(trait, args);
}

/*-----------------------------------------------------------------------------
|  Gets the default value of a CTrait instance for a specified object and trait
|  name:
+----------------------------------------------------------------------------*/

static PyObject *
_trait_default_value_for ( trait_object * trait, PyObject * args ) {

    PyObject * object;
    PyObject * name;

    if ( !PyArg_ParseTuple( args, "OO", &object, &name ) )
        return NULL;

    return default_value_for( trait, (has_traits_object *) object, name );
}

/*-----------------------------------------------------------------------------
|  Calls a Python-based trait validator:
+----------------------------------------------------------------------------*/

static PyObject *
validate_trait_python ( trait_object * trait, has_traits_object * obj,
                        PyObject * name, PyObject * value ) {

    PyObject * result;

    PyObject * args = PyTuple_New( 3 );
    if ( args == NULL )
        return NULL;

    Py_INCREF( obj );
    Py_INCREF( name );
    Py_INCREF( value );
    PyTuple_SET_ITEM( args, 0, (PyObject *) obj );
    PyTuple_SET_ITEM( args, 1, name );
    PyTuple_SET_ITEM( args, 2, value );
    result = PyObject_Call( trait->py_validate, args, NULL );
    Py_DECREF( args );

    return result;
}

/*-----------------------------------------------------------------------------
|  Calls the specified validator function:
+----------------------------------------------------------------------------*/

static PyObject *
call_validator ( PyObject * validator, has_traits_object * obj,
                 PyObject * name, PyObject * value ) {

    PyObject * result;

    PyObject * args = PyTuple_New( 3 );
    if ( args == NULL )
        return NULL;

    PyTuple_SET_ITEM( args, 0, (PyObject *) obj );
    PyTuple_SET_ITEM( args, 1, name );
    PyTuple_SET_ITEM( args, 2, value );
    Py_INCREF( obj );
    Py_INCREF( name );
    Py_INCREF( value );
    result = PyObject_Call( validator, args, NULL );
    Py_DECREF( args );

    return result;
}

/*-----------------------------------------------------------------------------
|  Calls the specified type convertor:
+----------------------------------------------------------------------------*/

static PyObject *
type_converter ( PyObject * type, PyObject * value ) {

    PyObject * result;

    PyObject * args = PyTuple_New( 1 );
    if ( args == NULL )
        return NULL;

    PyTuple_SET_ITEM( args, 0, value );
    Py_INCREF( value );
    result = PyObject_Call( type, args, NULL );
    Py_DECREF( args );

    return result;
}

/*-----------------------------------------------------------------------------
|  Verifies a Python value is of a specified type (or None):
+----------------------------------------------------------------------------*/

static PyObject *
validate_trait_type ( trait_object * trait, has_traits_object * obj,
                      PyObject * name, PyObject * value ) {

    PyObject * type_info = trait->py_validate;
    int kind = PyTuple_GET_SIZE( type_info );

    if ( ((kind == 3) && (value == Py_None)) ||
         PyObject_TypeCheck( value,
                 (PyTypeObject *) PyTuple_GET_ITEM( type_info, kind - 1 ) ) ) {

        Py_INCREF( value );
        return value;
    }

    return raise_trait_error( trait, obj, name, value );
}

/*-----------------------------------------------------------------------------
|  Verifies a Python value is an instance of a specified type (or None):
+----------------------------------------------------------------------------*/

static PyObject *
validate_trait_instance ( trait_object * trait, has_traits_object * obj,
                          PyObject * name, PyObject * value ) {

    PyObject * type_info = trait->py_validate;
    int kind = PyTuple_GET_SIZE( type_info );

    if ( ((kind == 3) && (value == Py_None)) ||
        (PyObject_IsInstance( value,
             PyTuple_GET_ITEM( type_info, kind - 1 ) ) > 0) ) {
        Py_INCREF( value );
        return value;
    }

    return raise_trait_error( trait, obj, name, value );
}

/*-----------------------------------------------------------------------------
|  Verifies a Python value is of a the same type as the object being assigned
|  to (or None):
+----------------------------------------------------------------------------*/

static PyObject *
validate_trait_self_type ( trait_object * trait, has_traits_object * obj,
                           PyObject * name, PyObject * value ) {

    if ( ((PyTuple_GET_SIZE( trait->py_validate ) == 2) &&
          (value == Py_None)) ||
          PyObject_TypeCheck( value, Py_TYPE(obj) ) ) {
        Py_INCREF( value );
        return value;
    }

    return raise_trait_error( trait, obj, name, value );
}


/*
   Convert an integer-like Python object to an exact integer.

   Returns an object of exact type int (or possibly exact type long
   on Python 2, for values too large to fit in an int), or raises
   TypeError if the given object cannot be converted to an integer.

   Here, "integer-like" means either:

   - is an instance of int (or long in Python 2), or
   - can be converted to an integer via operator.index.

   The second case captures (for example) instances of NumPy
   integer types like np.int32, np.uint64, etc.

   Roughly equivalent to the Python code ``int(operator.index(value))``.
*/

static PyObject *
as_integer(PyObject *value) {
    PyObject *index_of_value, *value_as_integer;

    /* Fast path for common case. */
    if (PyLong_CheckExact(value)) {
        Py_INCREF(value);
        return value;
    }

    /* Not of exact type int: call __index__ method if available. */
    index_of_value = PyNumber_Index(value);
    if (index_of_value == NULL) {
        return NULL;
    }

    /*
       We run the __index__ result through an extra int call to ensure that
       we get something of exact type int.

       Example problematic cases:

       - ``operator.index(True)`` gives ``True``, where we'd like ``1``.

       Related: https://bugs.python.org/issue17576
    */

    value_as_integer = PyNumber_Long(index_of_value);
    Py_DECREF(index_of_value);
    return value_as_integer;
}


/*-----------------------------------------------------------------------------
|  Verifies a Python value is a Python int
+----------------------------------------------------------------------------*/

static PyObject *
validate_trait_integer(trait_object *trait, has_traits_object *obj,
                       PyObject *name, PyObject *value) {
    PyObject *result = as_integer(value);
    /* A TypeError represents a type validation failure, and should be
       re-raised as a TraitError. Other exceptions should be propagated. */
    if (result == NULL && PyErr_ExceptionMatches(PyExc_TypeError)) {
        PyErr_Clear();
        return raise_trait_error(trait, obj, name, value);
    }
    return result;
}


/*
   Convert a float-like Python object to a float.

   Returns a new object of exact type float, or raises TypeError
   if the given object cannot be converted to a float.

   Here float-like means:

   - is an instance of float, or
   - can be converted to a float via its type's __float__ method

   Note: as of Python 3.8, objects having an __index__ method but
   no __float__ method can also be converted to float.
*/

static PyObject *
as_float(PyObject *value) {
    double value_as_double;

    /* Fast path for common case. */
    if (PyFloat_CheckExact(value)) {
        Py_INCREF(value);
        return value;
    }

    /* General case: defer to the machinations of PyFloat_AsDouble. */
    value_as_double = PyFloat_AsDouble(value);
    if (value_as_double == -1.0 && PyErr_Occurred()) {
        return NULL;
    }
    return PyFloat_FromDouble(value_as_double);
}


/*-----------------------------------------------------------------------------
|  Verifies that a Python value is convertible to float
|
|  Will convert anything whose type has a __float__ method to a Python
|  float. Returns a Python object of exact type "float". Raises TraitError
|  with a suitable message if the given value isn't convertible to float.
|
|  Any exception other than TypeError raised by the value's __float__ method
|  will be propagated. A TypeError will be caught and turned into TraitError.
|
+----------------------------------------------------------------------------*/

static PyObject *
validate_trait_float(trait_object * trait, has_traits_object * obj,
                     PyObject * name, PyObject * value) {
    PyObject* result = as_float(value);
    /* A TypeError represents a type validation failure, and should be
       re-raised as a TraitError. Other exceptions should be propagated. */
    if (result == NULL && PyErr_ExceptionMatches(PyExc_TypeError)) {
        PyErr_Clear();
        return raise_trait_error(trait, obj, name, value);
    }
    return result;
}


/*
   Determine whether `value` lies in the range specified by `range_info`.

   * `value` must be of exact type float.
   * `range_info` is expected to be a tuple (*, low, high, exclude_mask)
     where `low` and `high` are object of exact type float and exclude_mask
     is a Python integer.

   Return 1 if `value` is within range, and 0 if not. If an exception occurs,
   return -1 and set an error.
*/

static int
in_float_range(PyObject *value, PyObject *range_info) {
    PyObject *low, *high;
    long exclude_mask;

    low = PyTuple_GET_ITEM(range_info, 1);
    high = PyTuple_GET_ITEM(range_info, 2);
    exclude_mask = PyLong_AsLong(PyTuple_GET_ITEM(range_info, 3));
    if (exclude_mask == -1 && PyErr_Occurred()) {
        return -1;
    }

    if (low != Py_None) {
        if ((exclude_mask & 1) != 0) {
            if (PyFloat_AS_DOUBLE(value) <= PyFloat_AS_DOUBLE(low)) {
                return 0;
            }
        }
        else {
            if (PyFloat_AS_DOUBLE(value) < PyFloat_AS_DOUBLE(low)) {
                return 0;
            }
        }
    }

    if (high != Py_None) {
        if ((exclude_mask & 2) != 0) {
            if (PyFloat_AS_DOUBLE(value) >= PyFloat_AS_DOUBLE(high)) {
                return 0;
            }
        }
        else {
            if (PyFloat_AS_DOUBLE(value) > PyFloat_AS_DOUBLE(high)) {
                return 0;
            }
        }
    }

    return 1;
}


/*-----------------------------------------------------------------------------
|  Verifies a Python value is a float within a specified range:
+----------------------------------------------------------------------------*/

static PyObject *
validate_trait_float_range(trait_object *trait, has_traits_object *obj,
                            PyObject *name, PyObject *value ) {
    PyObject *result;
    int in_range;

    result = as_float(value);
    if (result == NULL) {
        if (PyErr_ExceptionMatches(PyExc_TypeError)) {
            /* Reraise any TypeError as a TraitError. */
            PyErr_Clear();
            return raise_trait_error( trait, obj, name, value );
        }
        /* Non-TypeErrors should be propagated. */
        return NULL;
    }

    in_range = in_float_range(result, trait->py_validate);
    if (in_range == 1) {
        return result;
    }
    else if (in_range == 0) {
        Py_DECREF(result);
        return raise_trait_error( trait, obj, name, value );
    }
    else {
        /* in_range must be -1, indicating an error; propagate it */
        Py_DECREF(result);
        return NULL;
    }
}


/*-----------------------------------------------------------------------------
|  Verifies a Python value is in a specified enumeration:
+----------------------------------------------------------------------------*/

static PyObject *
validate_trait_enum ( trait_object * trait, has_traits_object * obj,
                      PyObject * name, PyObject * value ) {

    PyObject * type_info = trait->py_validate;
    if ( PySequence_Contains( PyTuple_GET_ITEM( type_info, 1 ), value ) > 0 ) {
        Py_INCREF( value );
        return value;
    }

    return raise_trait_error( trait, obj, name, value );
}

/*-----------------------------------------------------------------------------
|  Verifies a Python value is in a specified map (i.e. dictionary):
+----------------------------------------------------------------------------*/

static PyObject *
validate_trait_map ( trait_object * trait, has_traits_object * obj,
                     PyObject * name, PyObject * value ) {

    PyObject * type_info = trait->py_validate;
    if ( PyDict_GetItem( PyTuple_GET_ITEM( type_info, 1 ), value ) != NULL ) {
        Py_INCREF( value );
        return value;
    }

    return raise_trait_error( trait, obj, name, value );
}

/*-----------------------------------------------------------------------------
|  Verifies a Python value is in a specified prefix map (i.e. dictionary):
+----------------------------------------------------------------------------*/

static PyObject *
validate_trait_prefix_map ( trait_object * trait, has_traits_object * obj,
                            PyObject * name, PyObject * value ) {

    PyObject * type_info    = trait->py_validate;
    PyObject * mapped_value = PyDict_GetItem( PyTuple_GET_ITEM( type_info, 1 ),
                                              value );
    if ( mapped_value != NULL ) {
        Py_INCREF( mapped_value );
        return mapped_value;
    }

    return call_validator( PyTuple_GET_ITEM( trait->py_validate, 2 ),
                           obj, name, value );
}

/*-----------------------------------------------------------------------------
|  Verifies a Python value is a tuple of a specified type and content:
+----------------------------------------------------------------------------*/

static PyObject *
validate_trait_tuple_check ( PyObject * traits, has_traits_object * obj,
                             PyObject * name, PyObject * value ) {

    trait_object * itrait;
    PyObject     * bitem, * aitem, * tuple;
    int i, j, n;

    if ( PyTuple_Check( value ) ) {
        n = PyTuple_GET_SIZE( traits );
        if ( n == PyTuple_GET_SIZE( value ) ) {
            tuple = NULL;
            for ( i = 0; i < n; i++ ) {
                bitem  = PyTuple_GET_ITEM( value, i );
                itrait = (trait_object *) PyTuple_GET_ITEM( traits, i );
                if ( itrait->validate == NULL ) {
                    aitem = bitem;
                    Py_INCREF( aitem );
                } else
                    aitem = itrait->validate( itrait, obj, name, bitem );

                if ( aitem == NULL ) {
                    PyErr_Clear();
                    Py_XDECREF( tuple );
                    return NULL;
                }

                if ( tuple != NULL )
                    PyTuple_SET_ITEM( tuple, i, aitem );
                else if ( aitem != bitem ) {
                    tuple = PyTuple_New( n );
                    if ( tuple == NULL )
                        return NULL;
                    for ( j = 0; j < i; j++ ) {
                        bitem = PyTuple_GET_ITEM( value, j );
                        Py_INCREF( bitem );
                        PyTuple_SET_ITEM( tuple, j, bitem );
                    }
                    PyTuple_SET_ITEM( tuple, i, aitem );
                } else
                    Py_DECREF( aitem );
            }
            if ( tuple != NULL )
                return tuple;

            Py_INCREF( value );
            return value;
        }
    }

    return NULL;
}

static PyObject *
validate_trait_tuple ( trait_object * trait, has_traits_object * obj,
                       PyObject * name, PyObject * value ) {

    PyObject * result = validate_trait_tuple_check(
                            PyTuple_GET_ITEM( trait->py_validate, 1 ),
                            obj, name, value );
    if ( result != NULL )
        return result;

    return raise_trait_error( trait, obj, name, value );
}

/*-----------------------------------------------------------------------------
|  Verifies a Python value is of a specified (possibly coercable) type:
+----------------------------------------------------------------------------*/

static PyObject *
validate_trait_coerce_type ( trait_object * trait, has_traits_object * obj,
                             PyObject * name, PyObject * value ) {

    int i, n;
    PyObject * type2;

    PyObject * type_info = trait->py_validate;
    PyObject * type      = PyTuple_GET_ITEM( type_info, 1 );
    if ( PyObject_TypeCheck( value, (PyTypeObject *) type ) ) {
        Py_INCREF( value );
        return value;
    }

    n = PyTuple_GET_SIZE( type_info );
    for ( i = 2; i < n; i++ ) {
        type2 = PyTuple_GET_ITEM( type_info, i );
        if ( type2 == Py_None )
            break;

        if ( PyObject_TypeCheck( value, (PyTypeObject *) type2 ) ) {
            Py_INCREF( value );
            return value;
        }
    }

    for ( i++; i < n; i++ ) {
        type2 = PyTuple_GET_ITEM( type_info, i );
        if ( PyObject_TypeCheck( value, (PyTypeObject *) type2 ) )
            return type_converter( type, value );
    }

    return raise_trait_error( trait, obj, name, value );
}

/*-----------------------------------------------------------------------------
|  Verifies a Python value is of a specified (possibly castable) type:
+----------------------------------------------------------------------------*/

static PyObject *
validate_trait_cast_type ( trait_object * trait, has_traits_object * obj,
                           PyObject * name, PyObject * value ) {

    PyObject * result;

    PyObject * type_info = trait->py_validate;
    PyObject * type = PyTuple_GET_ITEM( type_info, 1 );
    if (Py_TYPE(value) == (PyTypeObject *)type) {
        Py_INCREF( value );
        return value;
    }

    if ( (result = type_converter( type, value )) != NULL )
        return result;

    return raise_trait_error( trait, obj, name, value );
}

/*-----------------------------------------------------------------------------
|  Verifies a Python value satisifies a specified function validator:
+----------------------------------------------------------------------------*/

static PyObject *
validate_trait_function ( trait_object * trait, has_traits_object * obj,
                          PyObject * name, PyObject * value ) {

    PyObject * result;

    result = call_validator( PyTuple_GET_ITEM( trait->py_validate, 1 ),
                             obj, name, value );
    if ( result != NULL )
        return result;

    return raise_trait_error( trait, obj, name, value );
}

/*-----------------------------------------------------------------------------
|  Attempts to 'adapt' an object to a specified interface:
|
|  If mode == 1, first tries to adapt the value to the given class, and
|  if that fails, but the value is already an instance of the class, returns
|  that value.
|
|  If mode == 2, first tries to adapt the value to the given class. If that
|  fails, and if the value is an instance of the class, the value is returned
|  unchanged. If neither of those holds, the default value is used.
|
|  Parameters
|  ----------
|  trait : cTrait
|      The trait being assigned to.
|  obj : HasTraits
|      The CHasTraits object that the trait belongs to.
|  name : str
|      The name of the trait in obj, for use in error messages.
|  value : object
|      The value to adapt
|
|  Raises
|  ------
|  TraitError
|      If the value cannot be adapted.
|
+----------------------------------------------------------------------------*/

static PyObject *
validate_trait_adapt(trait_object *trait, has_traits_object *obj,
                    PyObject *name, PyObject *value) {

    PyObject *result, *args, *type, *type_info;
    long mode, rc;

    type_info = trait->py_validate;

    /* If value is None and allow_none, return value; else fail validation */
    if (value == Py_None) {
        int allow_none = PyObject_IsTrue(PyTuple_GET_ITEM(type_info, 3));
        if (allow_none == -1) {
            return NULL;
        }
        if (allow_none) {
            Py_INCREF(value);
            return value;
        }
        else {
            return raise_trait_error(trait, obj, name, value);
        }
    }

    type = PyTuple_GET_ITEM(type_info, 1);
    mode = PyLong_AsLong(PyTuple_GET_ITEM(type_info, 2));
    if (mode == -1 && PyErr_Occurred()) {
        return NULL;
    }

    /* Adaptation mode 0: do a simple isinstance check. */
    if (mode == 0) {
        rc = PyObject_IsInstance(value, type);
        if (rc == -1 && PyErr_Occurred()) {
            return NULL;
        }
        if (rc) {
            Py_INCREF(value);
            return value;
        }
        else {
            return raise_trait_error( trait, obj, name, value );
        }
    }

    /* Try adaptation; return adapted value on success. */
    args = PyTuple_Pack(3, value, type, Py_None);
    if (args == NULL) {
        return NULL;
    }
    result = PyObject_Call(adapt, args, NULL);
    Py_DECREF(args);
    if (result == NULL) {
        return NULL;
    }
    if (result != Py_None) {
        return result;
    }
    Py_DECREF(result);

    /* Adaptation failed. Move on to an isinstance check. */
    rc = PyObject_IsInstance(value, type);
    if (rc == -1 && PyErr_Occurred()) {
        return NULL;
    }
    if (rc) {
        Py_INCREF( value );
        return value;
    }

    /* Adaptation and isinstance both failed. In mode 1, fail.
       Otherwise, return the default. */
    if (mode == 1) {
        return raise_trait_error(trait, obj, name, value);
    }
    else {
        return default_value_for(trait, obj, name);
    }
}

/*-----------------------------------------------------------------------------
|  Verifies a Python value satisifies a complex trait definition:
+----------------------------------------------------------------------------*/

static PyObject *
validate_trait_complex ( trait_object * trait, has_traits_object * obj,
                         PyObject * name, PyObject * value ) {

    int i, j, k, kind, in_range;
    long mode, rc;
    PyObject *result, *type_info, *type, *type2, *args;

    PyObject * list_type_info = PyTuple_GET_ITEM( trait->py_validate, 1 );
    int n = PyTuple_GET_SIZE( list_type_info );
    for ( i = 0; i < n; i++ ) {

        type_info = PyTuple_GET_ITEM( list_type_info, i );

        switch ( PyLong_AsLong( PyTuple_GET_ITEM( type_info, 0 ) ) ) {

            case 0:  /* Type check: */
                kind = PyTuple_GET_SIZE( type_info );
                if ( ((kind == 3) && (value == Py_None)) ||
                     PyObject_TypeCheck( value, (PyTypeObject *)
                                    PyTuple_GET_ITEM( type_info, kind - 1 ) ) )
                    goto done;
                break;

            case 1:  /* Instance check: */
                kind = PyTuple_GET_SIZE( type_info );
                if ( ((kind == 3) && (value == Py_None)) ||
                    (PyObject_IsInstance( value,
                         PyTuple_GET_ITEM( type_info, kind - 1 ) ) > 0) )
                    goto done;
                break;

            case 2:  /* Self type check: */
                if ( ((PyTuple_GET_SIZE( type_info ) == 2) &&
                      (value == Py_None)) ||
                      PyObject_TypeCheck( value, Py_TYPE(obj) ) )
                    goto done;
                break;

            case 4:  /* Floating point range check: */
                result = as_float(value);
                if (result == NULL) {
                    if (PyErr_ExceptionMatches(PyExc_TypeError)) {
                        /* A TypeError should ultimately get re-raised
                           as a TraitError. */
                        PyErr_Clear();
                        break;
                    }
                    /* Non-TypeErrors should be propagated. */
                    return NULL;
                }

                in_range = in_float_range(result, type_info);
                if (in_range == 1) {
                    return result;
                }
                else if (in_range == 0) {
                    Py_DECREF(result);
                    break;
                }
                else {
                    /* in_range must be -1, indicating an error;
                       propagate it */
                    Py_DECREF(result);
                    return NULL;
                }

            case 5:  /* Enumerated item check: */
                if ( PySequence_Contains( PyTuple_GET_ITEM( type_info, 1 ),
                                          value ) > 0 )
                    goto done;
                /* If the containment check failed (for example as a result of
                   checking whether an array is in a sequence), clear the
                   exception. See enthought/traits#376. */
                PyErr_Clear();
                break;
            case 6:  /* Mapped item check: */
                if ( PyDict_GetItem( PyTuple_GET_ITEM( type_info, 1 ),
                                     value ) != NULL )
                    goto done;
                PyErr_Clear();
                break;

            case 8:  /* Perform 'slow' validate check: */
                result = PyObject_CallMethod( PyTuple_GET_ITEM( type_info, 1 ),
                                  "slow_validate", "(OOO)", obj, name, value );

                if (result == NULL && PyErr_ExceptionMatches(TraitError)) {
                    PyErr_Clear();
                    break;
                }
                return result;

            case 9:  /* Tuple item check: */
                result = validate_trait_tuple_check(
                             PyTuple_GET_ITEM( type_info, 1 ),
                             obj, name, value );
                if ( result != NULL )
                    return result;

                PyErr_Clear();
                break;

            case 10:  /* Prefix map item check: */
                result = PyDict_GetItem( PyTuple_GET_ITEM( type_info, 1 ),
                                         value );
                if ( result != NULL ) {
                    Py_INCREF( result );
                    return result;
                }
                result = call_validator( PyTuple_GET_ITEM( type_info, 2 ),
                                         obj, name, value );
                if ( result != NULL )
                    return result;
                PyErr_Clear();
                break;

            case 11:  /* Coercable type check: */
                type = PyTuple_GET_ITEM( type_info, 1 );
                if ( PyObject_TypeCheck( value, (PyTypeObject *) type ) )
                    goto done;

                k = PyTuple_GET_SIZE( type_info );
                for ( j = 2; j < k; j++ ) {
                    type2 = PyTuple_GET_ITEM( type_info, j );
                    if ( type2 == Py_None )
                        break;
                    if ( PyObject_TypeCheck( value, (PyTypeObject *) type2 ) )
                        goto done;
                }

                for ( j++; j < k; j++ ) {
                    type2 = PyTuple_GET_ITEM( type_info, j );
                    if ( PyObject_TypeCheck( value, (PyTypeObject *) type2 ) )
                        return type_converter( type, value );
                }
                break;

            case 12:  /* Castable type check */
                type = PyTuple_GET_ITEM( type_info, 1 );
                if (Py_TYPE(value) == (PyTypeObject *)type) {
                    goto done;
                }

                if ( (result = type_converter( type, value )) != NULL )
                    return result;

                PyErr_Clear();
                break;

            case 13:  /* Function validator check: */
                result = call_validator( PyTuple_GET_ITEM( type_info, 1 ),
                                         obj, name, value );
                if ( result != NULL )
                    return result;

                PyErr_Clear();
                break;

            /* case 14: Python-based validator check: */

            /* case 15..18: Property 'setattr' validate checks: */

            case 19:  /* Adaptable object check: */
                /* If value is None and allow_none, return value; else fail validation */
                if (value == Py_None) {
                    int allow_none = PyObject_IsTrue(PyTuple_GET_ITEM(type_info, 3));
                    if (allow_none == -1) {
                        return NULL;
                    }
                    if (allow_none) {
                        goto done;
                    }
                    else {
                        break;
                    }
                }

                type = PyTuple_GET_ITEM(type_info, 1);
                mode = PyLong_AsLong(PyTuple_GET_ITEM(type_info, 2));
                if (mode == -1 && PyErr_Occurred()) {
                    return NULL;
                }

                /* Adaptation mode 0: do a simple isinstance check. */
                if (mode == 0) {
                    rc = PyObject_IsInstance(value, type);
                    if (rc == -1 && PyErr_Occurred()) {
                        return NULL;
                    }
                    if (rc) {
                        goto done;
                    }
                    else {
                        break;
                    }
                }

                /* Try adaptation; return adapted value on success. */
                args = PyTuple_Pack(3, value, type, Py_None);
                if (args == NULL) {
                    return NULL;
                }
                result = PyObject_Call(adapt, args, NULL);
                Py_DECREF(args);
                if (result == NULL) {
                    return NULL;
                }
                if (result != Py_None) {
                    return result;
                }
                Py_DECREF(result);

                /* Adaptation failed. Move on to an isinstance check. */
                rc = PyObject_IsInstance(value, type);
                if (rc == -1 && PyErr_Occurred()) {
                    return NULL;
                }
                if (rc) {
                    goto done;
                }

                /* Adaptation and isinstance both failed. In mode 1, fail.
                   Otherwise, return the default. */
                if (mode == 1) {
                    break;
                }
                else {
                    return default_value_for(trait, obj, name);
                }

            case 20:  /* Integer check: */
                result = as_integer(value);
                /* A TypeError indicates that we don't have a match. Clear
                   the error and continue with the next item in the complex
                   sequence. Other errors are propagated. */
                if (result == NULL
                        && PyErr_ExceptionMatches(PyExc_TypeError)) {
                    PyErr_Clear();
                    break;
                }
                return result;

            case 21:  /* Float check */
                /* A TypeError indicates that we don't have a match.
                   Clear the error and continue with the next item
                   in the complex sequence. */
                result = as_float(value);
                if (result == NULL
                        && PyErr_ExceptionMatches(PyExc_TypeError)) {
                    PyErr_Clear();
                    break;
                }
                return result;

            default:  /* Should never happen...indicates an internal error: */
                goto error;
        }
    }
error:
    return raise_trait_error( trait, obj, name, value );
done:
    Py_INCREF( value );
    return value;
}

/*-----------------------------------------------------------------------------
|  Sets the value of the 'validate' field of a CTrait instance:
+----------------------------------------------------------------------------*/

static trait_validate validate_handlers[] = {
    validate_trait_type,         /* case 0: Type check */
    validate_trait_instance,     /* case 1: Instance check */
    validate_trait_self_type,    /* case 2: Self type check */
    NULL,                        /* case 3: Integer range check (unused) */
    validate_trait_float_range,  /* case 4: Floating-point range check */
    validate_trait_enum,         /* case 5: Enumerated item check */
    validate_trait_map,          /* case 6: Mapped item check */
    validate_trait_complex,      /* case 7: TraitComplex item check */
    NULL,                        /* case 8: 'Slow' validate check */
    validate_trait_tuple,        /* case 9: TupleOf item check */
    validate_trait_prefix_map,   /* case 10: Prefix map item check */
    validate_trait_coerce_type,  /* case 11: Coercable type check */
    validate_trait_cast_type,    /* case 12: Castable type check */
    validate_trait_function,     /* case 13: Function validator check */
    validate_trait_python,       /* case 14: Python-based validator check */
/*  The following entries are used by the __getstate__ method... */
    setattr_validate0,
    setattr_validate1,
    setattr_validate2,
    setattr_validate3,
/*  ...End of __getstate__ method entries */
    validate_trait_adapt,        /* case 19: Adaptable object check */
    validate_trait_integer,      /* case 20: Integer check */
    validate_trait_float,        /* case 21: Float check */
};

static PyObject *
_trait_set_validate ( trait_object * trait, PyObject * args ) {

    PyObject * validate;
    PyObject * v1, * v2, * v3;
    int        n, kind;

    if ( !PyArg_ParseTuple( args, "O", &validate ) )
        return NULL;

    if ( PyCallable_Check( validate ) ) {
        kind = 14;
        goto done;
    }

    if ( PyTuple_CheckExact( validate ) ) {
        n = PyTuple_GET_SIZE( validate );
        if ( n > 0 ) {

            kind = PyLong_AsLong( PyTuple_GET_ITEM( validate, 0 ) );

            switch ( kind ) {
                case 0:  /* Type check: */
                    if ( (n <= 3) &&
                         PyType_Check( PyTuple_GET_ITEM( validate, n - 1 ) ) &&
                         ((n == 2) ||
                          (PyTuple_GET_ITEM( validate, 1 ) == Py_None)) )
                        goto done;
                    break;

                case 1:  /* Instance check: */
                    if ( (n <= 3) &&
                         ((n == 2) ||
                          (PyTuple_GET_ITEM( validate, 1 ) == Py_None)) )
                        goto done;
                    break;

                case 2:  /* Self type check: */
                    if ( (n == 1) ||
                         ((n == 2) &&
                          (PyTuple_GET_ITEM( validate, 1 ) == Py_None)) )
                        goto done;
                    break;

                case 4:  /* Floating point range check: */
                    if ( n == 4 ) {
                        v1 = PyTuple_GET_ITEM( validate, 1 );
                        v2 = PyTuple_GET_ITEM( validate, 2 );
                        v3 = PyTuple_GET_ITEM( validate, 3 );
                        if ( ((v1 == Py_None) || PyFloat_Check( v1 )) &&
                             ((v2 == Py_None) || PyFloat_Check( v2 )) &&
                             PyLong_Check( v3 ) )
                            goto done;
                    }
                    break;

                case 5:  /* Enumerated item check: */
                    if ( n == 2 ) {
                        v1 = PyTuple_GET_ITEM( validate, 1 );
                        if ( PyTuple_CheckExact( v1 ) )
                            goto done;
                    }
                    break;

                case 6:  /* Mapped item check: */
                    if ( n == 2 ) {
                        v1 = PyTuple_GET_ITEM( validate, 1 );
                        if ( PyDict_Check( v1 ) )
                            goto done;
                    }
                    break;

                case 7:  /* TraitComplex item check: */
                    if ( n == 2 ) {
                        v1 = PyTuple_GET_ITEM( validate, 1 );
                        if ( PyTuple_CheckExact( v1 ) )
                            goto done;
                    }
                    break;

                /* case 8: 'Slow' validate check: */
                case 9:  /* TupleOf item check: */
                    if ( n == 2 ) {
                        v1 = PyTuple_GET_ITEM( validate, 1 );
                        if ( PyTuple_CheckExact( v1 ) )
                            goto done;
                    }
                    break;

                case 10:  /* Prefix map item check: */
                    if ( n == 3 ) {
                        v1 = PyTuple_GET_ITEM( validate, 1 );
                        if ( PyDict_Check( v1 ) )
                            goto done;
                    }
                    break;

                case 11:  /* Coercable type check: */
                    if ( n >= 2 )
                       goto done;
                    break;

                case 12:  /* Castable type check: */
                    if ( n == 2 )
                       goto done;
                    break;

                case 13:  /* Function validator check: */
                    if ( n == 2 ) {
                        v1 = PyTuple_GET_ITEM( validate, 1 );
                        if ( PyCallable_Check( v1 ) )
                            goto done;
                    }
                    break;

                /* case 14: Python-based validator check: */
                /* case 15..18: Property 'setattr' validate checks: */
                case 19:  /* Adaptable object check: */
                    /* Note: We don't check the 'class' argument (item[1])
                       because some old-style code creates classes that are not
                       strictly classes or types (e.g. VTK), and yet they work
                       correctly with the rest of the Instance code */
                    if ( (n == 4) &&
                         PyLong_Check(  PyTuple_GET_ITEM( validate, 2 ) )  &&
                         PyBool_Check( PyTuple_GET_ITEM( validate, 3 ) ) ) {
                        goto done;
                    }
                    break;

                case 20:  /* Integer check: */
                    if ( n == 1 )
                        goto done;
                    break;

                case 21:  /* Float check: */
                    if ( n == 1 )
                        goto done;
                    break;

            }
        }
    }

    PyErr_SetString( PyExc_ValueError,
                     "The argument must be a tuple or callable." );

    return NULL;

done:
    trait->validate = validate_handlers[ kind ];
    Py_INCREF( validate );
    Py_XDECREF( trait->py_validate );
    trait->py_validate = validate;

    Py_INCREF( Py_None );
    return Py_None;
}

/*-----------------------------------------------------------------------------
|  Gets the value of the 'validate' field of a CTrait instance:
+----------------------------------------------------------------------------*/

static PyObject *
_trait_get_validate ( trait_object * trait, PyObject *Py_UNUSED(ignored) ) {

    if ( trait->validate != NULL ) {
        Py_INCREF( trait->py_validate );
        return trait->py_validate;
    }

    Py_INCREF( Py_None );
    return Py_None;
}

/*-----------------------------------------------------------------------------
|  Validates that a particular value can be assigned to an object trait:
+----------------------------------------------------------------------------*/

static PyObject *
_trait_validate ( trait_object * trait, PyObject * args ) {

    PyObject * object, * name, * value;

    if ( !PyArg_ParseTuple( args, "OOO", &object, &name, &value ) )
        return NULL;

    if ( trait->validate == NULL ) {
        Py_INCREF( value );
        return value;
    }

    return trait->validate( trait, (has_traits_object *)object, name, value );
}

/*-----------------------------------------------------------------------------
|  Calls a Python-based trait post_setattr handler:
+----------------------------------------------------------------------------*/

static int
post_setattr_trait_python ( trait_object * trait, has_traits_object * obj,
                            PyObject * name, PyObject * value ) {

    PyObject * result;

    PyObject * args = PyTuple_New( 3 );
    if ( args == NULL )
        return -1;

    Py_INCREF( obj );
    Py_INCREF( name );
    Py_INCREF( value );
    PyTuple_SET_ITEM( args, 0, (PyObject *) obj );
    PyTuple_SET_ITEM( args, 1, name );
    PyTuple_SET_ITEM( args, 2, value );
    result = PyObject_Call( trait->py_post_setattr, args, NULL );
    Py_DECREF( args );

    if ( result == NULL )
        return -1;

    Py_DECREF( result );
    return 0;
}

/*-----------------------------------------------------------------------------
|  Returns the various forms of delegate names:
+----------------------------------------------------------------------------*/

static PyObject *
delegate_attr_name_name ( trait_object      * trait,
                          has_traits_object * obj,
                          PyObject          * name ) {

    Py_INCREF( name );
    return name;
}

static PyObject *
delegate_attr_name_prefix ( trait_object      * trait,
                            has_traits_object * obj,
                            PyObject          * name ) {

    Py_INCREF( trait->delegate_prefix );
    return trait->delegate_prefix;
}

static PyObject *
delegate_attr_name_prefix_name ( trait_object      * trait,
                                 has_traits_object * obj,
                                 PyObject          * name ) {

    PyObject *result = PyUnicode_Concat( trait->delegate_prefix, name );
    return result;
}

static PyObject *
delegate_attr_name_class_name ( trait_object      * trait,
                                has_traits_object * obj,
                                PyObject          * name ) {

    PyObject * prefix, * result;

    prefix = PyObject_GetAttr( (PyObject *) Py_TYPE(obj), class_prefix );
// fixme: Should verify that prefix is a string...
    if ( prefix == NULL ) {
            PyErr_Clear();

    Py_INCREF( name );
            return name;
    }

    result = PyUnicode_Concat( prefix, name );
    Py_DECREF( prefix );
    return result;
}

/*-----------------------------------------------------------------------------
|  Sets the value of the 'post_setattr' field of a CTrait instance:
+----------------------------------------------------------------------------*/

static delegate_attr_name_func delegate_attr_name_handlers[] = {
    delegate_attr_name_name,         delegate_attr_name_prefix,
    delegate_attr_name_prefix_name,  delegate_attr_name_class_name,
    NULL
};

static PyObject *
_trait_delegate ( trait_object * trait, PyObject * args ) {

    PyObject * delegate_name;
    PyObject * delegate_prefix;
    int prefix_type;
    int modify_delegate;

    if ( !PyArg_ParseTuple( args, "UUip",
                            &delegate_name, &delegate_prefix,
                            &prefix_type,   &modify_delegate ) )
        return NULL;
    Py_INCREF( delegate_name );
    Py_INCREF( delegate_prefix );

    if ( modify_delegate ) {
        trait->flags |= TRAIT_MODIFY_DELEGATE;
    } else {
        trait->flags &= ~TRAIT_MODIFY_DELEGATE;
    }

    trait->delegate_name   = delegate_name;
    trait->delegate_prefix = delegate_prefix;
    if ( (prefix_type < 0) || (prefix_type > 3) )
        prefix_type = 0;

    trait->delegate_attr_name = delegate_attr_name_handlers[ prefix_type ];

    Py_INCREF( Py_None );
    return Py_None;
}

/*-----------------------------------------------------------------------------
<<<<<<< HEAD
=======
|  Sets the value of the 'comparison' mode of a CTrait instance:
+----------------------------------------------------------------------------*/

static PyObject *
_trait_rich_comparison ( trait_object * trait, PyObject * args ) {

    int compare_type;

    if ( !PyArg_ParseTuple( args, "p", &compare_type ) )
        return NULL;

    trait->flags &= ~(TRAIT_NO_VALUE_TEST | TRAIT_OBJECT_ID_TEST);
    if ( compare_type == 0 )
        trait->flags |= TRAIT_OBJECT_ID_TEST;

    Py_INCREF( Py_None );
    return Py_None;
}

/*-----------------------------------------------------------------------------
>>>>>>> f7e71cce
|  Sets the appropriate value comparison mode flags of a CTrait instance:
+----------------------------------------------------------------------------*/

static PyObject *
_trait_comparison_mode ( trait_object * trait, PyObject * args ) {

    int comparison_mode;

    if ( !PyArg_ParseTuple( args, "i", &comparison_mode ) )
        return NULL;

    trait->flags &= ~(TRAIT_NO_VALUE_TEST | TRAIT_OBJECT_ID_TEST);
    switch ( comparison_mode ) {
        case 0:  trait->flags |= TRAIT_NO_VALUE_TEST;
                 break;
        case 1:  trait->flags |= TRAIT_OBJECT_ID_TEST;
        default: break;
    }

    Py_INCREF( Py_None );
    return Py_None;
}

/*-----------------------------------------------------------------------------
|  Sets the 'property' value fields of a CTrait instance:
+----------------------------------------------------------------------------*/

static trait_setattr setattr_property_handlers[] = {
    setattr_property0, setattr_property1, setattr_property2, setattr_property3,
/*  The following entries are used by the __getstate__ method__: */
    (trait_setattr) post_setattr_trait_python, NULL
};

static PyObject *
_trait_property ( trait_object * trait, PyObject * args ) {

    PyObject * get, * set, * validate, * result, * temp;
    int get_n, set_n, validate_n;

    if ( PyTuple_GET_SIZE( args ) == 0 ) {
        if ( trait->flags & TRAIT_PROPERTY ) {
            result = PyTuple_New( 3 );
            if ( result != NULL ) {
                PyTuple_SET_ITEM( result, 0, temp = trait->delegate_name );
                Py_INCREF( temp );
                PyTuple_SET_ITEM( result, 1, temp = trait->delegate_prefix );
                Py_INCREF( temp );
                PyTuple_SET_ITEM( result, 2, temp = trait->py_validate );
                Py_INCREF( temp );
                return result;
            }
            return NULL;
        } else {
            Py_INCREF( Py_None );
            return Py_None;
        }
    }

    if ( !PyArg_ParseTuple( args, "OiOiOi", &get, &get_n, &set, &set_n,
                                            &validate, &validate_n ) )
        return NULL;
    if ( !PyCallable_Check( get ) || !PyCallable_Check( set )     ||
         ((validate != Py_None) && !PyCallable_Check( validate )) ||
         (get_n < 0)      || (get_n > 3) ||
         (set_n < 0)      || (set_n > 3) ||
         (validate_n < 0) || (validate_n > 3) ) {
        PyErr_SetString( PyExc_ValueError, "Invalid arguments." );
        return NULL;
    }

    trait->flags |= TRAIT_PROPERTY;
    trait->getattr = getattr_property_handlers[ get_n ];
        if ( validate != Py_None ) {
        trait->setattr      = setattr_validate_property;
        trait->post_setattr = (trait_post_setattr) setattr_property_handlers[
                                                                      set_n ];
        trait->validate     = setattr_validate_handlers[ validate_n ];
        } else
        trait->setattr = setattr_property_handlers[ set_n ];

    trait->delegate_name   = get;
    trait->delegate_prefix = set;
    trait->py_validate     = validate;
    Py_INCREF( get );
    Py_INCREF( set );
    Py_INCREF( validate );
    Py_INCREF( Py_None );
    return Py_None;
}

/*-----------------------------------------------------------------------------
|  Clones one trait into another:
+----------------------------------------------------------------------------*/

static void
trait_clone ( trait_object * trait, trait_object * source ) {

    trait->flags              = source->flags;
    trait->getattr            = source->getattr;
    trait->setattr            = source->setattr;
    trait->post_setattr       = source->post_setattr;
    trait->py_post_setattr    = source->py_post_setattr;
    trait->validate           = source->validate;
    trait->py_validate        = source->py_validate;
    trait->default_value_type = source->default_value_type;
    trait->default_value      = source->default_value;
    trait->delegate_name      = source->delegate_name;
    trait->delegate_prefix    = source->delegate_prefix;
    trait->delegate_attr_name = source->delegate_attr_name;
    trait->handler            = source->handler;
    Py_XINCREF( trait->py_post_setattr );
    Py_XINCREF( trait->py_validate );
    Py_XINCREF( trait->delegate_name );
    Py_XINCREF( trait->default_value );
    Py_XINCREF( trait->delegate_prefix );
    Py_XINCREF( trait->handler );
}

static PyObject *
_trait_clone ( trait_object * trait, PyObject * args ) {

    trait_object * source;

        if ( !PyArg_ParseTuple( args, "O!", ctrait_type, &source ) )
        return NULL;

    trait_clone( trait, source );

    Py_INCREF( Py_None );
    return Py_None;
}

/*-----------------------------------------------------------------------------
|  Returns (and optionally creates) the trait 'notifiers' list:
+----------------------------------------------------------------------------*/

static PyObject *
_trait_notifiers ( trait_object * trait, PyObject * args ) {

    PyObject * result;
    PyObject * list;
    int force_create;

    if ( !PyArg_ParseTuple( args, "p", &force_create ) ) {
        return NULL;
    }

    result = (PyObject *) trait->notifiers;
    if ( result == NULL ) {
        result = Py_None;
        if ( force_create && ((list = PyList_New( 0 )) != NULL) )
            trait->notifiers = (PyListObject *) (result = list);
    }

    Py_INCREF( result );
    return result;
}

/*-----------------------------------------------------------------------------
|  Converts a function to an index into a function table:
+----------------------------------------------------------------------------*/

static int
func_index ( void * function, void ** function_table ) {

    int i;

    for ( i = 0; function != function_table[i]; i++ );
    return i;
}

/*-----------------------------------------------------------------------------
|  Gets the pickleable state of the trait:
+----------------------------------------------------------------------------*/

static PyObject *
_trait_getstate ( trait_object * trait, PyObject *Py_UNUSED(ignored) ) {

    PyObject * result;

    result = PyTuple_New( 15 );
    if ( result == NULL )
        return NULL;

    PyTuple_SET_ITEM( result,  0, PyLong_FromLong( func_index(
                  (void *) trait->getattr, (void **) getattr_handlers ) ) );
    PyTuple_SET_ITEM( result,  1, PyLong_FromLong( func_index(
                  (void *) trait->setattr, (void **) setattr_handlers ) ) );
    PyTuple_SET_ITEM( result,  2, PyLong_FromLong( func_index(
                  (void *) trait->post_setattr,
                  (void **) setattr_property_handlers ) ) );
    PyTuple_SET_ITEM( result,  3, get_callable_value( trait->py_post_setattr ));
    PyTuple_SET_ITEM( result,  4, PyLong_FromLong( func_index(
                  (void *) trait->validate, (void **) validate_handlers ) ) );
    PyTuple_SET_ITEM( result,  5, get_callable_value( trait->py_validate ) );
    PyTuple_SET_ITEM( result,  6, PyLong_FromLong( trait->default_value_type ) );
    PyTuple_SET_ITEM( result,  7, get_value( trait->default_value ) );
    PyTuple_SET_ITEM( result,  8, PyLong_FromUnsignedLong( trait->flags ) );
    PyTuple_SET_ITEM( result,  9, get_value( trait->delegate_name ) );
    PyTuple_SET_ITEM( result, 10, get_value( trait->delegate_prefix ) );
    PyTuple_SET_ITEM( result, 11, PyLong_FromLong( func_index(
                  (void *) trait->delegate_attr_name,
                  (void **) delegate_attr_name_handlers ) ) );
    PyTuple_SET_ITEM( result, 12, get_value( NULL ) ); /* trait->notifiers */
    PyTuple_SET_ITEM( result, 13, get_value( trait->handler ) );
    PyTuple_SET_ITEM( result, 14, get_value( trait->obj_dict ) );

    return result;
}

/*-----------------------------------------------------------------------------
|  Restores the pickled state of the trait:
+----------------------------------------------------------------------------*/

static PyObject *
_trait_setstate ( trait_object * trait, PyObject * args ) {

    PyObject * ignore, * temp, *temp2;
    int getattr_index, setattr_index, post_setattr_index, validate_index,
        delegate_attr_name_index;

    if ( !PyArg_ParseTuple( args, "(iiiOiOiOIOOiOOO)",
                &getattr_index,             &setattr_index,
                &post_setattr_index,        &trait->py_post_setattr,
                &validate_index,            &trait->py_validate,
                &trait->default_value_type, &trait->default_value,
                &trait->flags,              &trait->delegate_name,
                &trait->delegate_prefix,    &delegate_attr_name_index,
                &ignore,                    &trait->handler,
                &trait->obj_dict ) )
        return NULL;

    trait->getattr      = getattr_handlers[ getattr_index ];
    trait->setattr      = setattr_handlers[ setattr_index ];
    trait->post_setattr = (trait_post_setattr) setattr_property_handlers[
                              post_setattr_index ];
    trait->validate     = validate_handlers[ validate_index ];
    trait->delegate_attr_name = delegate_attr_name_handlers[
                                    delegate_attr_name_index ];

    /* Convert any references to callable methods on the handler back into
       bound methods: */
    temp = trait->py_validate;
    if ( PyLong_Check( temp ) )
        trait->py_validate = PyObject_GetAttrString( trait->handler,
                                                     "validate" );
    else if ( PyTuple_Check( temp ) &&
              (PyLong_AsLong( PyTuple_GET_ITEM( temp, 0 ) ) == 10) ) {
        temp2 = PyObject_GetAttrString( trait->handler, "validate" );
        Py_INCREF( temp2 );
        Py_DECREF( PyTuple_GET_ITEM( temp, 2 ) );
        PyTuple_SET_ITEM( temp, 2, temp2 );
    }

    if ( PyLong_Check( trait->py_post_setattr ) )
        trait->py_post_setattr = PyObject_GetAttrString( trait->handler,
                                                         "post_setattr" );

    Py_INCREF( trait->py_post_setattr );
    Py_INCREF( trait->py_validate );
    Py_INCREF( trait->default_value );
    Py_INCREF( trait->delegate_name );
    Py_INCREF( trait->delegate_prefix );
    Py_INCREF( trait->handler );
    Py_INCREF( trait->obj_dict );

    Py_INCREF( Py_None );
    return Py_None;
}

/*-----------------------------------------------------------------------------
|  Returns the current trait dictionary:
+----------------------------------------------------------------------------*/

static PyObject *
get_trait_dict ( trait_object * trait, void * closure ) {

    PyObject * obj_dict = trait->obj_dict;
    if ( obj_dict == NULL ) {
        trait->obj_dict = obj_dict = PyDict_New();
        if ( obj_dict == NULL )
            return NULL;
    }
    Py_INCREF( obj_dict );
    return obj_dict;
}

/*-----------------------------------------------------------------------------
|  Sets the current trait dictionary:
+----------------------------------------------------------------------------*/

static int
set_trait_dict ( trait_object * trait, PyObject * value, void * closure ) {

    if ( !PyDict_Check( value ) )
        return dictionary_error();
    return set_value( &trait->obj_dict, value );
}

/*-----------------------------------------------------------------------------
|  Returns the current trait handler (if any):
+----------------------------------------------------------------------------*/

static PyObject *
get_trait_handler ( trait_object * trait, void * closure ) {

    return get_value( trait->handler );
}

/*-----------------------------------------------------------------------------
|  Sets the current trait dictionary:
+----------------------------------------------------------------------------*/

static int
set_trait_handler ( trait_object * trait, PyObject * value, void * closure ) {

    return set_value( &trait->handler, value );
}

/*-----------------------------------------------------------------------------
|  Returns the current post_setattr (if any):
+----------------------------------------------------------------------------*/

static PyObject *
get_trait_post_setattr ( trait_object * trait, void * closure ) {

    return get_value( trait->py_post_setattr );
}

/*-----------------------------------------------------------------------------
|  Sets the value of the 'post_setattr' field of a CTrait instance:
+----------------------------------------------------------------------------*/

static int
set_trait_post_setattr ( trait_object * trait, PyObject * value,
                         void * closure ) {

    if ( !PyCallable_Check( value ) ) {
        PyErr_SetString( PyExc_ValueError,
                         "The assigned value must be callable." );
        return -1;
    }
    trait->post_setattr = post_setattr_trait_python;
    return set_value( &trait->py_post_setattr, value );
}

/*-----------------------------------------------------------------------------
|  Returns the current property flag value:
+----------------------------------------------------------------------------*/

static PyObject *
get_trait_property_flag(trait_object * trait, void * closure)
{
    return get_trait_flag(trait, TRAIT_PROPERTY);
}

/*-----------------------------------------------------------------------------
|  Returns the current modify_delegate flag value:
+----------------------------------------------------------------------------*/

static PyObject *
get_trait_modify_delegate_flag(trait_object * trait, void * closure )
{
    return get_trait_flag(trait, TRAIT_MODIFY_DELEGATE);
}

/*-----------------------------------------------------------------------------
|  Sets the current modify_delegate flag value:
+----------------------------------------------------------------------------*/

static int
set_trait_modify_delegate_flag(trait_object * trait, PyObject * value,
                               void * closure)
{
    return set_trait_flag(trait, TRAIT_MODIFY_DELEGATE, value);
}

/*-----------------------------------------------------------------------------
|  Returns the current object_id_test flag value:
+----------------------------------------------------------------------------*/

static PyObject *
get_trait_object_id_test_flag(trait_object * trait, void * closure)
{
    return get_trait_flag(trait, TRAIT_OBJECT_ID_TEST);
}

/*-----------------------------------------------------------------------------
|  Returns the current setattr_original_value flag value:
+----------------------------------------------------------------------------*/

static PyObject *
get_trait_setattr_original_value_flag(trait_object * trait, void * closure)
{
    return get_trait_flag(trait, TRAIT_SETATTR_ORIGINAL_VALUE);
}

/*-----------------------------------------------------------------------------
|  Sets the current setattr_original_value flag value:
+----------------------------------------------------------------------------*/

static int
set_trait_setattr_original_value_flag(trait_object * trait, PyObject * value,
                                      void * closure)
{
    return set_trait_flag(trait, TRAIT_SETATTR_ORIGINAL_VALUE, value);
}

/*-----------------------------------------------------------------------------
|  Returns the current post_setattr_original_value flag value:
+----------------------------------------------------------------------------*/

static PyObject *
get_trait_post_setattr_original_value_flag(trait_object * trait,
                                           void * closure)
{
    return get_trait_flag(trait, TRAIT_POST_SETATTR_ORIGINAL_VALUE);
}

/*-----------------------------------------------------------------------------
|  Sets the current post_setattr_original_value flag value:
+----------------------------------------------------------------------------*/

static int
set_trait_post_setattr_original_value_flag(trait_object * trait,
                                           PyObject * value,
                                           void * closure)
{
    return set_trait_flag(trait, TRAIT_POST_SETATTR_ORIGINAL_VALUE, value);
}

/*-----------------------------------------------------------------------------
|  Returns the current is_mapped flag value:
+----------------------------------------------------------------------------*/

static PyObject *
get_trait_is_mapped_flag(trait_object * trait, void * closure)
{
    return get_trait_flag(trait, TRAIT_IS_MAPPED);
}

/*-----------------------------------------------------------------------------
|  Sets the current is_mapped flag value:
+----------------------------------------------------------------------------*/

static int
set_trait_is_mapped_flag(trait_object * trait, PyObject * value,
                         void * closure)
{
    return set_trait_flag(trait, TRAIT_IS_MAPPED, value);
}

/*-----------------------------------------------------------------------------
|  Returns the current no_value_test flag value:
+----------------------------------------------------------------------------*/

static PyObject *
get_trait_no_value_test_flag(trait_object * trait, void * closure)
{
    return get_trait_flag(trait, TRAIT_NO_VALUE_TEST);
}

/*-----------------------------------------------------------------------------
|  'CTrait' instance methods:
+----------------------------------------------------------------------------*/

PyDoc_STRVAR(default_value_doc,
"default_value()\n"
"\n"
"Return tuple giving default value information for this trait.\n"
"\n"
"Returns\n"
"-------\n"
"default_value_type : int\n"
"    An integer representing the kind of the default value\n"
"default_value : value\n"
"    A value or callable providing the default\n"
);

PyDoc_STRVAR(set_default_value_doc,
"set_default_value(default_value_type, default_value)\n"
"\n"
"Set the default value information for this trait.\n"
"\n"
"Parameters\n"
"----------\n"
"default_value_type : int\n"
"    An integer representing the kind of the default value\n"
"default_value : value\n"
"    A value or callable providing the default\n"
);

PyDoc_STRVAR(default_value_for_doc,
"default_value_for(object, name)\n"
"\n"
"Return the default value of this CTrait instance for a specified object\n"
"and trait name.\n"
"\n"
"Parameters\n"
"----------\n"
"object : HasTraits\n"
"    The object the trait is attached to.\n"
"name : str\n"
"    The name of the trait.\n"
"\n"
"Returns\n"
"-------\n"
"default_value : value\n"
"    The default value for the given object and name.\n"
);

PyDoc_STRVAR(set_validate_doc,
"set_validate(validator)\n"
"\n"
"Set the validator of a CTrait instance\n"
"\n"
"Parameters\n"
"----------\n"
"validator : callable or tuple\n"
"    Either a callable used for validation, or a tuple representing\n"
"    validation information.\n"
"\n"
"    A callable used for validation should have signature\n"
"    validator(obj, name, value) -> value, and should return the\n"
"    validated (and possibly transformed) value. It should raise\n"
"    TraitError on failure to validate.\n"
"\n"
"    If the validator is a tuple, its first entry will be an integer\n"
"    specifying the type of validation, and the remaining entries\n"
"    in the tuple (if any) provide additional information specific\n"
"    to the validation type\n"
"\n"
"Raises\n"
"------\n"
"ValueError\n"
"    If the given tuple does not have any of the expected forms.\n"
);

PyDoc_STRVAR(get_validate_doc,
"get_validate()\n"
"\n"
"Return the validator of a CTrait instance.\n"
"\n"
"Returns the current validator for a CTrait instance, or None\n"
"if the trait has no validator. See also the set_validate\n"
"method.\n"
"\n"
"Returns\n"
"-------\n"
"validator : tuple, callable, or None\n"
);

PyDoc_STRVAR(validate_doc,
"validate(object, name, value)\n"
"\n"
"Perform validation and appropriate conversions on a value for this trait.\n"
"\n"
"Parameters\n"
"----------\n"
"object : HasTraits\n"
"    The HasTraits object that validation is being performed for.\n"
"name : str\n"
"    The name of the trait.\n"
"value : object\n"
"    The value to be validated.\n"
"\n"
"Returns\n"
"-------\n"
"The validated, converted value.\n"
"\n"
"Raises\n"
"------\n"
"TraitError\n"
"    If the given value is invalid for this trait.\n"
);

PyDoc_STRVAR(_notifiers_doc,
"_notifiers(force_create)\n"
"\n"
"Return (and optionally create) the list of notifiers for this trait.\n"
"\n"
"Parameters\n"
"----------\n"
"force_create : bool\n"
"    Whether to automatically create the list of notifiers, if it\n"
"    doesn't exist yet.\n"
"\n"
"Returns\n"
"-------\n"
"notifiers : list of callables, or None\n"
"    If the trait has no notifiers, and *force_create* is false, return None.\n"
"    Otherwise, return the list of notifiers for this trait, creating it \n"
"    first if necessary. Each notifier is a\n"
"    callable accepting four arguments (object, trait_name, old, new).\n"
);


static PyMethodDef trait_methods[] = {
        { "__getstate__", (PyCFunction) _trait_getstate,       METH_NOARGS,
                PyDoc_STR( "__getstate__()" ) },
        { "__setstate__", (PyCFunction) _trait_setstate,       METH_VARARGS,
                PyDoc_STR( "__setstate__(state)" ) },
        { "default_value", (PyCFunction) _trait_default_value, METH_VARARGS,
                default_value_doc },
        { "set_default_value", (PyCFunction) _trait_set_default_value, METH_VARARGS,
                set_default_value_doc },
        { "default_value_for", (PyCFunction) _trait_default_value_for, METH_VARARGS,
                default_value_for_doc },
        { "set_validate",  (PyCFunction) _trait_set_validate,  METH_VARARGS,
                set_validate_doc },
        { "get_validate",  (PyCFunction) _trait_get_validate,  METH_NOARGS,
                get_validate_doc },
        { "validate",      (PyCFunction) _trait_validate,      METH_VARARGS,
                validate_doc },
        { "delegate",      (PyCFunction) _trait_delegate,      METH_VARARGS,
                PyDoc_STR( "delegate(delegate_name,prefix,prefix_type,modify_delegate)" ) },
        { "comparison_mode",  (PyCFunction) _trait_comparison_mode,  METH_VARARGS,
                PyDoc_STR( "comparison_mode(comparison_mode_enum)" ) },
        { "property",      (PyCFunction) _trait_property,      METH_VARARGS,
                PyDoc_STR( "property([get,set,validate])" ) },
        { "clone",         (PyCFunction) _trait_clone,         METH_VARARGS,
                PyDoc_STR( "clone(trait)" ) },
        { "_notifiers",    (PyCFunction) _trait_notifiers,     METH_VARARGS,
                _notifiers_doc },
        { NULL, NULL },
};

/*-----------------------------------------------------------------------------
|  'CTrait' property definitions:
+----------------------------------------------------------------------------*/

static PyGetSetDef trait_properties[] = {
        { "__dict__",       (getter) get_trait_dict,    (setter) set_trait_dict },
        { "handler",        (getter) get_trait_handler, (setter) set_trait_handler },
        { "post_setattr",   (getter) get_trait_post_setattr,
                            (setter) set_trait_post_setattr },
        {"is_property", (getter) get_trait_property_flag, NULL,
         "Whether the trait is a property trait.", NULL},
        {"modify_delegate", (getter) get_trait_modify_delegate_flag,
         (setter) set_trait_modify_delegate_flag,
         "Whether changes to the trait modify the delegate as well", NULL},
        {"object_id_test", (getter) get_trait_object_id_test_flag,
         NULL, "Whether change comparisons are by object identity.", NULL},
        {"setattr_original_value",
         (getter) get_trait_setattr_original_value_flag,
         (setter) set_trait_setattr_original_value_flag,
         "Whether setattr gets the original value set on the trait or the "
         "stored value,", NULL},
        {"post_setattr_original_value",
         (getter) get_trait_post_setattr_original_value_flag,
         (setter) set_trait_post_setattr_original_value_flag,
         "Whether post_setattr gets the original value set on the trait or "
         "the stored value,", NULL},
        {"is_mapped", (getter) get_trait_is_mapped_flag,
         (setter) set_trait_is_mapped_flag,
         "Whether the trait is a mapped trait.", NULL},
        {"no_value_test", (getter) get_trait_no_value_test_flag, NULL,
         "Whether trait changes are fired on every assignment, or only when "
         "the value tests as different.", NULL},
        { 0 }
};

/*-----------------------------------------------------------------------------
|  'CTrait' type definition:
+----------------------------------------------------------------------------*/

static PyTypeObject trait_type = {
    PyVarObject_HEAD_INIT(NULL, 0)
    "traits.ctraits.cTrait",
    sizeof( trait_object ),
    0,
    (destructor) trait_dealloc,                    /* tp_dealloc */
    0,                                             /* tp_print */
    0,                                             /* tp_getattr */
    0,                                             /* tp_setattr */
    0,                                             /* tp_compare */
    0,                                             /* tp_repr */
    0,                                             /* tp_as_number */
    0,                                             /* tp_as_sequence */
    0,                                             /* tp_as_mapping */
    0,                                             /* tp_hash */
    0,                                             /* tp_call */
    0,                                             /* tp_str */
    (getattrofunc) trait_getattro,                 /* tp_getattro */
    0,                                             /* tp_setattro */
    0,                                                             /* tp_as_buffer */
    Py_TPFLAGS_DEFAULT | Py_TPFLAGS_BASETYPE | Py_TPFLAGS_HAVE_GC,/* tp_flags */
    0,                                             /* tp_doc */
    (traverseproc) trait_traverse,                 /* tp_traverse */
    (inquiry) trait_clear,                         /* tp_clear */
    0,                                             /* tp_richcompare */
    0,                                             /* tp_weaklistoffset */
    0,                                             /* tp_iter */
    0,                                             /* tp_iternext */
    trait_methods,                                 /* tp_methods */
    0,                                             /* tp_members */
    trait_properties,                              /* tp_getset */
    0,                                             /* tp_base */
    0,                                             /* tp_dict */
    0,                                             /* tp_descr_get */
    0,                                             /* tp_descr_set */
    sizeof( trait_object ) - sizeof( PyObject * ), /* tp_dictoffset */
    (initproc) trait_init,                         /* tp_init */
    0,                                             /* tp_alloc */
    0                                              /* tp_new */
};

/*-----------------------------------------------------------------------------
|  Sets the global 'TraitListObject', TraitSetObject and 'TraitDictObject'
|  classes:
+----------------------------------------------------------------------------*/

static PyObject *
_ctraits_list_classes ( PyObject * self, PyObject * args ) {

    if ( !PyArg_ParseTuple( args, "OOO", &TraitListObject, &TraitSetObject,
                                         &TraitDictObject ) )
        return NULL;

    Py_INCREF( TraitListObject );
    Py_INCREF( TraitSetObject );
    Py_INCREF( TraitDictObject );

    Py_INCREF( Py_None );
    return Py_None;
}


/*-----------------------------------------------------------------------------
|  Sets the global 'adapt' reference to the 'adapt' function:
+----------------------------------------------------------------------------*/

static PyObject *
_ctraits_adapt ( PyObject * self, PyObject * args ) {

    if ( !PyArg_ParseTuple( args, "O", &adapt ) )
        return NULL;

    Py_INCREF( adapt );

    Py_INCREF( Py_None );
    return Py_None;
}

/*-----------------------------------------------------------------------------
|  Sets the global 'ctrait_type' class reference:
+----------------------------------------------------------------------------*/

static PyObject *
_ctraits_ctrait ( PyObject * self, PyObject * args ) {

    if ( !PyArg_ParseTuple( args, "O", &ctrait_type ) )
        return NULL;

    Py_INCREF( ctrait_type );

    Py_INCREF( Py_None );
    return Py_None;
}

/*-----------------------------------------------------------------------------
|  'CTrait' instance methods:
+----------------------------------------------------------------------------*/

static PyMethodDef ctraits_methods[] = {
        { "_list_classes", (PyCFunction) _ctraits_list_classes, METH_VARARGS,
                PyDoc_STR( "_list_classes(TraitListObject,TraitSetObject,TraitDictObject)" ) },
        { "_adapt", (PyCFunction) _ctraits_adapt, METH_VARARGS,
                PyDoc_STR( "_adapt(adaptation_function)" ) },
        { "_ctrait",       (PyCFunction) _ctraits_ctrait,       METH_VARARGS,
                PyDoc_STR( "_ctrait(CTrait_class)" ) },
        { NULL, NULL },
};

/*-----------------------------------------------------------------------------
|  Performs module and type initialization:
+----------------------------------------------------------------------------*/

static struct PyModuleDef ctraitsmodule = {
    PyModuleDef_HEAD_INIT,
    "ctraits",
    ctraits__doc__,
    -1,
    ctraits_methods
};


PyMODINIT_FUNC PyInit_ctraits(void) {
    /* Create the 'ctraits' module: */
    PyObject * module;
    PyObject * trait_base;
    PyObject * trait_errors;

    module = PyModule_Create(&ctraitsmodule);
    if ( module == NULL )
       return NULL;

    /* Create the 'CHasTraits' type: */
    has_traits_type.tp_base  = &PyBaseObject_Type;
    has_traits_type.tp_alloc = PyType_GenericAlloc;
    if ( PyType_Ready( &has_traits_type ) < 0 )
       return NULL;

    Py_INCREF( &has_traits_type );
    if ( PyModule_AddObject( module, "CHasTraits",
                         (PyObject *) &has_traits_type ) < 0 )
       return NULL;

    /* Create the 'CTrait' type: */
    trait_type.tp_base  = &PyBaseObject_Type;
    trait_type.tp_alloc = PyType_GenericAlloc;
    trait_type.tp_new   = PyType_GenericNew;
    if ( PyType_Ready( &trait_type ) < 0 )
       return NULL;

    Py_INCREF( &trait_type );
    if ( PyModule_AddObject( module, "cTrait",
                         (PyObject *) &trait_type ) < 0 )
       return NULL;

    /* Predefine a Python string == "__class_traits__": */
    class_traits = PyUnicode_FromString( "__class_traits__" );

    /* Predefine a Python string == "__listener_traits__": */
    listener_traits = PyUnicode_FromString( "__listener_traits__" );

    /* Predefine a Python string == "editor": */
    editor_property = PyUnicode_FromString( "editor" );

    /* Predefine a Python string == "__prefix__": */
    class_prefix = PyUnicode_FromString( "__prefix__" );

    /* Predefine a Python string == "trait_added": */
    trait_added = PyUnicode_FromString( "trait_added" );

    /* Create the 'is_callable' marker: */
    is_callable = PyLong_FromLong( -1 );

    /* Import Undefined and Uninitialized */
    trait_base = PyImport_ImportModule("traits.trait_base");
    if (trait_base == NULL) {
        return NULL;
    }
    Undefined = PyObject_GetAttrString(trait_base, "Undefined");
    if (Undefined == NULL) {
        Py_DECREF(trait_base);
        return NULL;
    }
    Uninitialized = PyObject_GetAttrString(trait_base, "Uninitialized");
    if (Uninitialized == NULL) {
        Py_DECREF(trait_base);
        return NULL;
    }
    Py_DECREF(trait_base);

    /* Import TraitError and DelegationError */
    trait_errors = PyImport_ImportModule("traits.trait_errors");
    if (trait_errors == NULL) {
        return NULL;
    }
    TraitError = PyObject_GetAttrString(trait_errors, "TraitError");
    if (TraitError == NULL) {
        Py_DECREF(trait_errors);
        return NULL;
    }
    DelegationError = PyObject_GetAttrString(trait_errors, "DelegationError");
    if (DelegationError == NULL) {
        Py_DECREF(trait_errors);
        return NULL;
    }
    Py_DECREF(trait_errors);

    return module;
}<|MERGE_RESOLUTION|>--- conflicted
+++ resolved
@@ -4148,29 +4148,6 @@
 }
 
 /*-----------------------------------------------------------------------------
-<<<<<<< HEAD
-=======
-|  Sets the value of the 'comparison' mode of a CTrait instance:
-+----------------------------------------------------------------------------*/
-
-static PyObject *
-_trait_rich_comparison ( trait_object * trait, PyObject * args ) {
-
-    int compare_type;
-
-    if ( !PyArg_ParseTuple( args, "p", &compare_type ) )
-        return NULL;
-
-    trait->flags &= ~(TRAIT_NO_VALUE_TEST | TRAIT_OBJECT_ID_TEST);
-    if ( compare_type == 0 )
-        trait->flags |= TRAIT_OBJECT_ID_TEST;
-
-    Py_INCREF( Py_None );
-    return Py_None;
-}
-
-/*-----------------------------------------------------------------------------
->>>>>>> f7e71cce
 |  Sets the appropriate value comparison mode flags of a CTrait instance:
 +----------------------------------------------------------------------------*/
 
