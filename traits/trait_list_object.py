# (C) Copyright 2005-2020 Enthought, Inc., Austin, TX
# All rights reserved.
#
# This software is provided without warranty under the terms of the BSD
# license included in LICENSE.txt and may be redistributed only under
# the conditions described in the aforementioned license. The license
# is also available online at http://www.enthought.com/licenses/BSD.txt
#
# Thanks for using Enthought open source!

import copy
import operator
from weakref import ref

from traits.trait_base import class_of, Undefined
from traits.trait_errors import TraitError


class TraitListEvent(object):
    """ An object reporting in-place changes to a trait list.

    Parameters
    ----------
    index : int or slice, optional
        An index or slice indicating the location of the changes to the trait
        list. The default is 0.
    added : list, optional
        The list of values added to the trait list.
    removed : list, optional
        The list of values removed from the list.

    Attributes
    ----------
    index : int or slice
        An index or slice indicating the location of the changes to the list.
    added : list
        The list of values added to the list.  If nothing was added this is
        an empty list.
    removed : list
        The list of values removed from the list.  If nothing was removed
        this is an empty list.
    """

    def __init__(self, index=0, removed=None, added=None):
        self.index = index

        if removed is None:
            removed = []
        self.removed = removed

        if added is None:
            added = []
        self.added = added

    def __repr__(self):
        return "TraitListEvent(index={!r}, removed={!r}, added={!r})".format(
            self.index, self.removed, self.added
        )


def _normalize_slice_or_index(index, length):
    """ Normalize a slice or index for use with __delitem__ or __setitem__.

    For slices with positive step, returns a slice that's equivalent for the
    purposes of __delitem__ and __setitem__ operations. For slices with
    negative step, a normalized slice representing the reverse of the given
    slice is returned: note that in this case, the matching *added* and
    *removed* lists will need to be reversed.

    Slices with a step of 1 or -1 are normalized to a single integer index,
    referring to the position of the first element referenced by the slice.

    Similarly, slices that refer to only a single element of the corresponding
    list (for example, a slice of `[1::10]` applied to a list of length 5)
    are normalized to the index that refers to that same element.

    Empty slices are also normalized to a single index. Note that in the case
    of an empty slice, the corresponding __delitem__ or __setitem__ operation
    does not cause any list change, so does not issue a notification. So the
    normalized index in this case is unused in current code.

    A normalized slice will have 0 <= start < stop <= length and a step >= 2.
    It should further satisfy start + step < stop. The stop will always be
    one larger than the last element referenced by the slice.

    For a plain integer index, it's assumed -length <= index < length on input
    (but this is not explicitly checked). A normalized output index will
    satisfy 0 <= index <= length.

    Parameters
    ----------
    index : slice or integer
        The slice to normalize
    length : int
        The length of the list to which the slice will be applied.

    Returns
    -------
    reversed : bool
        True if the returned slice is in the opposite direction to the
        original, else False.
    normalized_index : slice or integer
        An equivalent (or reversed equivalent) normalized slice or index.
    """

    if not isinstance(index, slice):
        index = operator.index(index)
        return False, index + length if index < 0 else index

    start, stop, step = index.indices(length)
    reversed = step < 0
    if reversed:
        start, stop, step = (
            min(stop - step + (start - stop) % step, length),
            start + 1,
            -step,
        )

    # Reduce stop so that equivalent slices give identical normalized
    # slices (e.g., del x[3:7:2] is equivalent to del x[3:6:2]).
    stop -= (stop - start - 1) % step

    # For a step of 1, a single item, or an empty slice, return a simple index.
    if step == 1 or stop - start <= step:
        return reversed, start
    else:
        return reversed, slice(start, stop, step)


def _removed_items(items, index, return_for_invalid_index):
    """
    Return removed items for a given list and index, suppressing IndexError.

    This is used by the __setitem__ and __delitem__ implementations to
    get the "removed" part of the event.

    Note that this deliberately suppresses any IndexError arising from
    an out-of-range integer index. A suitable IndexError will be re-raised
    when the actual __delitem__ or __setitem__ operation is performed.

    Parameters
    ----------
    items : list
        The list being operated on.
    index : integer or slice
        Index of items to remove or replace.
    return_for_invalid_index : any
        Object to return for an invalid index.

    Returns
    -------
    removed_items : list
        List containing the removed items.
    """
    if isinstance(index, slice):
        return items[index]
    else:
        try:
            return [items[index]]
        except IndexError:
            return return_for_invalid_index


# Default item validator for TraitList.


def accept_anything(item):
    """
    List item validator which accepts any item and returns it unaltered.
    """
    return item


class TraitList(list):
    """ A subclass of list that validates and notifies listeners of changes.

    Parameters
    ----------
    value : iterable
        Iterable providing the items for the list
    item_validator : callable, optional
        Called to validate and/or transform items added to the list. The
        callable should accept a single item from the list and return
        the transformed item, raising TraitError for invalid items. If
        not given, no item validation is performed.
    notifiers : list of callable, optional
        A list of callables with the signature::

            notifier(trait_list, index, removed, added)

        If this argument is not given, the list of notifiers is initially
        empty.

    Attributes
    ----------
    item_validator : callable
        Called to validate and/or transform items added to the list. The
        callable should accept a single item from the list and return
        the transformed item, raising TraitError for invalid items.
    notifiers : list of callable
        A list of callables with the signature::

            notifier(trait_list, index, removed, added)
    """

    def __new__(cls, *args, **kwargs):
        # We need a __new__ in addition to __init__ in order to properly
        # support unpickling: the 'append' or 'extend' methods may be
        # called during unpickling, triggering item validation.
        self = super().__new__(cls)
        self.item_validator = accept_anything
        self.notifiers = []
        return self

    def __init__(self, iterable=(), *, item_validator=None, notifiers=None):
        if item_validator is not None:
            self.item_validator = item_validator
        super().__init__(self.item_validator(item) for item in iterable)
        if notifiers is not None:
            self.notifiers = list(notifiers)

    def notify(self, index, removed, added):
        """ Call all notifiers.

        This simply calls all notifiers provided by the class, if any.
        The notifiers are expected to have the signature::

            notifier(trait_list, index, removed, added)

        Any return values are ignored.

        Parameters
        ----------
        index : int or slice
            The indices being modified by the operation.
        removed : list
            The items to be removed.
        added : list
            The items being added to the list.
        """
        for notifier in self.notifiers:
            notifier(self, index, removed, added)

    # -- list interface -------------------------------------------------------

    def __delitem__(self, key):
        """ Delete self[key].

        Parameters
        ----------
        key : integer or slice
            Index of the element(s) to be deleted.

        Raises
        ------
        IndexError
            If key is an integer index and is out of range.
        """

        original_length = len(self)
        removed = _removed_items(self, key, return_for_invalid_index=None)

        super().__delitem__(key)

        if removed:
            reversed, normalized_key = _normalize_slice_or_index(
                key, original_length)
            if reversed:
                removed = removed[::-1]
            self.notify(normalized_key, removed, [])

    def __iadd__(self, value):
        """ Implement self += value.

        Parameters
        ----------
        value : iterable
            The items to be added.

        Returns
        -------
        self : TraitList
            The modified list.
        """

        original_length = len(self)
        added = [self.item_validator(item) for item in value]
        extended = super().__iadd__(added)
        if added:
            self.notify(original_length, [], added)
        return extended

    def __imul__(self, value):
        """ Implement self *= value.

        Parameters
        ----------
        value : integer
            The multiplier.

        Returns
        -------
        self : TraitList
            The modified list.
        """

        if value < 1:
            removed = self.copy()
            multiplied = super().__imul__(value)
            if removed:
                self.notify(0, removed, [])
        else:
            original_length = len(self)
            multiplied = super().__imul__(value)
            added = self[original_length:]
            if added:
                self.notify(original_length, [], added)
        return multiplied

    def __setitem__(self, key, value):
        """ Set self[key] to value.

        Parameters
        ----------
        key : integer or slice
            Index of the element(s) to be replaced.
        value : iterable
            Replacement values.

        Raises
        ------
        IndexError
            If key is an integer index and is out of range.
        ValueError
            If key is an extended slice (that is, it's a slice whose step
            is not 1 and not None) and the number of replacement elements
            doesn't match the number of removed elements.
        """

        original_length = len(self)
        removed = _removed_items(self, key, return_for_invalid_index=None)
        if isinstance(key, slice):
            value = [self.item_validator(item) for item in value]
            added = value
        else:
            value = self.item_validator(value)
            added = [value]

        super().__setitem__(key, value)

<<<<<<< HEAD
        if added != removed:
            reversed, normalized_key = _normalize_slice_or_index(
                key, original_length)
            if reversed:
                added = added[::-1]
                removed = removed[::-1]
            self.notify(normalized_key, removed, added)
=======
        if added or removed:
            self.notify(normalized_index, removed, added)
>>>>>>> 99d83bd8

    def append(self, object):
        """ Append object to the end of the list.

        Parameters
        ----------
        object : any
            The object to append.
        """

        original_length = len(self)
        super().append(self.item_validator(object))
        self.notify(original_length, [], self[original_length:])

    def clear(self):
        """ Remove all items from list. """

        removed = self.copy()
        super().clear()
        if removed:
            self.notify(0, removed, [])

    def extend(self, iterable):
        """ Extend list by appending elements from the iterable.

        Parameters
        ----------
        iterable : iterable
            The elements to append.
        """

        original_length = len(self)
        added = [self.item_validator(item) for item in iterable]
        super().extend(added)
        if added:
            self.notify(original_length, [], added)

    def insert(self, index, object):
        """ Insert object before index.

        Parameters
        ----------
        index : integer
            The position at which to insert.
        object : object
            The object to insert.
        """

        # For insert, *any* index is valid!
        if index < 0:
            normalized_index = max(index + len(self), 0)
        else:
            normalized_index = min(index, len(self))
        object = self.item_validator(object)
        super().insert(index, self.item_validator(object))
        self.notify(normalized_index, [], [object])

    def pop(self, index=-1):
        """ Remove and return item at index (default last).

        Parameters
        ----------
        index : int, optional
            Index at which to remove item. If not given, the
            last item of the list is removed.

        Returns
        -------
        item : object
            The removed item.

        Raises
        ------
        IndexError
            If list is empty or index is out of range.
        """

        # We don't need to worry about indices < -len(self) or >= len(self):
        # for those, the pop call will raise anyway.
        normalized_index = index + len(self) if index < 0 else index
        item = super().pop(index)
        self.notify(normalized_index, [item], [])
        return item

    def remove(self, value):
        """ Remove first occurrence of value.

        Notes
        -----
        The value is not validated or converted before removal.

        Parameters
        ----------
        value : object
            Value to be removed.

        Raises
        ------
        ValueError
            If the value is not present.
        """
        # Suppress ValueError. If the index call fails because the item is not
        # in the list, remove should also fail, and we want to allow the remove
        # error to propagate.
        try:
            index = self.index(value)
        except ValueError:
            pass
        else:
            removed = [self[index]]
        super().remove(value)
        self.notify(index, removed, [])

    def reverse(self):
        """ Reverse the items in the list in place. """
        removed = self.copy()
        super().reverse()
        if removed:
            self.notify(0, removed, self.copy())

    def sort(self, *, key=None, reverse=False):
        """ Sort the list in ascending order and return None.

        The sort is in-place (i.e. the list itself is modified) and stable
        (i.e. the order of two equal elements is maintained).

        If a key function is given, apply it once to each list item and sort
        them, ascending or descending, according to their function values.

        The reverse flag can be set to sort in descending order.

        Parameters
        ----------
        key : callable
            Custom function that accepts a single item from the list and
            returns the key to be used in comparisons.
        reverse : bool
            If true, the resulting list will be sorted in descending order.
        """
        removed = self.copy()
        super().sort(key=key, reverse=reverse)
        if removed:
            self.notify(0, removed, self.copy())

    # -- pickle and copy support ----------------------------------------------

    def __deepcopy__(self, memo):
        """ Perform a deepcopy operation.

        Notifiers are transient and should not be copied.
        """
        return type(self)(
            [copy.deepcopy(x, memo) for x in self],
            item_validator=copy.deepcopy(self.item_validator, memo),
        )

    def __getstate__(self):
        """ Get the state of the object for serialization.

        Notifiers are transient and should not be serialized.
        """
        result = self.__dict__.copy()
        result.pop("notifiers", None)
        return result

    def __setstate__(self, state):
        """ Restore the state of the object after serialization.

        Notifiers are transient and are restored to the empty list.
        """
        state["notifiers"] = []
        self.__dict__.update(state)


class TraitListObject(TraitList):
    """ A specialization of TraitList with a default validator and notifier
    which provide bug-for-bug compatibility with the TraitListObject from
    Traits versions before 6.0.

    Parameters
    ----------
    trait : CTrait
        The trait that the list has been assigned to.
    object : HasTraits
        The object the list belongs to.
    name : str
        The name of the trait on the object.
    value : iterable
        The initial value of the list.

    Attributes
    ----------
    trait : CTrait
        The trait that the list has been assigned to.
    object : HasTraits
        The object the list belongs to.
    name : str
        The name of the trait on the object.
    value : iterable
        The initial value of the list.
    """

    def __init__(self, trait, object, name, value):

        self.trait = trait
        self.object = ref(object)
        self.name = name
        self.name_items = None
        if trait.has_items:
            self.name_items = name + "_items"

        # Convert to an explicit list so that we can validate the length.
        value = list(value)
        self._validate_length(len(value))

        super().__init__(
            value,
            item_validator=self._item_validator,
            notifiers=[self.notifier],
        )

    def notifier(self, trait_list, index, removed, added):
        """ Converts and consolidates the parameters to a TraitListEvent and
        then fires the event.

        Parameters
        ----------
        trait_list : list
            The list
        index : int or slice
            Index or slice that was modified
        removed : list
            Values that were removed
        added : list
            Values that were added

        """
        is_trait_none = self.trait is None
        is_name_items_none = self.name_items is None
        if not hasattr(self, "trait") or is_trait_none or is_name_items_none:
            return

        object = self.object()
        if object is None:
            return

        event = TraitListEvent(index, removed, added)
        items_event = self.trait.items_event()
        object.trait_items_event(self.name_items, event, items_event)

    # -- list interface -------------------------------------------------------

    def __delitem__(self, key):
        """ Delete self[key].

        Parameters
        ----------
        key : integer or slice
            Index of the element(s) to be deleted.

        Raises
        ------
        IndexError
            If key is an integer index and is out of range.
        """

        removed_count = len(self[key]) if isinstance(key, slice) else 1
        self._validate_length(len(self) - removed_count)
        super().__delitem__(key)

    def __iadd__(self, value):
        """ Implement self += value.

        Parameters
        ----------
        value : iterable
            The items to be added.

        Returns
        -------
        self : TraitList
            The modified list.
        """

        # Convert input to a concrete list for length-checking purposes.
        value = list(value)
        self._validate_length(len(self) + len(value))
        return super().__iadd__(value)

    def __imul__(self, value):
        """ Implement self *= value.

        Parameters
        ----------
        value : integer
            The multiplier.

        Returns
        -------
        self : TraitList
            The modified list.
        """

        self._validate_length(max(0, len(self) * value))
        return super().__imul__(value)

    def __setitem__(self, key, value):
        """ Set self[key] to value.

        Parameters
        ----------
        key : integer or slice
            Index of the element(s) to be replaced.
        value : iterable
            Replacement values.

        Raises
        ------
        IndexError
            If key is an integer index and is out of range.
        ValueError
            If key is an extended slice (that is, it's a slice whose step
            is not 1 and not None) and the number of replacement elements
            doesn't match the number of removed elements.
        """

        if isinstance(key, slice):
            value = list(value)
            if key.step is None or key.step == 1:
                self._validate_length(len(self) - len(self[key]) + len(value))
            else:
                # No length change possible, so no need to validate length. But
                # for backwards compatibility we simulate Python's complaint
                # about any length difference before validating items.
                if len(value) != len(self[key]):
                    raise ValueError(
                        "attempt to assign sequence of size {} "
                        "to extended slice of size {}".format(
                            len(value), len(self[key])
                        )
                    )
        super().__setitem__(key, value)

    def append(self, object):
        """ Append object to the end of the list.

        Parameters
        ----------
        object : any
            The object to append.
        """

        self._validate_length(len(self) + 1)
        super().append(object)

    def clear(self):
        """ Remove all items from list. """

        self._validate_length(0)
        super().clear()

    def extend(self, iterable):
        """ Extend list by appending elements from the iterable.

        Parameters
        ----------
        iterable : iterable
            The elements to append.
        """

        # Convert input to a concrete list for length-checking purposes.
        items = list(iterable)
        self._validate_length(len(self) + len(items))
        super().extend(items)

    def insert(self, index, object):
        """ Insert object before index.

        Parameters
        ----------
        index : integer
            The position at which to insert.
        object : object
            The object to insert.
        """

        self._validate_length(len(self) + 1)
        super().insert(index, object)

    def pop(self, index=-1):
        """ Remove and return item at index (default last).

        Parameters
        ----------
        index : int, optional
            Index at which to remove item. If not given, the
            last item of the list is removed.

        Returns
        -------
        item : object
            The removed item.

        Raises
        ------
        IndexError
            If list is empty or index is out of range.
        """

        self._validate_length(len(self) - 1)
        return super().pop(index)

    def remove(self, value):
        """ Remove first occurrence of value.

        Notes
        -----
        The value is not validated or converted before removal.

        Parameters
        ----------
        value : object
            Value to be removed.

        Raises
        ------
        ValueError
            If the value is not present.
        """

        self._validate_length(len(self) - 1)
        super().remove(value)

    # -- pickle and copy support ----------------------------------------------

    def __deepcopy__(self, memo):
        """ Perform a deepcopy operation.

        Notifiers are transient and should not be copied.
        """
        return TraitListObject(
            self.trait,
            lambda: None,
            self.name,
            [copy.deepcopy(x, memo) for x in self],
        )

    def __getstate__(self):
        """ Get the state of the object for serialization.

        Notifiers are transient and should not be serialized.
        """
        result = super().__getstate__()
        result.pop("object", None)
        result.pop("trait", None)

        return result

    def __setstate__(self, state):
        """ Restore the state of the object after serialization.

        Notifiers are transient and are restored to the empty list.
        """
        name = state.setdefault("name", "")
        state["notifiers"] = [self.notifier]
        object = state.pop("object", None)
        if object is not None:
            state["object"] = ref(object)
            trait = self.object()._trait(name, 0)
            if trait is not None:
                state["trait"] = trait.handler
        else:
            state["object"] = lambda: None
            state["trait"] = None

        self.__dict__.update(state)

    # -- private methods ------------------------------------------------------

    def _item_validator(self, value):
        """
        Validate an item that's being added to the list.
        """
        object = self.object()
        if object is None:
            return value

        trait_validator = self.trait.item_trait.handler.validate
        if trait_validator is None:
            return value

        try:
            return trait_validator(object, self.name, value)
        except TraitError as excp:
            excp.set_prefix("Each element of the")
            raise

    def _validate_length(self, new_length):
        """
        Validate the new length for a proposed operation.

        Parameters
        ----------
        new_length : int
            New length of the list.

        Raises
        ------
        TraitError
            If the proposed new length would violate the length constraints
            of the list.
        """
        trait = getattr(self, "trait", None)
        if trait is None:
            return

        if not trait.minlen <= new_length <= trait.maxlen:
            raise TraitError(
                "The '%s' trait of %s instance must be %s, "
                "but you attempted to change its length to %d %s."
                % (
                    self.name,
                    class_of(object),
                    self.trait.full_info(object, self.name, Undefined),
                    new_length,
                    "element" if new_length == 1 else "elements",
                )
            )<|MERGE_RESOLUTION|>--- conflicted
+++ resolved
@@ -348,18 +348,13 @@
 
         super().__setitem__(key, value)
 
-<<<<<<< HEAD
-        if added != removed:
+        if added or removed:
             reversed, normalized_key = _normalize_slice_or_index(
                 key, original_length)
             if reversed:
                 added = added[::-1]
                 removed = removed[::-1]
             self.notify(normalized_key, removed, added)
-=======
-        if added or removed:
-            self.notify(normalized_index, removed, added)
->>>>>>> 99d83bd8
 
     def append(self, object):
         """ Append object to the end of the list.
