""" Enthought Tool Suite configuration information. """


# Standard library imports.
import sys
import os
from os import path
from contextlib import contextmanager


class ETSToolkitError(RuntimeError):
    """ Error raised by issues importing ETS toolkits

    Attributes
    ----------
    message : str
        The message detailing the error.

    toolkit : str or None
        The toolkit associated with the error.
    """

    def __init__(self, message='', toolkit=None, *args):
        if not message and toolkit:
            message = "could not import toolkit '{0}'".format(toolkit)
        self.toolkit = toolkit
        self.message = message
        if message:
            if toolkit:
                args = (toolkit,) + args
            args = (message,) + args
        self.args = args


class ETSConfig(object):
    """
    Enthought Tool Suite configuration information.

    This class should not use ANY other package in the tool suite so that it
    will always work no matter which other packages are present.

    """

    ###########################################################################
    # 'object' interface.
    ###########################################################################

    #### operator methods #####################################################

    def __init__(self):
        """
        Constructor.

        Note that this constructor can only ever be called from within this
        module, since we don't expose the class.

        """

        # Shadow attributes for properties.
        self._application_data = None
        self._application_home = None
        self._company          = None
        self._toolkit          = None
        self._kiva_backend     = None
        self._user_data        = None

        return


    ###########################################################################
    # 'ETSConfig' interface.
    ###########################################################################

    #### properties ###########################################################

    def get_application_data(self, create=False):
        """ Return the application data directory path.

            Parameters
            ----------
            create: bool
                Create the corresponding directory or not.

            Notes
            -----
            - This is a directory that applications and packages can safely
              write non-user accessible data to i.e. configuration
              information, preferences etc.

            - Do not put anything in here that the user might want to
              navigate to e.g. projects, user data files etc.

            - The actual location differs between operating systems.

       """
        if self._application_data is None:
            self._application_data = \
                    self._initialize_application_data(create=create)

        return self._application_data


    def _get_application_data(self):
        """ Property getter, see get_application_data's docstring.
        """
        return self.get_application_data(create=True)


    def _set_application_data(self, application_data):
        """
        Property setter.

        """

        self._application_data = application_data

        return

    def get_application_home(self, create=False):
        """ Return the application home directory path.

            Parameters
            ----------
            create: bool
                Create the corresponding directory or not.

            Note
            ----
            - This is a directory named after the current, running
              application that imported this module that applications and
              packages can safely write non-user accessible data to i.e.
              configuration information, preferences etc.  It is a
              sub-directory of self.application_data, named after the
              directory that contains the "main" python script that started
              the process.  For example, if application foo is started with
              a script named "run.py" in a directory named "foo", then the
              application home would be: <ETSConfig.application_data>/foo,
              regardless of if it was launched with "python
              <path_to_foo>/run.py" or "cd <path_to_foo>; python run.py"

            - This is useful for library modules used in apps that need to
              store state, preferences, etc. for the specific app only, and
              not for all apps which use that library module.  If the
              library module uses ETSConfig.application_home, they can
              store prefs for the app all in one place and do not need to
              know the details of where each app might reside.

            - Do not put anything in here that the user might want to
              navigate to e.g. projects, user home files etc.

            - The actual location differs between operating systems.

       """
        if self._application_home is None:
            self._application_home = path.join(
                                self.get_application_data(create=create),
                                self._get_application_dirname())

        return self._application_home



    application_data = property(_get_application_data, _set_application_data)


    def _get_application_home(self):
        """ Property getter, see get_application_home's docstring.
        """
        return self.get_application_home(create=True)


    def _set_application_home(self, application_home):
        """
        Property setter.

        """

        self._application_home = application_home

        return


    application_home = property(_get_application_home, _set_application_home)


    def _get_company(self):
        """
        Property getter.

        """

        if self._company is None:
            self._company = self._initialize_company()

        return self._company


    def _set_company(self, company):
        """
        Property setter for the company name.

        """

        self._company = company

        return


    company = property(_get_company, _set_company)


    @contextmanager
    def provisional_toolkit(self, toolkit):
        """ Perform an operation with toolkit provisionally set

        This sets the toolkit attribute of the ETSConfig object to the
        provided value. If the operation fails with an exception, the toolkit
        is reset to nothing.

        This method should only be called if the toolkit is not currently set.

        Parameters
        ----------
        toolkit : string
            The name of the toolkit to provisionally use.

        Raises
        ------
        ETSToolkitError
            If the toolkit attribute is already set, then an ETSToolkitError
            will be raised when entering the context manager.
        """
        if self.toolkit:
            msg = "ETSConfig toolkit is already set to '{0}'"
            raise ETSToolkitError(msg.format(self.toolkit))
        self.toolkit = toolkit
        try:
            yield
        except:
            # reset the toolkit state
            self._toolkit = ''
            raise


    def _get_toolkit(self):
        """
        Property getter for the GUI toolkit.  The value returned is, in order
        of preference: the value set by the application; the value specified by
        the 'ETS_TOOLKIT' environment variable; otherwise the empty string.

        """

        if self._toolkit is None:
            self._toolkit = self._initialize_toolkit()

        return self._toolkit.split('.')[0]


    def _set_toolkit(self, toolkit):
        """
        Property setter for the GUI toolkit.  The toolkit can be set more than
        once, but only if it is the same one each time.  An application that is
        written for a particular toolkit can explicitly set it before any other
        module that gets the value is imported.

        """

        if self._toolkit and self._toolkit != toolkit:
            raise ValueError("cannot set toolkit to %s because it has "\
                            "already been set to %s" % (toolkit, self._toolkit))

        self._toolkit = toolkit

        return


    toolkit = property(_get_toolkit, _set_toolkit)

    def _get_enable_toolkit(self):
        """
        Deprecated: This property is no longer used.

        Property getter for the Enable backend.  The value returned is, in order
        of preference: the value set by the application; the value specified by
        the 'ENABLE_TOOLKIT' environment variable; otherwise the empty string.
        """
        from warnings import warn
        warn('Use of the enable_toolkit attribute is deprecated.')

        return self.toolkit


    def _set_enable_toolkit(self, toolkit):
        """
        Deprecated.

        Property setter for the Enable toolkit.  The toolkit can be set more than
        once, but only if it is the same one each time.  An application that is
        written for a particular toolkit can explicitly set it before any other
        module that gets the value is imported.
        """
        from warnings import warn
        warn('Use of the enable_toolkit attribute is deprecated.')

        return


    enable_toolkit = property(_get_enable_toolkit, _set_enable_toolkit)

    def _get_kiva_backend(self):
        """
        Property getter for the Kiva backend. The value returned is dependent
        on the value of the toolkit property. If toolkit specifies a kiva backend
        using the extended syntax: <enable toolkit>[.<kiva backend>] then the
        value of the property will be whatever was specified. Otherwise the
        value will be a reasonable default for the given enable backend.
        """
        if self._toolkit is None:
            raise AttributeError("The kiva_backend attribute is dependent on toolkit, which has not been set.")

        if self._kiva_backend is None:
            try:
                self._kiva_backend = self._toolkit.split('.')[1]
            except IndexError:
                # Pick a reasonable default based on the toolkit
                if self.toolkit == "wx":
                    self._kiva_backend = "quartz" if sys.platform == "darwin" else "image"
                elif self.toolkit == "qt4":
                    self._kiva_backend = "image"
                elif self.toolkit == "pyglet":
                    self._kiva_backend = "gl"
                else:
                    self._kiva_backend = "image"

        return self._kiva_backend

    kiva_backend = property(_get_kiva_backend)

    def _get_user_data(self):
        """
        Property getter.

        This is a directory that users can safely write user accessible data
        to i.e. user-defined functions, edited functions, etc.

        The actual location differs between operating systems.

        """

        if self._user_data is None:
            self._user_data = self._initialize_user_data()

        return self._user_data


    def _set_user_data(self, user_data):
        """
        Property setter.

        """

        self._user_data = user_data

        return


    user_data = property(_get_user_data, _set_user_data)


    #### private methods #####################################################

    # fixme: In future, these methods could allow the properties to be set
    # via the (as yet non-existent) preference/configuration mechanism. This
    # would allow configuration via (in order of precedence):-
    #
    # - a configuration file
    # - environment variables
    # - the command line

    def _get_application_dirname(self):
        """
        Return the name of the directory (not a path) that the "main"
        Python script which started this process resides in, or "" if it could
        not be determined or is not appropriate.

        For example, if the script that started the current process was named
        "run.py" in a directory named "foo", and was launched with "python
        run.py", the name "foo" would be returned (this assumes the directory
        name is the name of the app, which seems to be as good of an assumption
        as any).

        """

        dirname = ""

        main_mod = sys.modules.get('__main__', None)
        if main_mod is not None:
            if hasattr(main_mod, '__file__'):
                main_mod_file = path.abspath(main_mod.__file__)
                dirname = path.basename(path.dirname(main_mod_file))

        return dirname


    def _initialize_application_data(self, create=True):
        """
        Initializes the (default) application data directory.

        """

        if sys.platform == 'win32':
            environment_variable = 'APPDATA'
            directory_name       = self.company

        else:
            environment_variable = 'HOME'
            directory_name       = '.' + self.company.lower()

        # Lookup the environment variable.
        parent_directory = os.environ.get(environment_variable, None)
        if parent_directory is None or parent_directory == '/root':
            import tempfile
            from warnings import warn
            parent_directory = tempfile.gettempdir()
            user = os.environ.get('USER', None)
            if user is not None:
                directory_name += "_%s" % user
            warn('Environment variable "%s" not set, setting home directory to %s' % \
                (environment_variable, parent_directory))

        application_data = os.path.join(parent_directory, directory_name)

        if create:
            # If a file already exists with this name then make sure that it is
            # a directory!
            if os.path.exists(application_data):
                if not os.path.isdir(application_data):
                    raise ValueError('File "%s" already exists'
                                                    % application_data)

            # Otherwise, create the directory.
            else:
                os.makedirs(application_data)

        return application_data


    def _initialize_company(self):
        """
        Initializes the (default) company.

        """

        return 'Enthought'


    def _initialize_toolkit(self):
        """
        Initializes the toolkit.

        """
<<<<<<< HEAD
        # We handle the command line option even though it doesn't have the
        # highest precedence because we always want to remove it from the
        # command line.
        if '-toolkit' in sys.argv:
            opt_idx = sys.argv.index('-toolkit')

            try:
                opt_toolkit = sys.argv[opt_idx + 1]
            except IndexError:
                raise ValueError("the -toolkit command line argument must be followed by a toolkit name")

            # Remove the option.
            del sys.argv[opt_idx:opt_idx + 2]
        else:
            opt_toolkit = None

=======
>>>>>>> fd66418a
        if self._toolkit is not None:
            toolkit = self._toolkit
        else:
            toolkit = os.environ.get('ETS_TOOLKIT', '')

        return toolkit


    def _initialize_user_data(self):
        """
        Initializes the (default) user data directory.

        """

        # We check what the os.path.expanduser returns
        parent_directory = os.path.expanduser('~')
        directory_name = self.company


        if sys.platform == 'win32':
            try:
                from win32com.shell import shell, shellcon

                # Due to the fact that the user's My Documents directory can
                # be in some pretty strange places, it's safest to just ask
                # Windows where it is.
                MY_DOCS = shellcon.CSIDL_PERSONAL
                parent_directory = shell.SHGetFolderPath(0, MY_DOCS, 0, 0)
            except ImportError:
                # But if they don't have pywin32 installed, just do it the
                # naive way...

                # Check if the usr_dir is C:\\John Doe\\Documents and Settings.
                # If yes, then we should modify the usr_dir to be 'My Documents'.
                # If no, then the user must have modified the os.environ
                # variables and the directory chosen is a desirable one.
                desired_dir = os.path.join(parent_directory, 'My Documents')

                if os.path.exists(desired_dir):
                    parent_directory = desired_dir

        else:
            directory_name = directory_name.lower()

        # The final directory.
        usr_dir = os.path.join(parent_directory, directory_name)

        # If a file already exists with this name then make sure that it is
        # a directory!
        if os.path.exists(usr_dir):
            if not os.path.isdir(usr_dir):
                raise ValueError('File "%s" already exists' % usr_dir)

        # Otherwise, create the directory.
        else:
            os.makedirs(usr_dir)

        return usr_dir



# We very purposefully only have one object and do not export the class. We
# could have just made everything class methods, but that always seems a bit
# gorpy, especially with properties etc.
ETSConfig = ETSConfig()


#### EOF ######################################################################<|MERGE_RESOLUTION|>--- conflicted
+++ resolved
@@ -459,25 +459,6 @@
         Initializes the toolkit.
 
         """
-<<<<<<< HEAD
-        # We handle the command line option even though it doesn't have the
-        # highest precedence because we always want to remove it from the
-        # command line.
-        if '-toolkit' in sys.argv:
-            opt_idx = sys.argv.index('-toolkit')
-
-            try:
-                opt_toolkit = sys.argv[opt_idx + 1]
-            except IndexError:
-                raise ValueError("the -toolkit command line argument must be followed by a toolkit name")
-
-            # Remove the option.
-            del sys.argv[opt_idx:opt_idx + 2]
-        else:
-            opt_toolkit = None
-
-=======
->>>>>>> fd66418a
         if self._toolkit is not None:
             toolkit = self._toolkit
         else:
