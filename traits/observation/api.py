# (C) Copyright 2005-2021 Enthought, Inc., Austin, TX
# All rights reserved.
#
# This software is provided without warranty under the terms of the BSD
# license included in LICENSE.txt and may be redistributed only under
# the conditions described in the aforementioned license. The license
# is also available online at http://www.enthought.com/licenses/BSD.txt
#
# Thanks for using Enthought open source!

from traits.observation.exception_handling import (
    pop_exception_handler,
    push_exception_handler,
)

<<<<<<< HEAD
from traits.observation.expression import (   # noqa: F401
    anytrait,
=======
from traits.observation.expression import (
>>>>>>> a4f12586
    dict_items,
    list_items,
    match,
    metadata,
    set_items,
    trait,
)

from traits.observation.observe import (
    dispatch_same,
    observe,
)
from traits.observation.parsing import parse<|MERGE_RESOLUTION|>--- conflicted
+++ resolved
@@ -13,12 +13,8 @@
     push_exception_handler,
 )
 
-<<<<<<< HEAD
-from traits.observation.expression import (   # noqa: F401
+from traits.observation.expression import (
     anytrait,
-=======
-from traits.observation.expression import (
->>>>>>> a4f12586
     dict_items,
     list_items,
     match,
