--- conflicted
+++ resolved
@@ -66,12 +66,12 @@
     """)
 
 
-<<<<<<< HEAD
 class Fake(HasTraits):
 
     #: Test attribute
     test_attribute = Property(Bool, label="ミスあり")
-=======
+
+
 class FindTheTraits(HasTraits):
     """
     Class for testing the can_document_member functionality.
@@ -91,7 +91,6 @@
         """
         I'm a regular property, not a trait.
         """
->>>>>>> 464ec600
 
 
 @requires_sphinx
@@ -162,7 +161,6 @@
         self.assertIn("First line", item)
         self.assertNotIn("\n", item)
 
-<<<<<<< HEAD
     def test_successful_trait_definition(self):
         definition = trait_definition(cls=Fake, trait_name="test_attribute")
         self.assertEqual(
@@ -173,7 +171,7 @@
     def test_failed_trait_definition(self):
         with self.assertRaises(ValueError):
             trait_definition(cls=Fake, trait_name="not_a_trait")
-=======
+
     def test_can_document_member(self):
         # Regression test for enthought/traits#1238
 
@@ -207,7 +205,6 @@
                     INSTANCEATTR, "not_a_trait", True, class_documenter,
                 )
             )
->>>>>>> 464ec600
 
     @contextlib.contextmanager
     def create_directive(self):
