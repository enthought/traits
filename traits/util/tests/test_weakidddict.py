--- conflicted
+++ resolved
@@ -1,5 +1,3 @@
-<<<<<<< HEAD
-=======
 # (C) Copyright 2005-2020 Enthought, Inc., Austin, TX
 # All rights reserved.
 #
@@ -10,7 +8,6 @@
 #
 # Thanks for using Enthought open source!
 
->>>>>>> 2e5a6017
 import unittest
 
 from ..weakiddict import WeakIDDict, WeakIDKeyDict
