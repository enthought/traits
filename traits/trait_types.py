# ------------------------------------------------------------------------------
#
#  Copyright (c) 2007, Enthought, Inc.
#  All rights reserved.
#
#  This software is provided without warranty under the terms of the BSD
#  license included in enthought/LICENSE.txt and may be redistributed only
#  under the conditions described in the aforementioned license.  The license
#  is also available online at http://www.enthought.com/licenses/BSD.txt
#
#  Thanks for using Enthought open source!
#
#  Author: David C. Morrill
#  Date:   03/22/2007
#
# ------------------------------------------------------------------------------

""" Core Trait definitions.
"""

# -------------------------------------------------------------------------------
#  Imports:
# -------------------------------------------------------------------------------

from collections.abc import MutableSequence
import datetime
<<<<<<< HEAD
import enum
=======
from importlib import import_module
>>>>>>> 698633dc
import operator
import re
import sys
from os.path import isfile, isdir
from types import FunctionType, MethodType, ModuleType
import uuid

from . import trait_handlers
from .constants import DefaultValue, TraitKind, ValidateTrait
from .trait_base import (
    strx,
    get_module_name,
    class_of,
    collection_default,
    EnumTypes,
    SequenceTypes,
    TypeTypes,
    Undefined,
    TraitsCache,
    xgetattr,
)
from .trait_dict_object import TraitDictEvent, TraitDictObject
from .trait_list_object import TraitListObject
from .trait_set_object import TraitSetEvent, TraitSetObject

from .trait_handlers import (
    TraitType,
    ThisClass,
    items_event,
    RangeTypes,
    HandleWeakRef,
)

from .editor_factories import (
    code_editor,
    html_editor,
    password_editor,
    shell_editor,
    date_editor,
    time_editor,
    list_editor,
)
from .traits import (
    Trait,
    trait_from,
    _TraitMaker,
    _InstanceArgs,
)

from .trait_errors import TraitError
from .util.import_symbol import import_symbol


# -------------------------------------------------------------------------------
#  Constants:
# -------------------------------------------------------------------------------

MutableTypes = (list, dict)
SetTypes = SequenceTypes + (set,)

# -------------------------------------------------------------------------------
#  Numeric type fast validator definitions:
# -------------------------------------------------------------------------------

# A few words about the next block of code:

# The coerce validator is a generic validator for possibly coercible types
# (see validate_trait_coerce_type in ctraits.c).
#
# The tuples below are of the form
# (ValidateTrait.coerce, type1, [type2, type3, ...], [None, ctype1, [ctype2, ...]])
#
# 'type1' corresponds to the main type for the trait
# 'None' acts as the separator between 'types' and 'ctypes' (coercible types)
#
# The validation passes if:
# 1) The trait value type is (a subtype of) one of 'type1', 'type2',  ...
#    in which case the value is returned as-is
# or
# 2) The trait value type is (a subtype of) one of 'ctype1', 'ctype2', ...
#    in which case the value is returned coerced to trait type using
#    'return type1(value')

try:
    # The numpy enhanced definitions:
    from numpy import integer, floating, complexfloating, bool_

    int_fast_validate = (ValidateTrait.coerce, int, integer)
    float_fast_validate = (ValidateTrait.coerce, float, floating, None, int, integer)
    complex_fast_validate = (
        ValidateTrait.coerce,
        complex,
        complexfloating,
        None,
        float,
        floating,
        int,
        integer,
    )
    bool_fast_validate = (ValidateTrait.coerce, bool, None, bool_)
    # Tuple or single type suitable for an isinstance check.
    _BOOL_TYPES = (bool, bool_)
except ImportError:
    # The standard python definitions (without numpy):
    int_fast_validate = (ValidateTrait.coerce, int)
    float_fast_validate = (ValidateTrait.coerce, float, None, int)
    complex_fast_validate = (ValidateTrait.coerce, complex, None, float, int)
    bool_fast_validate = (ValidateTrait.coerce, bool)
    # Tuple or single type suitable for an isinstance check.
    _BOOL_TYPES = bool

# -------------------------------------------------------------------------------
#  Returns a default text editor:
# -------------------------------------------------------------------------------


def default_text_editor(trait, type=None):
    auto_set = trait.auto_set
    if auto_set is None:
        auto_set = True

    enter_set = trait.enter_set or False

    from traitsui.api import TextEditor

    if type is None:
        return TextEditor(auto_set=auto_set, enter_set=enter_set)

    return TextEditor(auto_set=auto_set, enter_set=enter_set, evaluate=type)


# Generic validators

def _validate_int(value):
    """
    Convert an integer-like Python object to an int, or raise TypeError.
    """
    if type(value) is int:
        return value
    else:
        return int(operator.index(value))


def _validate_float(value):
    """
    Convert an arbitrary Python object to a float, or raise TypeError.
    """
    if type(value) is float:  # fast path for common case
        return value
    try:
        nb_float = type(value).__float__
    except AttributeError:
        raise TypeError(
            "Object of type {!r} not convertible to float".format(type(value))
        )
    return nb_float(value)


# -------------------------------------------------------------------------------
#  'Any' trait:
# -------------------------------------------------------------------------------


class Any(TraitType):
    """ Defines a trait whose value can be anything.
    """

    #: The default value for the trait:
    default_value = None

    #: A description of the type of value this trait accepts:
    info_text = "any value"


# -------------------------------------------------------------------------------
#  'BaseInt' and 'Int' traits:
# -------------------------------------------------------------------------------


class BaseInt(TraitType):
    """ Defines a trait whose type must be an integer.
    """

    #: The function to use for evaluating strings to this type:
    evaluate = int

    #: The default value for the trait:
    default_value = 0

    #: A description of the type of value this trait accepts:
    info_text = "an integer"

    def validate(self, object, name, value):
        """ Validates that a specified value is valid for this trait.
        """
        try:
            return _validate_int(value)
        except TypeError:
            self.error(object, name, value)

    def create_editor(self):
        """ Returns the default traits UI editor for this type of trait.
        """
        return default_text_editor(self, int)


class Int(BaseInt):
    """ Defines a trait whose type must be an integer using a C-level fast
        validator.
    """

    #: The C-level fast validator to use:
    fast_validate = (ValidateTrait.int,)


# -------------------------------------------------------------------------------
#  'BaseFloat' and 'Float' traits:
# -------------------------------------------------------------------------------


class BaseFloat(TraitType):
    """ Defines a trait whose value must be a Python float.
    """

    #: The function to use for evaluating strings to this type:
    evaluate = float

    #: The default value for the trait:
    default_value = 0.0

    #: A description of the type of value this trait accepts:
    info_text = "a float"

    def validate(self, object, name, value):
        """ Validates that a specified value is valid for this trait.

            Note: The 'fast validator' version performs this check in C.
        """
        try:
            return _validate_float(value)
        except TypeError:
            self.error(object, name, value)

    def create_editor(self):
        """ Returns the default traits UI editor for this type of trait.
        """
        return default_text_editor(self, float)


class Float(BaseFloat):
    """ Defines a trait whose value must be a Python float using a C-level fast
        validator.
    """

    #: The C-level fast validator to use:
    fast_validate = (ValidateTrait.float,)


# -------------------------------------------------------------------------------
#  'BaseComplex' and 'Complex' traits:
# -------------------------------------------------------------------------------


class BaseComplex(TraitType):
    """ Defines a trait whose value must be a Python complex.
    """

    #: The function to use for evaluating strings to this type:
    evaluate = complex

    #: The default value for the trait:
    default_value = 0.0 + 0.0j

    #: A description of the type of value this trait accepts:
    info_text = "a complex number"

    def validate(self, object, name, value):
        """ Validates that a specified value is valid for this trait.

            Note: The 'fast validator' version performs this check in C.
        """
        if isinstance(value, complex):
            return value

        if isinstance(value, (float, int)):
            return complex(value)

        self.error(object, name, value)

    def create_editor(self):
        """ Returns the default traits UI editor for this type of trait.
        """
        return default_text_editor(self, complex)


class Complex(BaseComplex):
    """ Defines a trait whose value must be a Python complex using a C-level
        fast validator.
    """

    #: The C-level fast validator to use:
    fast_validate = complex_fast_validate


# -------------------------------------------------------------------------------
#  'BaseStr' and 'Str' traits:
# -------------------------------------------------------------------------------


class BaseStr(TraitType):
    """ Defines a trait whose value must be a Python string.
    """

    #: The default value for the trait:
    default_value = ""

    #: A description of the type of value this trait accepts:
    info_text = "a string"

    def validate(self, object, name, value):
        """ Validates that a specified value is valid for this trait.

            Note: The 'fast validator' version performs this check in C.
        """
        if isinstance(value, str):
            return value

        self.error(object, name, value)

    def create_editor(self):
        """ Returns the default traits UI editor for this type of trait.
        """
        from .editor_factories import multi_line_text_editor

        auto_set = self.auto_set
        if auto_set is None:
            auto_set = True
        enter_set = self.enter_set or False

        return multi_line_text_editor(auto_set, enter_set)


class Str(BaseStr):
    """ Defines a trait whose value must be a Python string using a C-level
        fast validator.
    """

    #: The C-level fast validator to use:
    fast_validate = (ValidateTrait.coerce, str)


class Title(Str):
    """ Defines a string type which by default uses the traits ui TitleEditor
        when used in a View.
    """

    def create_editor(self):
        """ Returns the default traits UI editor to use for a trait.
        """
        from traitsui.api import TitleEditor

        if hasattr(self, "allow_selection"):
            return TitleEditor(allow_selection=self.allow_selection)
        else:
            return TitleEditor()


# -------------------------------------------------------------------------------
#  'BaseBytes' and 'Bytes' traits:
# -------------------------------------------------------------------------------


class BaseBytes(TraitType):
    """ Defines a trait whose value must be a Python bytes string.
    """

    #: The default value for the trait:
    default_value = b""

    #: A description of the type of value this trait accepts:
    info_text = "a bytes string"

    #: An encoding to use with TraitsUI editors
    encoding = None

    def validate(self, object, name, value):
        """ Validates that a specified value is valid for this trait.

            Note: The 'fast validator' version performs this check in C.
        """
        if isinstance(value, bytes):
            return value

        self.error(object, name, value)

    def create_editor(self):
        """ Returns the default traits UI editor for this type of trait.
        """
        from .traits import bytes_editor

        auto_set = self.auto_set
        if auto_set is None:
            auto_set = True
        enter_set = self.enter_set or False

        return bytes_editor(auto_set, enter_set, self.encoding)


class Bytes(BaseBytes):
    """ Defines a trait whose value must be a Python bytes string using a
        C-level fast validator.
    """

    #: The C-level fast validator to use:
    fast_validate = (ValidateTrait.coerce, bytes)


# -------------------------------------------------------------------------------
#  'BaseBool' and 'Bool' traits:
# -------------------------------------------------------------------------------


class BaseBool(TraitType):
    """ Defines a trait whose value must be a Python boolean.
    """

    #: The function to use for evaluating strings to this type:
    evaluate = bool

    #: The default value for the trait:
    default_value = False

    #: A description of the type of value this trait accepts:
    info_text = "a boolean"

    def validate(self, object, name, value):
        """ Validates that a specified value is valid for this trait.

            Note: The 'fast validator' version performs this check in C.
        """
        if isinstance(value, _BOOL_TYPES):
            return bool(value)

        self.error(object, name, value)

    def create_editor(self):
        """ Returns the default traits UI editor for this type of trait.
        """
        from traitsui.api import BooleanEditor

        return BooleanEditor()


class Bool(BaseBool):
    """ Defines a trait whose value must be a Python boolean using a C-level
        fast validator.
    """

    #: The C-level fast validator to use:
    fast_validate = bool_fast_validate


# -------------------------------------------------------------------------------
#  'BaseCInt' and 'CInt' traits:
# -------------------------------------------------------------------------------


class BaseCInt(BaseInt):
    """ Defines a trait whose value must be a Python int and which supports
        coercions of non-int values to int.
    """

    #: The function to use for evaluating strings to this type:
    evaluate = int

    def validate(self, object, name, value):
        """ Validates that a specified value is valid for this trait.

            Note: The 'fast validator' version performs this check in C.
        """
        try:
            return int(value)
        except (ValueError, TypeError):
            self.error(object, name, value)


class CInt(BaseCInt):
    """ Defines a trait whose value must be a Python int and which supports
        coercions of non-int values to int using a C-level fast validator.
    """

    #: The C-level fast validator to use:
    fast_validate = (ValidateTrait.cast, int)


# -------------------------------------------------------------------------------
#  'BaseCFloat' and 'CFloat' traits:
# -------------------------------------------------------------------------------


class BaseCFloat(BaseFloat):
    """ Defines a trait whose value must be a Python float and which supports
        coercions of non-float values to float.
    """

    #: The function to use for evaluating strings to this type:
    evaluate = float

    def validate(self, object, name, value):
        """ Validates that a specified value is valid for this trait.

            Note: The 'fast validator' version performs this check in C.
        """
        try:
            return float(value)
        except (ValueError, TypeError):
            self.error(object, name, value)


class CFloat(BaseCFloat):
    """ Defines a trait whose value must be a Python float and which supports
        coercions of non-float values to float using a C-level fast validator.
    """

    #: The C-level fast validator to use:
    fast_validate = (ValidateTrait.cast, float)


# -------------------------------------------------------------------------------
#  'BaseCComplex' and 'CComplex' traits:
# -------------------------------------------------------------------------------


class BaseCComplex(BaseComplex):
    """ Defines a trait whose value must be a Python complex and which supports
        coercions of non-complex values to complex.
    """

    #: The function to use for evaluating strings to this type:
    evaluate = complex

    def validate(self, object, name, value):
        """ Validates that a specified value is valid for this trait.

            Note: The 'fast validator' version performs this check in C.
        """
        try:
            return complex(value)
        except (ValueError, TypeError):
            self.error(object, name, value)


class CComplex(BaseCComplex):
    """ Defines a trait whose value must be a Python complex and which supports
        coercions of non-complex values to complex using a C-level fast
        validator.
    """

    #: The C-level fast validator to use:
    fast_validate = (ValidateTrait.cast, complex)


# -------------------------------------------------------------------------------
#  'BaseCStr' and 'CStr' traits:
# -------------------------------------------------------------------------------


class BaseCStr(BaseStr):
    """ Defines a trait whose value must be a Python string and which supports
        coercions of non-string values to string.
    """

    def validate(self, object, name, value):
        """ Validates that a specified value is valid for this trait.

            Note: The 'fast validator' version performs this check in C.
        """
        try:
            return str(value)
        except:
            self.error(object, name, value)


class CStr(BaseCStr):
    """ Defines a trait whose value must be a Python string and which supports
        coercions of non-string values to string using a C-level fast
        validator.
    """

    #: The C-level fast validator to use:
    fast_validate = (ValidateTrait.cast, str)


# -------------------------------------------------------------------------------
#  'BaseCBytes' and 'CBytes' traits:
# -------------------------------------------------------------------------------


class BaseCBytes(BaseBytes):
    """ Defines a trait whose value must be a Python bytes object and which
        supports coercions of non-bytes values to bytes.
    """

    def validate(self, object, name, value):
        """ Validates that a specified value is valid for this trait.

            Note: The 'fast validator' version performs this check in C.
        """
        try:
            return bytes(value)
        except:
            self.error(object, name, value)


class CBytes(BaseCBytes):
    """ Defines a trait whose value must be a Python bytes and which
        supports coercions of non-bytes values bytes using a C-level
        fast validator.
    """

    #: The C-level fast validator to use:
    fast_validate = (ValidateTrait.cast, bytes)


# -------------------------------------------------------------------------------
#  'BaseCBool' and 'CBool' traits:
# -------------------------------------------------------------------------------


class BaseCBool(BaseBool):
    """ Defines a trait whose value must be a Python boolean and which supports
        coercions of non-boolean values to boolean.
    """

    #: The function to use for evaluating strings to this type:
    evaluate = bool

    def validate(self, object, name, value):
        """ Validates that a specified value is valid for this trait.

            Note: The 'fast validator' version performs this check in C.
        """
        try:
            return bool(value)
        except:
            self.error(object, name, value)


class CBool(BaseCBool):
    """ Defines a trait whose value must be a Python boolean and which supports
        coercions of non-boolean values to boolean using a C-level fast
        validator.
    """

    #: The C-level fast validator to use:
    fast_validate = (ValidateTrait.cast, bool)


# -------------------------------------------------------------------------------
#  'String' trait:
# -------------------------------------------------------------------------------


class String(TraitType):
    """ Defines a trait whose value must be a Python string whose length is
        optionally in a specified range, and which optionally matches a
        specified regular expression.
    """

    def __init__(
        self, value="", minlen=0, maxlen=sys.maxsize, regex="", **metadata
    ):
        """ Creates a String trait.

        Parameters
        ----------
        value : str
            The default value for the string.
        minlen : integer
            The minimum length allowed for the string.
        maxlen : integer
            The maximum length allowed for the string.
        regex : str
            A Python regular expression that the string must match.

        """
        super(String, self).__init__(value, **metadata)
        self.minlen = max(0, minlen)
        self.maxlen = max(self.minlen, maxlen)
        self.regex = regex
        self._init()

    def _init(self):
        """ Completes initialization of the trait at construction or unpickling
            time.
        """
        self._validate = "validate_all"
        if self.regex != "":
            self.match = re.compile(self.regex).match
            if (self.minlen == 0) and (self.maxlen == sys.maxsize):
                self._validate = "validate_regex"
        elif (self.minlen == 0) and (self.maxlen == sys.maxsize):
            self._validate = "validate_str"
        else:
            self._validate = "validate_len"

    def validate(self, object, name, value):
        """ Validates that the value is a valid string.
        """
        return getattr(self, self._validate)(object, name, value)

    def validate_all(self, object, name, value):
        """ Validates that the value is a valid string in the specified length
            range which matches the specified regular expression.
        """
        try:
            value = strx(value)
            if (self.minlen <= len(value) <= self.maxlen) and (
                self.match(value) is not None
            ):
                return value
        except:
            pass

        self.error(object, name, value)

    def validate_str(self, object, name, value):
        """ Validates that the value is a valid string.
        """
        try:
            return strx(value)
        except:
            pass

        self.error(object, name, value)

    def validate_len(self, object, name, value):
        """ Validates that the value is a valid string in the specified length
            range.
        """
        try:
            value = strx(value)
            if self.minlen <= len(value) <= self.maxlen:
                return value
        except:
            pass

        self.error(object, name, value)

    def validate_regex(self, object, name, value):
        """ Validates that the value is a valid string which matches the
            specified regular expression.
        """
        try:
            value = strx(value)
            if self.match(value) is not None:
                return value
        except:
            pass

        self.error(object, name, value)

    def info(self):
        """ Returns a description of the trait.
        """
        msg = ""
        if (self.minlen != 0) and (self.maxlen != sys.maxsize):
            msg = " between %d and %d characters long" % (
                self.minlen,
                self.maxlen,
            )
        elif self.maxlen != sys.maxsize:
            msg = " <= %d characters long" % self.maxlen
        elif self.minlen != 0:
            msg = " >= %d characters long" % self.minlen
        if self.regex != "":
            if msg != "":
                msg += " and"
            msg += " matching the pattern '%s'" % self.regex
        return "a string" + msg

    def create_editor(self):
        """ Returns the default traits UI editor for this type of trait.
        """
        return default_text_editor(self)

    def __getstate__(self):
        """ Returns the current state of the trait.
        """
        result = self.__dict__.copy()
        for name in ["validate", "match"]:
            if name in result:
                del result[name]

        return result

    def __setstate__(self, state):
        """ Sets the current state of the trait.
        """
        self.__dict__.update(state)
        self._init()


# -------------------------------------------------------------------------------
#  'Regex' trait:
# -------------------------------------------------------------------------------


class Regex(String):
    """ Defines a trait whose value is a Python string that matches a specified
        regular expression.
    """

    def __init__(self, value="", regex=".*", **metadata):
        """ Creates a Regex trait.

        Parameters
        ----------
        value : str
            The default value of the trait.
        regex : str
            The regular expression that the trait value must match.

        Default Value
        -------------
        *value* or ''
        """
        super(Regex, self).__init__(value=value, regex=regex, **metadata)


# -------------------------------------------------------------------------------
#  'Code' trait:
# -------------------------------------------------------------------------------


class Code(String):
    """ Defines a trait whose value is a Python string that represents source
        code in some language.
    """

    #: The standard metadata for the trait:
    metadata = {"editor": code_editor}


# -------------------------------------------------------------------------------
#  'HTML' trait:
# -------------------------------------------------------------------------------


class HTML(String):
    """ Defines a trait whose value must be a string that is interpreted as
    being HTML. By default the value is parsed and displayed as HTML in
    TraitsUI views. The validation of the value does not enforce HTML syntax.
    """

    #: The standard metadata for the trait:
    metadata = {"editor": html_editor}


# -------------------------------------------------------------------------------
#  'Password' trait:
# -------------------------------------------------------------------------------


class Password(String):
    """ Defines a trait whose value must be a string, optionally of constrained
    length or matching a regular expression.

    The trait is identical to a String trait except that by default it uses a
    PasswordEditor in TraitsUI views, which obscures text entered by the user.
    """

    #: The standard metadata for the trait:
    metadata = {"editor": password_editor}


# -------------------------------------------------------------------------------
#  'Callable' trait:
# -------------------------------------------------------------------------------


class Callable(TraitType):
    """ Defines a trait whose value must be a Python callable.
    """

    #: The standard metadata for the trait:
    metadata = {"copy": "ref"}

    #: The default value for the trait:
    default_value = None

    #: A description of the type of value this trait accepts:
    info_text = "a callable value"

    def validate(self, object, name, value):
        """ Validates that the value is a Python callable.
        """
        if (value is None) or callable(value):
            return value

        self.error(object, name, value)


# -------------------------------------------------------------------------------
#  'BaseType' base class:
# -------------------------------------------------------------------------------


class BaseType(TraitType):
    """ Defines a trait whose value must be an instance of a simple Python type.
    """

    def validate(self, object, name, value):
        """ Validates that the value is a Python callable.
        """
        if isinstance(value, self.fast_validate[1:]):
            return value

        self.error(object, name, value)


class This(BaseType):
    """ Defines a trait whose value must be an instance of the defining class.
    """

    #: The C-level fast validator to use:
    fast_validate = (ValidateTrait.self_type,)

    #: A description of the type of value this trait accepts:
    info_text = "an instance of the same type as the receiver"

    def __init__(self, value=None, allow_none=True, **metadata):
        super(This, self).__init__(value, **metadata)

        if allow_none:
            self.fast_validate = (ValidateTrait.self_type, None)
            self.validate = self.validate_none
            self.info = self.info_none

    def validate(self, object, name, value):
        if isinstance(value, object.__class__):
            return value

        self.validate_failed(object, name, value)

    def validate_none(self, object, name, value):
        if isinstance(value, object.__class__) or (value is None):
            return value

        self.validate_failed(object, name, value)

    def info(self):
        return "an instance of the same type as the receiver"

    def info_none(self):
        return "an instance of the same type as the receiver or None"

    def validate_failed(self, object, name, value):
        kind = type(value)
        msg = "%s (i.e. %s)" % (str(kind)[1:-1], repr(value))

        self.error(object, name, msg)


class self(This):
    """ Defines a trait whose value must be an instance of the defining class
        and whose default value is the object containing the trait.
    """

    #: The default value type to use (i.e. 'self'):
    default_value_type = DefaultValue.object


class Function(TraitType):
    """ Defines a trait whose value must be a Python function.
    """

    #: The C-level fast validator to use:
    fast_validate = (ValidateTrait.coerce, FunctionType)

    #: A description of the type of value this trait accepts:
    info_text = "a function"


class Method(TraitType):
    """ Defines a trait whose value must be a Python method.
    """

    #: The C-level fast validator to use:
    fast_validate = (ValidateTrait.coerce, MethodType)

    #: A description of the type of value this trait accepts:
    info_text = "a method"


class Module(TraitType):
    """ Defines a trait whose value must be a Python module.
    """

    #: The C-level fast validator to use:
    fast_validate = (ValidateTrait.coerce, ModuleType)

    #: A description of the type of value this trait accepts:
    info_text = "a module"


# -------------------------------------------------------------------------------
#  'Python' trait:
# -------------------------------------------------------------------------------


class Python(TraitType):
    """ Defines a trait that provides behavior identical to a standard Python
        attribute. That is, it allows any value to be assigned, and raises an
        ValueError if an attempt is made to get the value before one has been
        assigned. It has no default value. This trait is most often used in
        conjunction with wildcard naming. See the *Traits User Manual* for
        details on wildcards.
    """

    #: The standard metadata for the trait:
    metadata = {"type": "python"}

    #: The default value for the trait:
    default_value = Undefined


# -------------------------------------------------------------------------------
#  'ReadOnly' trait:
# -------------------------------------------------------------------------------


class ReadOnly(TraitType):
    """ Defines a trait that is write-once, and then read-only.
        The initial value of the attribute is the special, singleton object
        Undefined. The trait allows any value to be assigned to the attribute
        if the current value is the Undefined object. Once any other value is
        assigned, no further assignment is allowed. Normally, the initial
        assignment to the attribute is performed in the class constructor,
        based on information passed to the constructor. If the read-only value
        is known in advance of run time, use the Constant() function instead of
        ReadOnly to define the trait.
    """

    # Defines the CTrait type to use for this trait:
    ctrait_type = TraitKind.read_only

    #: The default value for the trait:
    default_value = Undefined


# Create a singleton instance as the trait:
ReadOnly = ReadOnly()

# -------------------------------------------------------------------------------
#  'Disallow' trait:
# -------------------------------------------------------------------------------


class Disallow(TraitType):
    """ Defines a trait that prevents any value from being assigned or read.
        That is, any attempt to get or set the value of the trait attribute
        raises an exception. This trait is most often used in conjunction with
        wildcard naming, for example, to catch spelling mistakes in attribute
        names. See the *Traits User Manual* for details on wildcards.
    """

    #: Defines the CTrait type to use for this trait:
    ctrait_type = TraitKind.disallow


# Create a singleton instance as the trait:
Disallow = Disallow()

# -------------------------------------------------------------------------------
#  'Constant' trait:
# -------------------------------------------------------------------------------


class Constant(TraitType):
    """  Defines a trait whose value is a constant.
    """

    #: Defines the CTrait type to use for this trait:
    ctrait_type = TraitKind.constant

    #: The standard metadata for the trait:
    metadata = {"type": "constant", "transient": True}

    def __init__(self, value, **metadata):
        """ Returns a constant, read-only trait whose value is *value*.

            Parameters
            ----------
            value : any type except a list or dictionary
                The default value for the trait.

            Default Value
            -------------
            *value*

            Description
            -----------
            Traits of this type are very space efficient (and fast) because
            *value* is not stored in each instance using the trait, but only in
            the trait object itself. The *value* cannot be a list or dictionary,
            because those types have mutable values.
        """
        if type(value) in MutableTypes:
            raise TraitError(
                "Cannot define a constant using a mutable list or dictionary"
            )

        super(Constant, self).__init__(value, **metadata)


# -------------------------------------------------------------------------------
#  'Delegate' trait:
# -------------------------------------------------------------------------------


class Delegate(TraitType):
    """ Defines a trait whose value is delegated to a trait on another object.
    """

    #: Defines the CTrait type to use for this trait:
    ctrait_type = TraitKind.delegate

    #: The standard metadata for the trait:
    metadata = {"type": "delegate", "transient": False}

    def __init__(
        self, delegate, prefix="", modify=False, listenable=True, **metadata
    ):
        """ Creates a Delegate trait.
        """
        if prefix == "":
            prefix_type = 0
        elif prefix[-1:] != "*":
            prefix_type = 1
        else:
            prefix = prefix[:-1]
            if prefix != "":
                prefix_type = 2
            else:
                prefix_type = 3

        metadata["_delegate"] = delegate
        metadata["_prefix"] = prefix
        metadata["_listenable"] = listenable

        super(Delegate, self).__init__(**metadata)

        self.delegate = delegate
        self.prefix = prefix
        self.prefix_type = prefix_type
        self.modify = modify

    def as_ctrait(self):
        """ Returns a CTrait corresponding to the trait defined by this class.
        """
        trait = super(Delegate, self).as_ctrait()
        trait.delegate(
            self.delegate, self.prefix, self.prefix_type, self.modify
        )

        return trait


# -------------------------------------------------------------------------------
#  'DelegatesTo' trait:
# -------------------------------------------------------------------------------


class DelegatesTo(Delegate):
    """ Defines a trait delegate that matches the standard 'delegate' design
        pattern.
    """

    def __init__(self, delegate, prefix="", listenable=True, **metadata):
        """ Creates a "delegator" trait, whose definition and default value are
            delegated to a *delegate* trait attribute on another object.

            Parameters
            ----------
            delegate : str
                Name of the attribute on the current object which references
                the object that is the trait's delegate.
            prefix : str
                A prefix or substitution applied to the original attribute when
                looking up the delegated attribute.
            listenable : bool
                Indicates whether a listener can be attached to this attribute
                such that changes to the delagate attribute will trigger it.

            Description
            -----------
            An object containing a delegator trait attribute must contain a
            second attribute that references the object containing the delegate
            trait attribute. The name of this second attribute is passed as the
            *delegate* argument to the DelegatesTo() function.

            The following rules govern the application of the prefix parameter:

            * If *prefix* is empty or omitted, the delegation is to an attribute
              of the delegate object with the same name as the delegator
              attribute.
            * If *prefix* is a valid Python attribute name, then the delegation
              is to an attribute whose name is the value of *prefix*.
            * If *prefix* ends with an asterisk ('*') and is longer than one
              character, then the delegation is to an attribute whose name is
              the value of *prefix*, minus the trailing asterisk, prepended to
              the delegator attribute name.
            * If *prefix* is equal to a single asterisk, the delegation is to an
              attribute whose name is the value of the delegator object's
              __prefix__ attribute prepended to delegator attribute name.

            Note that any changes to the delegator attribute are actually
            applied to the corresponding attribute on the delegate object. The
            original object containing the delegator trait is not modified.
        """
        super(DelegatesTo, self).__init__(
            delegate,
            prefix=prefix,
            modify=True,
            listenable=listenable,
            **metadata
        )


# -------------------------------------------------------------------------------
#  'PrototypedFrom' trait:
# -------------------------------------------------------------------------------


class PrototypedFrom(Delegate):
    """ Defines a trait delegate that matches the standard 'prototype' design
        pattern.
    """

    def __init__(self, prototype, prefix="", listenable=True, **metadata):
        """ Creates a "prototyped" trait, whose definition and default value are
            obtained from a trait attribute on another object.

            Parameters
            ----------
            prototype : str
                Name of the attribute on the current object which references the
                object that is the trait's prototype.
            prefix : str
                A prefix or substitution applied to the original attribute when
                looking up the prototyped attribute.
            listenable : bool
                Indicates whether a listener can be attached to this attribute
                such that changes to the corresponding attribute on the
                prototype object will trigger it.

            Description
            -----------
            An object containing a prototyped trait attribute must contain a
            second attribute that references the object containing the prototype
            trait attribute. The name of this second attribute is passed as the
            *prototype* argument to the PrototypedFrom() function.

            The following rules govern the application of the prefix parameter:

            * If *prefix* is empty or omitted, the prototype delegation is to an
              attribute of the prototype object with the same name as the
              prototyped attribute.
            * If *prefix* is a valid Python attribute name, then the prototype
              delegation is to an attribute whose name is the value of *prefix*.
            * If *prefix* ends with an asterisk ('*') and is longer than one
              character, then the prototype delegation is to an attribute whose
              name is the value of *prefix*, minus the trailing asterisk,
              prepended to the prototyped attribute name.
            * If *prefix* is equal to a single asterisk, the prototype
              delegation is to an attribute whose name is the value of the
              prototype object's __prefix__ attribute prepended to the
              prototyped attribute name.

            Note that any changes to the prototyped attribute are made to the
            original object, not the prototype object. The prototype object is
            only used to define to trait type and default value.

        """
        super(PrototypedFrom, self).__init__(
            prototype,
            prefix=prefix,
            modify=False,
            listenable=listenable,
            **metadata
        )


# -------------------------------------------------------------------------------
#  'Expression' class:
# -------------------------------------------------------------------------------


class Expression(TraitType):
    """ Defines a trait whose value must be a valid Python expression. The
        compiled form of a valid expression is stored as the mapped value of
        the trait.
    """

    #: The default value for the trait:
    default_value = "0"

    #: A description of the type of value this trait accepts:
    info_text = "a valid Python expression"

    #: Indicate that this is a mapped trait:
    is_mapped = True

    def validate(self, object, name, value):
        """ Validates that a specified value is valid for this trait.
        """
        try:
            return compile(value, "<string>", "eval")
        except:
            self.error(object, name, value)

    def post_setattr(self, object, name, value):
        """ Performs additional post-assignment processing.
        """
        object.__dict__[name + "_"] = value

    def mapped_value(self, value):
        """ Returns the 'mapped' value for the specified **value**.
        """
        return compile(value, "<string>", "eval")

    def as_ctrait(self):
        """ Returns a CTrait corresponding to the trait defined by this class.
        """
        # Tell the C code that 'setattr' should store the original, unadapted
        # value passed to it:
        ctrait = super(Expression, self).as_ctrait()
        ctrait.setattr_original_value = True
        return ctrait


# -------------------------------------------------------------------------------
#  'PythonValue' trait:
# -------------------------------------------------------------------------------


class PythonValue(Any):
    """ Defines a trait whose value can be of any type, and whose default
    editor is a Python shell.
    """

    #: The standard metadata for the trait:
    metadata = {"editor": shell_editor}


# -------------------------------------------------------------------------------
#  'BaseFile' and 'File' traits:
# -------------------------------------------------------------------------------


class BaseFile(BaseStr):
    """ Defines a trait whose value must be the name of a file.
    """

    #: A description of the type of value this trait accepts:
    info_text = "a file name"

    def __init__(
        self,
        value="",
        filter=None,
        auto_set=False,
        entries=0,
        exists=False,
        **metadata
    ):
        """ Creates a File trait.

        Parameters
        ----------
        value : str
            The default value for the trait.
        filter : str
            A wildcard string to filter filenames in the file dialog box used by
            the attribute trait editor.
        auto_set : bool
            Indicates whether the file editor updates the trait value after
            every key stroke.
        exists : bool
            Indicates whether the trait value must be an existing file or
            not.

        Default Value
        -------------
        *value* or ''
        """
        self.filter = filter
        self.auto_set = auto_set
        self.entries = entries
        self.exists = exists

        super(BaseFile, self).__init__(value, **metadata)

    def validate(self, object, name, value):
        """ Validates that a specified value is valid for this trait.

            Note: The 'fast validator' version performs this check in C.
        """
        validated_value = super(BaseFile, self).validate(object, name, value)
        if not self.exists:
            return validated_value
        elif isfile(value):
            return validated_value

        self.error(object, name, value)

    def create_editor(self):
        from traitsui.editors.file_editor import FileEditor

        editor = FileEditor(
            filter=self.filter or [],
            auto_set=self.auto_set,
            entries=self.entries,
            dialog_style="open" if self.exists else "save",
        )
        return editor


class File(BaseFile):
    """ Defines a trait whose value must be the name of a file using a C-level
        fast validator.
    """

    def __init__(
        self,
        value="",
        filter=None,
        auto_set=False,
        entries=0,
        exists=False,
        **metadata
    ):
        """ Creates a File trait.

        Parameters
        ----------
        value : str
            The default value for the trait.
        filter : str
            A wildcard string to filter filenames in the file dialog box used
            by the attribute trait editor.
        auto_set : bool
            Indicates whether the file editor updates the trait value after
            every key stroke.
        exists : bool
            Indicates whether the trait value must be an existing file or
            not.

        Default Value
        -------------
        *value* or ''
        """
        if not exists:
            # Define the C-level fast validator to use:
            self.fast_validate = (ValidateTrait.coerce, str)

        super(File, self).__init__(
            value, filter, auto_set, entries, exists, **metadata
        )


# -------------------------------------------------------------------------------
#  'BaseDirectory' and 'Directory' traits:
# -------------------------------------------------------------------------------


class BaseDirectory(BaseStr):
    """ Defines a trait whose value must be the name of a directory.
    """

    #: A description of the type of value this trait accepts:
    info_text = "a directory name"

    def __init__(
        self, value="", auto_set=False, entries=0, exists=False, **metadata
    ):
        """ Creates a BaseDirectory trait.

        Parameters
        ----------
        value : str
            The default value for the trait.
        auto_set : bool
            Indicates whether the directory editor updates the trait value
            after every key stroke.
        exists : bool
            Indicates whether the trait value must be an existing directory or
            not.

        Default Value
        -------------
        *value* or ''
        """
        self.entries = entries
        self.auto_set = auto_set
        self.exists = exists

        super(BaseDirectory, self).__init__(value, **metadata)

    def validate(self, object, name, value):
        """ Validates that a specified value is valid for this trait.

            Note: The 'fast validator' version performs this check in C.
        """
        validated_value = super(BaseDirectory, self).validate(
            object, name, value
        )
        if not self.exists:
            return validated_value
        elif isdir(value):
            return validated_value

        self.error(object, name, value)

    def create_editor(self):
        from traitsui.editors.directory_editor import DirectoryEditor

        editor = DirectoryEditor(auto_set=self.auto_set, entries=self.entries)
        return editor


class Directory(BaseDirectory):
    """ Defines a trait whose value must be the name of a directory using a
        C-level fast validator.
    """

    def __init__(
        self, value="", auto_set=False, entries=0, exists=False, **metadata
    ):
        """ Creates a Directory trait.

        Parameters
        ----------
        value : str
            The default value for the trait.
        auto_set : bool
            Indicates whether the directory editor updates the trait value
            after every key stroke.
        exists : bool
            Indicates whether the trait value must be an existing directory or
            not.

        Default Value
        -------------
        *value* or ''
        """
        # Define the C-level fast validator to use if the directory existence
        #: test is not required:
        if not exists:
            self.fast_validate = (ValidateTrait.coerce, str)
        super(Directory, self).__init__(
            value, auto_set, entries, exists, **metadata
        )


# -------------------------------------------------------------------------------
#  'BaseRange' and 'Range' traits:
# -------------------------------------------------------------------------------


class BaseRange(TraitType):
    """ Defines a trait whose numeric value must be in a specified range.
    """

    def __init__(
        self,
        low=None,
        high=None,
        value=None,
        exclude_low=False,
        exclude_high=False,
        **metadata
    ):
        """ Creates a Range trait.

        Parameters
        ----------
        low : integer, float or string (i.e. extended trait name)
            The low end of the range.
        high : integer, float or string (i.e. extended trait name)
            The high end of the range.
        value : integer, float or string (i.e. extended trait name)
            The default value of the trait.
        exclude_low : bool
            Indicates whether the low end of the range is exclusive.
        exclude_high : bool
            Indicates whether the high end of the range is exclusive.

        The *low*, *high*, and *value* arguments must be of the same type
        (integer or float), except in the case where either *low* or *high* is
        a string (i.e. extended trait name).

        Default Value
        -------------
        *value*; if *value* is None or omitted, the default value is *low*,
        unless *low* is None or omitted, in which case the default value is
        *high*.
        """
        if value is None:
            if low is not None:
                value = low
            else:
                value = high

        super(BaseRange, self).__init__(value, **metadata)

        vtype = type(high)
        if (low is not None) and (
            not issubclass(vtype, (float, str))
        ):
            vtype = type(low)

        is_static = not issubclass(vtype, str)
        if is_static and (vtype not in RangeTypes):
            raise TraitError(
                "Range can only be use for int or float "
                "values, but a value of type %s was specified." % vtype
            )

        self._low_name = self._high_name = ""
        self._vtype = Undefined

        if vtype is float:
            self._validate = "float_validate"
            kind = ValidateTrait.float_range
            self._type_desc = "a floating point number"
            if low is not None:
                low = float(low)

            if high is not None:
                high = float(high)

        elif vtype is int:
            self._validate = "int_validate"
            kind = ValidateTrait.int_range
            self._type_desc = "an integer"
            if low is not None:
                low = int(low)

            if high is not None:
                high = int(high)
        else:
            self.get, self.set, self.validate = self._get, self._set, None
            self._vtype = None
            self._type_desc = "a number"

            if isinstance(high, str):
                self._high_name = high = "object." + high
            else:
                self._vtype = type(high)
            high = compile(str(high), "<string>", "eval")

            if isinstance(low, str):
                self._low_name = low = "object." + low
            else:
                self._vtype = type(low)
            low = compile(str(low), "<string>", "eval")

            if isinstance(value, str):
                value = "object." + value
            self._value = compile(str(value), "<string>", "eval")

            self.default_value_type = DefaultValue.callable
            self.default_value = self._get_default_value

        exclude_mask = 0
        if exclude_low:
            exclude_mask |= 1

        if exclude_high:
            exclude_mask |= 2

        if is_static and (vtype is not int):
            self.init_fast_validator(kind, low, high, exclude_mask)

        #: Assign type-corrected arguments to handler attributes:
        self._low = low
        self._high = high
        self._exclude_low = exclude_low
        self._exclude_high = exclude_high

    def init_fast_validator(self, *args):
        """ Does nothing for the BaseRange class. Used in the Range class to
            set up the fast validator.
        """
        pass

    def validate(self, object, name, value):
        """ Validate that the value is in the specified range.
        """
        return getattr(self, self._validate)(object, name, value)

    def float_validate(self, object, name, value):
        """ Validate that the value is a float value in the specified range.
        """
        # Convert to exact type float, re-raising a TypeError as a TraitError
        # and letting other errors propagate. Keep original value for
        # error-reporting purposes.
        original_value = value
        try:
            value = _validate_float(value)
        except TypeError:
            self.error(object, name, original_value)

        if (
            (
                (self._low is None)
                or (self._exclude_low and (self._low < value))
                or ((not self._exclude_low) and (self._low <= value))
            )
            and (
                (self._high is None)
                or (self._exclude_high and (self._high > value))
                or ((not self._exclude_high) and (self._high >= value))
            )
        ):
            return value

        self.error(object, name, original_value)

    def int_validate(self, object, name, value):
        """ Validate that the value is an int value in the specified range.
        """
        # Convert to exact type float, re-raising a TypeError as a TraitError
        # and letting other errors propagate. Keep original value for
        # error-reporting purposes.
        original_value = value
        try:
            value = _validate_int(value)
        except TypeError:
            self.error(object, name, original_value)

        if (
            (
                (self._low is None)
                or (self._exclude_low and (self._low < value))
                or ((not self._exclude_low) and (self._low <= value))
            )
            and (
                (self._high is None)
                or (self._exclude_high and (self._high > value))
                or ((not self._exclude_high) and (self._high >= value))
            )
        ):
            return value

        self.error(object, name, original_value)

    def _get_default_value(self, object):
        """ Returns the default value of the range.
        """
        return eval(self._value)

    def _get(self, object, name, trait):
        """ Returns the current value of a dynamic range trait.
        """
        cname = "_traits_cache_" + name
        value = object.__dict__.get(cname, Undefined)
        if value is Undefined:
            object.__dict__[cname] = value = eval(self._value)

        low = eval(self._low)
        high = eval(self._high)
        if (low is not None) and (value < low):
            value = low
        elif (high is not None) and (value > high):
            value = high

        return self._typed_value(value, low, high)

    def _set(self, object, name, value):
        """ Sets the current value of a dynamic range trait.
        """
        if not isinstance(value, str):
            try:
                low = eval(self._low)
                high = eval(self._high)
                if (low is None) and (high is None):
                    if isinstance(value, RangeTypes):
                        self._set_value(object, name, value)
                        return
                else:
                    new_value = self._typed_value(value, low, high)
                    if (
                        (low is None)
                        or (self._exclude_low and (low < new_value))
                        or ((not self._exclude_low) and (low <= new_value))
                    ) and (
                        (high is None)
                        or (self._exclude_high and (high > new_value))
                        or ((not self._exclude_high) and (high >= new_value))
                    ):
                        self._set_value(object, name, new_value)
                        return
            except:
                pass

        self.error(object, name, value)

    def _typed_value(self, value, low, high):
        """ Returns the specified value with the correct type for the current
            dynamic range.
        """
        vtype = self._vtype
        if vtype is None:
            if low is not None:
                vtype = type(low)
            elif high is not None:
                vtype = type(high)
            else:
                vtype = lambda x: x

        return vtype(value)

    def _set_value(self, object, name, value):
        """ Sets the specified value as the value of the dynamic range.
        """
        cname = "_traits_cache_" + name
        old = object.__dict__.get(cname, Undefined)
        if old is Undefined:
            old = eval(self._value)
        object.__dict__[cname] = value
        if value != old:
            object.trait_property_changed(name, old, value)

    def full_info(self, object, name, value):
        """ Returns a description of the trait.
        """
        if self._vtype is not Undefined:
            low = eval(self._low)
            high = eval(self._high)
            low, high = (
                self._typed_value(low, low, high),
                self._typed_value(high, low, high),
            )
        else:
            low = self._low
            high = self._high

        if low is None:
            if high is None:
                return self._type_desc

            return "%s <%s %s" % (
                self._type_desc,
                "="[self._exclude_high :],
                high,
            )

        elif high is None:
            return "%s >%s %s" % (
                self._type_desc,
                "="[self._exclude_low :],
                low,
            )

        return "%s <%s %s <%s %s" % (
            low,
            "="[self._exclude_low :],
            self._type_desc,
            "="[self._exclude_high :],
            high,
        )

    def create_editor(self):
        """ Returns the default UI editor for the trait.
        """
        # fixme: Needs to support a dynamic range editor.

        auto_set = self.auto_set
        if auto_set is None:
            auto_set = True

        from traitsui.api import RangeEditor

        return RangeEditor(
            self,
            mode=self.mode or "auto",
            cols=self.cols or 3,
            auto_set=auto_set,
            enter_set=self.enter_set or False,
            low_label=self.low or "",
            high_label=self.high or "",
            low_name=self._low_name,
            high_name=self._high_name,
        )


class Range(BaseRange):
    """ Defines a trait whose numeric value must be in a specified range using
        a C-level fast validator.
    """

    def init_fast_validator(self, *args):
        """ Set up the C-level fast validator.
        """
        self.fast_validate = args


# -------------------------------------------------------------------------------
#  'BaseEnum' and 'Enum' traits:
# -------------------------------------------------------------------------------


class BaseEnum(TraitType):
    """ Defines a trait whose value must be one of a specified set of values.
    """

    def __init__(self, *args, **metadata):
        """ Returns an Enum trait.

        Parameters
        ----------
        *args : *values or (default, values) or values
            The enumeration of all legal values for the trait, either as
            positional arguments or a list, enum.Enum or tuple.  The default
            value is the first positional argument, or the first item of
            the sequence.
        values : str
            The name of a trait holding the values, in which case there
            must be at most one positional argument holding the default
            value.  If there is no default value, then the default value
            is the first item of the value stored in the trait.

        Default Value
        -------------
        values[0]
        """
        values = metadata.pop("values", None)
        if isinstance(values, str):
            self.name = values
            self.get, self.set, self.validate = self._get, self._set, None
            n = len(args)
            if n == 0:
                super(BaseEnum, self).__init__(**metadata)
            elif n == 1:
                default_value = args[0]
                super(BaseEnum, self).__init__(default_value, **metadata)
            else:
                raise TraitError(
                    "Incorrect number of arguments specified "
                    "when using the 'values' keyword"
                )
        else:
            default_value = args[0]
            if (len(args) == 1) and isinstance(default_value, EnumTypes):
                args = default_value
                default_value = collection_default(args)
            elif (len(args) == 2) and isinstance(args[1], EnumTypes):
                args = args[1]

            if isinstance(args, enum.EnumMeta):
                metadata.setdefault('format_func', operator.attrgetter('name'))
                metadata.setdefault('evaluate', args)

            self.name = ""
            self.values = tuple(args)
            self.init_fast_validator(ValidateTrait.enum, self.values)

            super(BaseEnum, self).__init__(default_value, **metadata)

    def init_fast_validator(self, *args):
        """ Does nothing for the BaseEnum class. Used in the Enum class to set
            up the fast validator.
        """
        pass

    def validate(self, object, name, value):
        """ Validates that the value is one of the enumerated set of valid
            values.
        """
        if value in self.values:
            return value

        self.error(object, name, value)

    def full_info(self, object, name, value):
        """ Returns a description of the trait.
        """
        if self.name == "":
            values = self.values
        else:
            values = xgetattr(object, self.name)

        return " or ".join([repr(x) for x in values])

    def create_editor(self):
        """ Returns the default UI editor for the trait.
        """
        from traitsui.api import EnumEditor

        values = self
        if self.name != "":
            values = None

        return EnumEditor(
            values=values,
            name=self.name,
            cols=self.cols or 3,
            evaluate=self.evaluate,
            format_func=self.format_func,
            mode=self.mode if self.mode else "radio",
        )

    def _get(self, object, name, trait):
        """ Returns the current value of a dynamic enum trait.
        """
        value = self.get_value(object, name, trait)
        values = xgetattr(object, self.name)
        if value not in values:
            value = collection_default(values)

        return value

    def _set(self, object, name, value):
        """ Sets the current value of a dynamic range trait.
        """
        if value in xgetattr(object, self.name):
            self.set_value(object, name, value)
        else:
            self.error(object, name, value)


class Enum(BaseEnum):
    """ Defines a trait whose value must be one of a specified set of values
        using a C-level fast validator.
    """

    def init_fast_validator(self, *args):
        """ Set up the C-level fast validator.
        """
        self.fast_validate = args


# -------------------------------------------------------------------------------
#  'BaseTuple' and 'Tuple' and 'ValidatedTuple' traits:
# -------------------------------------------------------------------------------


class BaseTuple(TraitType):
    """ Defines a trait whose value must be a tuple of specified trait types.
    """

    def __init__(self, *types, **metadata):
        """ Returns a Tuple trait.

        Parameters
        ----------
        types : zero or more arguments
            Definition of the default and allowed tuples. If the first item of
            *types* is a tuple, it is used as the default value.
            The remaining argument list is used to form a tuple that constrains
            the  values assigned to the returned trait. The trait's value must
            be a tuple of the same length as the remaining argument list, whose
            elements must match the types specified by the corresponding items
            of the remaining argument list.

        Default Value
        -------------
        1. If no arguments are specified, the default value is ().
        2. If a tuple is specified as the first argument, it is the default
           value.
        3. If a tuple is not specified as the first argument, the default
           value is a tuple whose length is the length of the argument list,
           and whose values are the default values for the corresponding trait
           types.

        Example for case #2::

            mytuple = Tuple(('Fred', 'Betty', 5))

        The trait's value must be a 3-element tuple whose first and second
        elements are strings, and whose third element is an integer. The
        default value is ``('Fred', 'Betty', 5)``.

        Example for case #3::

            mytuple = Tuple('Fred', 'Betty', 5)

        The trait's value must be a 3-element tuple whose first and second
        elements are strings, and whose third element is an integer. The
        default value is ``('','',0)``.
        """
        if len(types) == 0:
            self.init_fast_validator(ValidateTrait.coerce, tuple, None, list)

            super(BaseTuple, self).__init__((), **metadata)

            return

        default_value = None

        if isinstance(types[0], tuple):
            default_value, types = types[0], types[1:]
            if len(types) == 0:
                types = [Trait(element) for element in default_value]

        self.types = tuple([trait_from(type) for type in types])
        self.init_fast_validator(ValidateTrait.tuple, self.types)

        if default_value is None:
            default_value = tuple(
                [type.default_value()[1] for type in self.types]
            )

        super(BaseTuple, self).__init__(default_value, **metadata)

    def init_fast_validator(self, *args):
        """ Saves the validation parameters.
        """
        self.no_type_check = args[0] == ValidateTrait.coerce

    def validate(self, object, name, value):
        """ Validates that the value is a valid tuple.
        """
        if self.no_type_check:
            if isinstance(value, tuple):
                return value

            if isinstance(value, list):
                return tuple(value)

            self.error(object, name, value)

        try:
            if isinstance(value, list):
                value = tuple(value)

            if isinstance(value, tuple):
                types = self.types
                if len(value) == len(types):
                    values = []
                    for i, type in enumerate(types):
                        values.append(type.validate(object, name, value[i]))

                    return tuple(values)
        except:
            pass

        self.error(object, name, value)

    def full_info(self, object, name, value):
        """ Returns a description of the trait.
        """
        if self.no_type_check:
            return "a tuple"

        return "a tuple of the form: (%s)" % (
            ", ".join(
                [type.full_info(object, name, value) for type in self.types]
            )
        )

    def create_editor(self):
        """ Returns the default UI editor for the trait.
        """
        from traitsui.api import TupleEditor

        auto_set = self.auto_set
        if auto_set is None:
            auto_set = True
        enter_set = self.enter_set or False

        return TupleEditor(
            types=self.types,
            labels=self.labels or [],
            cols=self.cols or 1,
            auto_set=auto_set,
            enter_set=enter_set,
        )


class Tuple(BaseTuple):
    """ Defines a trait whose value must be a tuple of specified trait types
        using a C-level fast validator.
    """

    def init_fast_validator(self, *args):
        """ Set up the C-level fast validator.
        """
        super(Tuple, self).init_fast_validator(*args)

        self.fast_validate = args


class ValidatedTuple(BaseTuple):
    """ A Tuple trait that supports custom validation.
    """

    def __init__(self, *types, **metadata):
        """ Returns a ValidatedTuple trait

        Parameters
        ----------
        types : zero or more arguments
            Definition of the default and allowed tuples. (see
            :class:`~.BaseTuple` for more details)
        fvalidate : callable, optional
            A callable to provide the additional custom validation for the
            tuple. The callable will be passed the tuple value and should
            return True or False.
        fvalidate_info : string, optional
            A string describing the custom validation to use for the error
            messages.

        For example::

          value_range = ValidatedTuple(Int(0), Int(1), fvalidate=lambda x: x[0] < x[1])

        This definition will accept only tuples ``(a, b)`` containing two integers
        that satisfy ``a < b``.
        """
        metadata.setdefault("fvalidate", None)
        metadata.setdefault("fvalidate_info", "")
        super(ValidatedTuple, self).__init__(*types, **metadata)

    def validate(self, object, name, value):
        """ Validates that the value is a valid tuple.
        """
        values = super(ValidatedTuple, self).validate(object, name, value)
        # Exceptions in the fvalidate function will not result in a TraitError
        # but will be allowed to propagate up the frame stacks.
        if self.fvalidate is None or self.fvalidate(values):
            return values
        else:
            self.error(object, name, value)

    def full_info(self, object, name, value):
        """ Returns a description of the trait.
        """
        message = "a tuple of the form: ({0}) that passes custom validation{1}"
        types_info = ", ".join(
            [type_.full_info(object, name, value) for type_ in self.types]
        )
        if self.fvalidate_info is not None:
            fvalidate_info = ": {0}".format(self.fvalidate_info)
        else:
            fvalidate_info = ""
        return message.format(types_info, fvalidate_info)


# -------------------------------------------------------------------------------
#  'List' trait:
# -------------------------------------------------------------------------------


class List(TraitType):
    """ Defines a trait whose value must be a list whose items are of the
        specified trait type.
    """

    info_trait = None
    default_value_type = DefaultValue.trait_list_object
    _items_event = None

    def __init__(
        self,
        trait=None,
        value=None,
        minlen=0,
        maxlen=sys.maxsize,
        items=True,
        **metadata
    ):
        """ Returns a List trait.

        Parameters
        ----------
        trait : a trait or value that can be converted to a trait using Trait()
            The type of item that the list contains. If not specified, the list
            can contain items of any type.
        value : list
            Default value for the list.
        minlen : integer
            The minimum length of a list that can be assigned to the trait.
        maxlen : integer
            The maximum length of a list that can be assigned to the trait.

        The length of the list assigned to the trait must be such that::

            minlen <= len(list) <= maxlen

        Default Value
        -------------
        *value* or None
        """
        metadata.setdefault("copy", "deep")

        if isinstance(trait, SequenceTypes):
            trait, value = value, list(trait)

        if value is None:
            value = []

        self.item_trait = trait_from(trait)
        self.minlen = max(0, minlen)
        self.maxlen = max(minlen, maxlen)
        self.has_items = items

        if self.item_trait.instance_handler == "_instance_changed_handler":
            metadata.setdefault("instance_handler", "_list_changed_handler")

        super(List, self).__init__(value, **metadata)

    def validate(self, object, name, value):
        """ Validates that the values is a valid list.

        .. note::

            `object` can be None when validating a default value (see e.g.
            :meth:`~traits.trait_handlers.TraitType.clone`)

        """
        if isinstance(value, list) and (
            self.minlen <= len(value) <= self.maxlen
        ):
            if object is None:
                return value

            return TraitListObject(self, object, name, value)

        self.error(object, name, value)

    def full_info(self, object, name, value):
        """ Returns a description of the trait.
        """
        if self.minlen == 0:
            if self.maxlen == sys.maxsize:
                size = "items"
            else:
                size = "at most %d items" % self.maxlen
        else:
            if self.maxlen == sys.maxsize:
                size = "at least %d items" % self.minlen
            else:
                size = "from %s to %s items" % (self.minlen, self.maxlen)

        return "a list of %s which are %s" % (
            size,
            self.item_trait.full_info(object, name, value),
        )

    def create_editor(self):
        """ Returns the default UI editor for the trait.
        """
        return list_editor(self, self)

    def inner_traits(self):
        """ Returns the *inner trait* (or traits) for this trait.
        """
        return (self.item_trait,)

    # -- Private Methods --------------------------------------------------------

    def items_event(self):
        return items_event()


# -------------------------------------------------------------------------------
#  'CList' trait:
# -------------------------------------------------------------------------------


class CList(List):
    """ Defines a trait whose values must be a list whose items are of the
        specified trait type or which can be coerced to a list whose values are
        of the specified trait type.
    """

    def validate(self, object, name, value):
        """ Validates that the values is a valid list.
        """
        if not isinstance(value, list):
            try:
                # Should work for all iterables as well as strings (which do
                # not define an __iter__ method)
                value = list(value)
            except (ValueError, TypeError):
                value = [value]

        return super(CList, self).validate(object, name, value)

    def full_info(self, object, name, value):
        """ Returns a description of the trait.
        """
        return "%s or %s" % (
            self.item_trait.full_info(object, name, value),
            super(CList, self).full_info(object, name, value),
        )


# -------------------------------------------------------------------------------
#  'Set' trait:
# -------------------------------------------------------------------------------


class Set(TraitType):
    """ Defines a trait whose value must be a set whose items are of the
        specified trait type.
    """

    info_trait = None
    default_value_type = DefaultValue.trait_set_object
    _items_event = None

    def __init__(self, trait=None, value=None, items=True, **metadata):
        """ Returns a Set trait.

        Parameters
        ----------
        trait : a trait or value that can be converted to a trait using Trait()
            The type of item that the list contains. If not specified, the list
            can contain items of any type.
        value : set
            Default value for the set.

        Default Value
        -------------
        *value* or None
        """
        metadata.setdefault("copy", "deep")

        if isinstance(trait, SetTypes):
            trait, value = value, set(trait)

        if value is None:
            value = set()

        self.item_trait = trait_from(trait)
        self.has_items = items

        super(Set, self).__init__(value, **metadata)

    def validate(self, object, name, value):
        """ Validates that the values is a valid set.

        .. note::

            `object` can be None when validating a default value (see e.g.
            :meth:`~traits.trait_handlers.TraitType.clone`)

        """
        if isinstance(value, set):
            if object is None:
                return value

            return TraitSetObject(self, object, name, value)

        self.error(object, name, value)

    def full_info(self, object, name, value):
        """ Returns a description of the trait.
        """
        return "a set of %s" % self.item_trait.full_info(object, name, value)

    def create_editor(self):
        """ Returns the default UI editor for the trait.
        """
        from traitsui.api import TextEditor

        return TextEditor(evaluate=eval)

    def inner_traits(self):
        """ Returns the *inner trait* (or traits) for this trait.
        """
        return (self.item_trait,)

    # -- Private Methods --------------------------------------------------------

    def items_event(self):
        if self.__class__._items_event is None:
            self.__class__._items_event = Event(
                TraitSetEvent, is_base=False
            ).as_ctrait()

        return self.__class__._items_event


# -------------------------------------------------------------------------------
#  'CSet' trait:
# -------------------------------------------------------------------------------


class CSet(Set):
    """ Defines a trait whose values must be a set whose items are of the
        specified trait type or which can be coerced to a set whose values are
        of the specified trait type.
    """

    def validate(self, object, name, value):
        """ Validates that the values is a valid list.
        """
        if not isinstance(value, set):
            try:
                # Should work for all iterables as well as strings (which do
                # not define an __iter__ method)
                value = set(value)
            except (ValueError, TypeError):
                value = set([value])

        return super(CSet, self).validate(object, name, value)

    def full_info(self, object, name, value):
        """ Returns a description of the trait.
        """
        return "%s or %s" % (
            self.item_trait.full_info(object, name, value),
            super(CSet, self).full_info(object, name, value),
        )


# -------------------------------------------------------------------------------
#  'Dict' trait:
# -------------------------------------------------------------------------------


class Dict(TraitType):
    """ Defines a trait whose value must be a dictionary, optionally with
        specified types for keys and values.
    """

    info_trait = None
    default_value_type = DefaultValue.trait_dict_object
    _items_event = None

    def __init__(
        self,
        key_trait=None,
        value_trait=None,
        value=None,
        items=True,
        **metadata
    ):
        """ Returns a Dict trait.

        Parameters
        ----------
        key_trait : a trait or value that can convert to a trait using Trait()
            The trait type for keys in the dictionary; if not specified, any
            values can be used as keys.
        value_trait : a trait or value that can convert to a trait using Trait()
            The trait type for values in the dictionary; if not specified, any
            values can be used as dictionary values.
        value : dict
            The default value for the returned trait.
        items : bool
            Indicates whether the value contains items.

        Default Value
        -------------
        *value* or {}
        """
        if isinstance(key_trait, dict):
            key_trait, value_trait, value = value_trait, value, key_trait

        if value is None:
            value = {}

        self.key_trait = trait_from(key_trait)
        self.value_trait = trait_from(value_trait)
        self.has_items = items

        handler = self.value_trait.handler
        if (handler is not None) and handler.has_items:
            handler = handler.clone()
            handler.has_items = False
        self.value_handler = handler

        super(Dict, self).__init__(value, **metadata)

    def validate(self, object, name, value):
        """ Validates that the value is a valid dictionary.

        .. note::

            `object` can be None when validating a default value (see e.g.
            :meth:`~traits.trait_handlers.TraitType.clone`)

        """
        if isinstance(value, dict):
            if object is None:
                return value
            return TraitDictObject(self, object, name, value)

        self.error(object, name, value)

    def full_info(self, object, name, value):
        """ Returns a description of the trait.
        """
        return (
            "a dictionary with keys which are %s and with values which "
            "are %s"
        ) % (
            self.key_trait.full_info(object, name, value),
            self.value_trait.full_info(object, name, value),
        )

    def create_editor(self):
        """ Returns the default UI editor for the trait.
        """
        from traitsui.api import TextEditor

        return TextEditor(evaluate=eval)

    def inner_traits(self):
        """ Returns the *inner trait* (or traits) for this trait.
        """
        return (self.key_trait, self.value_trait)

    # -- Private Methods --------------------------------------------------------

    def items_event(self):
        cls = self.__class__
        if cls._items_event is None:
            cls._items_event = Event(TraitDictEvent, is_base=False).as_ctrait()

        return cls._items_event


# -------------------------------------------------------------------------------
#  'BaseInstance' and 'Instance' traits:
# -------------------------------------------------------------------------------

# Allowed values and mappings for the 'adapt' keyword:
AdaptMap = {"no": 0, "yes": 1, "default": 2}


class BaseClass(TraitType):
    """ Base class for types which have an associated class which can be
        determined dynamically by specifying a string name for the class (e.g.
        'package1.package2.module.class'.

        Any subclass must define instances with 'klass' and 'module' attributes
        that contain the string name of the class (or actual class object) and
        the module name that contained the original trait definition (used for
        resolving local class names (e.g. 'LocalClass')).

        This is an abstract class that only provides helper methods used to
        resolve the class name into an actual class object.
    """

    def resolve_class(self, object, name, value):
        klass = self.validate_class(self.find_class(self.klass))
        if klass is None:
            self.validate_failed(object, name, value)

        self.klass = klass

    def validate_class(self, klass):
        return klass

    def find_class(self, klass):
        module = self.module
        col = klass.rfind(".")
        if col >= 0:
            module = klass[:col]
            klass = klass[col + 1 :]

        theClass = getattr(sys.modules.get(module), klass, None)
        if (theClass is None) and (col >= 0):
            try:
                mod = import_module(module)
                theClass = getattr(mod, klass, None)
            except Exception:
                pass

        return theClass

    def validate_failed(self, object, name, value):

        self.error(object, name, value)


class BaseInstance(BaseClass):
    """ Defines a trait whose value must be an instance of a specified class,
        or one of its subclasses.
    """

    adapt_default = "no"

    def __init__(
        self,
        klass=None,
        factory=None,
        args=None,
        kw=None,
        allow_none=True,
        adapt=None,
        module=None,
        **metadata
    ):
        """ Returns an Instance trait.

        Parameters
        ----------
        klass : class or instance
            The object that forms the basis for the trait; if it is an
            instance, then trait values must be instances of the same class or
            a subclass. This object is not the default value, even if it is an
            instance.
        factory : callable
            A callable, typically a class, that when called with *args* and
            *kw*, returns the default value for the trait. If not specified,
            or *None*, *klass* is used as the factory.
        args : tuple
            Positional arguments for generating the default value.
        kw : dictionary
            Keyword arguments for generating the default value.
        allow_none : bool
            Indicates whether None is allowed as a value.
        adapt : str
            A string specifying how adaptation should be applied. The possible
            values are:

                - 'no': Adaptation is not allowed.
                - 'yes': Adaptation is allowed. If adaptation fails, an
                    exception should be raised.
                - 'default': Adaptation is allowed. If adaptation fails, the
                    default value for the trait should be used.

        Default Value
        -------------
        **None** if *klass* is an instance or if it is a class and *args* and
        *kw* are not specified. Otherwise, the default value is the instance
        obtained by calling ``klass(*args, **kw)``. Note that the constructor
        call is performed each time a default value is assigned, so each
        default value assigned is a unique instance.
        """
        if klass is None:
            raise TraitError(
                "A %s trait must have a class specified."
                % self.__class__.__name__
            )

        metadata.setdefault("copy", "deep")
        metadata.setdefault("instance_handler", "_instance_changed_handler")

        adapt = adapt or self.adapt_default
        if adapt not in AdaptMap:
            raise TraitError("'adapt' must be 'yes', 'no' or 'default'.")

        if isinstance(factory, tuple):
            if args is None:
                args, factory = factory, klass
            elif isinstance(args, dict):
                factory, args, kw = klass, factory, args

        elif (kw is None) and isinstance(factory, dict):
            kw, factory = factory, klass

        elif ((args is not None) or (kw is not None)) and (factory is None):
            factory = klass

        self._allow_none = allow_none
        self.adapt = AdaptMap[adapt]
        self.module = module or get_module_name()

        if isinstance(klass, str):
            self.klass = klass
        else:
            if not isinstance(klass, type):
                klass = klass.__class__

            self.klass = klass
            self.init_fast_validate()

        value = factory
        if factory is not None:
            if args is None:
                args = ()

            if kw is None:
                if isinstance(args, dict):
                    kw = args
                    args = ()
                else:
                    kw = {}
            elif not isinstance(kw, dict):
                raise TraitError("The 'kw' argument must be a dictionary.")

            if (not callable(factory)) and (
                not isinstance(factory, str)
            ):
                if (len(args) > 0) or (len(kw) > 0):
                    raise TraitError("'factory' must be callable")
            else:
                value = _InstanceArgs(factory, args, kw)

        self.default_value = value

        super(BaseInstance, self).__init__(value, **metadata)

    def validate(self, object, name, value):
        """ Validates that the value is a valid object instance.
        """
        from traits.adaptation.api import adapt

        if value is None:
            if self._allow_none:
                return value

            self.validate_failed(object, name, value)

        if isinstance(self.klass, str):
            self.resolve_class(object, name, value)

        # Adaptation mode 0: do a simple isinstance check.
        if self.adapt == 0:
            if isinstance(value, self.klass):
                return value
            else:
                self.validate_failed(object, name, value)

        # Try adaptation; return adapted value on success.
        result = adapt(value, self.klass, None)
        if result is not None:
            return result

        # Adaptation failed. Move on to an isinstance check.
        if isinstance(value, self.klass):
            return value

        # Adaptation and isinstance both failed. In mode 1, fail.
        # Otherwise, return the default.
        if self.adapt == 1:
            self.validate_failed(object, name, value)
        else:
            result = self.default_value
            if isinstance(result, _InstanceArgs):
                return result[0](*result[1], **result[2])
            else:
                return result

    def info(self):
        """ Returns a description of the trait.
        """
        klass = self.klass
        if not isinstance(klass, str):
            klass = klass.__name__

        if self.adapt == 0:
            result = class_of(klass)
        else:
            result = (
                "an implementor of, or can be adapted to implement, %s" % klass
            )

        if self._allow_none:
            return result + " or None"

        return result

    def get_default_value(self):
        """ Returns a tuple of the form: ( default_value_type, default_value )
            which describes the default value for this trait.
        """
        dv = self.default_value
        dvt = self.default_value_type
        if dvt < 0:
            if not isinstance(dv, _InstanceArgs):
                return super(BaseInstance, self).get_default_value()

            self.default_value_type = dvt = DefaultValue.callable_and_args
            self.default_value = dv = (
                self.create_default_value,
                dv.args,
                dv.kw,
            )

        return (dvt, dv)

    def create_editor(self):
        """ Returns the default traits UI editor for this type of trait.
        """
        from traitsui.api import InstanceEditor

        return InstanceEditor(
            label=self.label or "",
            view=self.view or "",
            kind=self.kind or "live",
        )

    # -- Private Methods --------------------------------------------------------

    def create_default_value(self, *args, **kw):
        klass = args[0]
        if isinstance(klass, str):
            klass = self.validate_class(self.find_class(klass))
            if klass is None:
                raise TraitError("Unable to locate class: " + args[0])

        return klass(*args[1:], **kw)

    #: fixme: Do we still need this method using the new style?...
    def allow_none(self):
        self._allow_none = True
        self.init_fast_validate()

    def init_fast_validate(self):
        """ Does nothing for the BaseInstance' class. Used by the 'Instance',
            'Supports' and 'AdaptsTo' classes to set up the C-level fast
            validator.
        """
        pass

    def resolve_class(self, object, name, value):
        super(BaseInstance, self).resolve_class(object, name, value)

        #: fixme: The following is quite ugly, because it wants to try and fix
        #: the trait referencing this handler to use the 'fast path' now that the
        #: actual class has been resolved. The problem is finding the trait,
        # especially in the case of List(Instance('foo')), where the
        # object.base_trait(...) value is the List trait, not the Instance
        # trait, so we need to check for this and pull out the List
        # 'item_trait'. Obviously this does not extend well to other traits
        # containing nested trait references (Dict?)...
        self.init_fast_validate()
        trait = object.base_trait(name)
        handler = trait.handler
        if handler is not self:
            set_validate = getattr(handler, "set_validate", None)
            if set_validate is not None:
                # The outer trait is a TraitCompound. Recompute its
                # fast_validate table now that we have updated ours.
                # FIXME: there are probably still issues if the TraitCompound is
                # further nested.
                set_validate()
            else:
                item_trait = getattr(handler, "item_trait", None)
                if item_trait is not None and item_trait.handler is self:
                    # The outer trait is a List trait.
                    trait = item_trait
                    handler = self
                else:
                    return
        if handler.fast_validate is not None:
            trait.set_validate(handler.fast_validate)


class Instance(BaseInstance):
    """ Defines a trait whose value must be an instance of a specified class,
        or one of its subclasses using a C-level fast validator.
    """

    def init_fast_validate(self):
        """ Sets up the C-level fast validator. """

        if self.adapt == 0:
            fast_validate = [ValidateTrait.instance, self.klass]
            if self._allow_none:
                fast_validate = [ValidateTrait.instance, None, self.klass]
            else:
                fast_validate = [ValidateTrait.instance, self.klass]

            if self.klass in TypeTypes:
                fast_validate[0] = ValidateTrait.type

            self.fast_validate = tuple(fast_validate)
        else:
            self.fast_validate = (ValidateTrait.adapt, self.klass, self.adapt, self._allow_none)


class Supports(Instance):
    """ A traits whose value must support a specified protocol.

    In other words, the value of the trait directly provide, or can be adapted
    to, the given protocol (Interface or type).

    The value of the trait after assignment is the possibly adapted value
    (i.e., it is the original assigned value if that provides the protocol,
    or is an adapter otherwise).

    The original, unadapted value is stored in a "shadow" attribute with
    the same name followed by an underscore (e.g., ``foo`` and ``foo_``).
    """

    adapt_default = "yes"

    def post_setattr(self, object, name, value):
        """ Performs additional post-assignment processing.
        """
        # Save the original, unadapted value in the mapped trait:
        object.__dict__[name + "_"] = value

    def as_ctrait(self):
        """ Returns a CTrait corresponding to the trait defined by this class.
        """
        return self.modify_ctrait(super(Supports, self).as_ctrait())

    def modify_ctrait(self, ctrait):

        # Tell the C code that the 'post_setattr' method wants the original,
        # unadapted value passed to 'setattr':
        ctrait.post_setattr_original_value = True
        return ctrait


# Alias defined for backward compatibility with Traits 4.3.0
AdaptedTo = Supports


class AdaptsTo(Supports):
    """ A traits whose value must support a specified protocol.

    In other words, the value of the trait directly provide, or can be adapted
    to, the given protocol (Interface or type).

    The value of the trait after assignment is the original, unadapted value.

    A possibly adapted value is stored in a "shadow" attribute with
    the same name followed by an underscore (e.g., ``foo`` and ``foo_``).
    """

    def modify_ctrait(self, ctrait):
        # Tell the C code that 'setattr' should store the original, unadapted
        # value passed to it:
        ctrait.setattr_original_value = True
        return ctrait


# -------------------------------------------------------------------------------
#  'Type' trait:
# -------------------------------------------------------------------------------


class Type(BaseClass):
    """ Defines a trait whose value must be a subclass of a specified class.
    """

    def __init__(self, value=None, klass=None, allow_none=True, **metadata):
        """ Returns an Type trait.

        Parameters
        ----------
        value : class or None

        klass : class or None

        allow_none : bool
            Indicates whether None is allowed as an assignable value. Even if
            **False**, the default *value* may be **None**.

        Default Value
        -------------
        **None** if *klass* is an instance or if it is a class and *args* and
        *kw* are not specified. Otherwise, the default value is the instance
        obtained by calling ``klass(*args, **kw)``. Note that the constructor
        call is performed each time a default value is assigned, so each
        default value assigned is a unique instance.
        """
        if value is None:
            if klass is None:
                klass = object

        elif klass is None:
            klass = value

        if isinstance(klass, str):
            self.validate = self.resolve

        elif not isinstance(klass, type):
            raise TraitError("A Type trait must specify a class.")

        self.klass = klass
        self._allow_none = allow_none
        self.module = get_module_name()

        super(Type, self).__init__(value, **metadata)

    def validate(self, object, name, value):
        """ Validates that the value is a valid object instance.
        """
        try:
            if issubclass(value, self.klass):
                return value
        except:
            if (value is None) and (self._allow_none):
                return value

        self.error(object, name, value)

    def resolve(self, object, name, value):
        """ Resolves a class originally specified as a string into an actual
            class, then resets the trait so that future calls will be handled by
            the normal validate method.
        """
        if isinstance(self.klass, str):
            self.resolve_class(object, name, value)
            del self.validate

        return self.validate(object, name, value)

    def info(self):
        """ Returns a description of the trait.
        """
        klass = self.klass
        if not isinstance(klass, str):
            klass = klass.__name__

        result = "a subclass of " + klass

        if self._allow_none:
            return result + " or None"

        return result

    def get_default_value(self):
        """ Returns a tuple of the form: ( default_value_type, default_value )
            which describes the default value for this trait.
        """
        if not isinstance(self.default_value, str):
            return super(Type, self).get_default_value()

        return (
            DefaultValue.callable_and_args,
            (self.resolve_default_value, (), None),
        )

    def resolve_default_value(self):
        """ Resolves a class name into a class so that it can be used to
            return the class as the default value of the trait.
        """
        if isinstance(self.klass, str):
            try:
                self.resolve_class(None, None, None)
                del self.validate
            except:
                raise TraitError(
                    "Could not resolve %s into a valid class" % self.klass
                )

        return self.klass


# -------------------------------------------------------------------------------
#  'Event' trait:
# -------------------------------------------------------------------------------


class Event(TraitType):
    def __init__(self, trait=None, **metadata):
        metadata["type"] = "event"
        metadata["transient"] = True

        super(Event, self).__init__(**metadata)

        self.trait = None
        if trait is not None:
            self.trait = trait_from(trait)
            validate = self.trait.get_validate()
            if validate is not None:
                self.fast_validate = validate

    def full_info(self, object, name, value):
        """ Returns a description of the trait.
        """
        trait = self.trait
        if trait is None:
            return "any value"

        return trait.full_info(object, name, value)


#  Handle circular module dependencies:
trait_handlers.Event = Event

# -------------------------------------------------------------------------------
#  'Button' trait:
# -------------------------------------------------------------------------------


class Button(Event):
    """ Defines a trait whose UI editor is a button.
    """

    def __init__(
        self,
        label="",
        image=None,
        values_trait=None,
        style="button",
        orientation="vertical",
        width_padding=7,
        height_padding=5,
        view=None,
        **metadata
    ):
        """ Returns a trait event whose editor is a button.

            Parameters
            ----------
            label : str
                The label for the button.
            image : pyface.ImageResource
                An image to display on the button.
            style : one of: 'button', 'radio', 'toolbar', 'checkbox'
                The style of button to display.
            values_trait : str
                For a "button" or "toolbar" style, the name of an enum
                trait whose values will populate a drop-down menu on the button.
                The selected value will replace the label on the button.
            orientation : one of: 'horizontal', 'vertical'
                The orientation of the label relative to the image.
            width_padding : integer between 0 and 31
                Extra padding (in pixels) added to the left and right sides of
                the button.
            height_padding : integer between 0 and 31
                Extra padding (in pixels) added to the top and bottom of the
                button.

            Default Value
            -------------
            No default value because events do not store values.
        """
        self.label = label
        self.values_trait = values_trait
        self.image = image
        self.style = style
        self.orientation = orientation
        self.width_padding = width_padding
        self.height_padding = height_padding
        self.view = view
        super(Button, self).__init__(**metadata)

    def create_editor(self):
        from traitsui.api import ButtonEditor

        editor = ButtonEditor(
            label=self.label,
            values_trait=self.values_trait,
            image=self.image,
            style=self.style,
            orientation=self.orientation,
            width_padding=self.width_padding,
            height_padding=self.height_padding,
            view=self.view,
        )
        return editor


# -------------------------------------------------------------------------------
#  'ToolbarButton' trait:
# -------------------------------------------------------------------------------


class ToolbarButton(Button):
    """ Defines a trait whose UI editor is a button that can be used on a
        toolbar.
    """

    def __init__(
        self,
        label="",
        image=None,
        style="toolbar",
        orientation="vertical",
        width_padding=2,
        height_padding=2,
        **metadata
    ):
        """ Returns a trait event whose editor is a toolbar button.

            Parameters
            ----------
            label : str
                The label for the button
            image : pyface.ImageResource
                An image to display on the button
            style : one of: 'button', 'radio', 'toolbar', 'checkbox'
                The style of button to display
            orientation : one of ['horizontal', 'vertical']
                The orientation of the label relative to the image
            width_padding : integer between 0 and 31
                Extra padding (in pixels) added to the left and right sides of
                the button
            height_padding : integer between 0 and 31
                Extra padding (in pixels) added to the top and bottom of the
                button

            Default Value
            -------------
            No default value because events do not store values.

        """
        super(ToolbarButton, self).__init__(
            label,
            image=image,
            style=style,
            orientation=orientation,
            width_padding=width_padding,
            height_padding=height_padding,
            **metadata
        )


# -------------------------------------------------------------------------------
#  'Either' trait:
# -------------------------------------------------------------------------------


class Either(TraitType):
    """ Defines a trait whose value can be any of of a specified list of traits.
    """

    def __init__(self, *traits, **metadata):
        """ Creates a trait whose value can be any of of a specified list of
            traits.
        """
        self.trait_maker = _TraitMaker(
            metadata.pop("default", None), *traits, **metadata
        )

    def as_ctrait(self):
        """ Returns a CTrait corresponding to the trait defined by this class.
        """
        return self.trait_maker.as_ctrait()


# -------------------------------------------------------------------------------
#  'Symbol' trait:
# -------------------------------------------------------------------------------


class Symbol(TraitType):

    #: A description of the type of value this trait accepts:
    info_text = (
        "an object or a string of the form "
        "'[package.package...package.]module[:symbol[([arg1,...,argn])]]' "
        "specifying where to locate the object"
    )

    def get(self, object, name):
        value = object.__dict__.get(name, Undefined)
        if value is Undefined:
            cache = TraitsCache + name
            ref = object.__dict__.get(cache)
            if ref is None:
                object.__dict__[cache] = ref = object.trait(
                    name
                ).default_value_for(object, name)

            if isinstance(ref, str):
                object.__dict__[name] = value = self._resolve(ref)

        return value

    def set(self, object, name, value):
        dict = object.__dict__
        old = dict.get(name, Undefined)
        if isinstance(value, str):
            dict.pop(name, None)
            dict[TraitsCache + name] = value
            object.trait_property_changed(name, old)
        else:
            dict[name] = value
            object.trait_property_changed(name, old, value)

    def _resolve(self, ref):
        try:
            elements = ref.split("(", 1)
            symbol = import_symbol(elements[0])
            if len(elements) == 1:
                return symbol

            args = eval("(" + elements[1])
            if not isinstance(args, tuple):
                args = (args,)

            return symbol(*args)
        except Exception:
            raise TraitError(
                "Could not resolve '%s' into a valid symbol." % ref
            )


# ---------------------------------------------------------------------------
#  'UUID' trait:
# ---------------------------------------------------------------------------

class UUID(TraitType):
    """ Defines a trait whose value is a globally unique UUID (type 4).

    Passing `can_init=True` allows the UUID value to be set during
    object instantiation, e.g.::

        class A(HasTraits):
            id = UUID

        class B(HasTraits):
            id = UUID(can_init=True)

        # TraitError!
        A(id=uuid.uuid4())

        # Okay!
        B(id=uuid.uuid4())

    Note however that in both cases, the UUID trait is set automatically
    to a `uuid.UUID` instance (assuming none is provided during initialization
    in the latter case).
    """

    #: A description of the type of value this trait accepts:
    info_text = "a read-only UUID"

    def __init__(self, can_init=False, **metadata):
        """ Returns a UUID trait.
        """
        super(UUID, self).__init__(None, **metadata)
        self.can_init = can_init

    def validate(self, object, name, value):
        """ Raises an error, since no values can be assigned to the trait.
        """
        if not self.can_init:
            raise TraitError(
                "The '%s' trait of %s instance is a read-only "
                "UUID." % (name, class_of(object))
            )

        if object.traits_inited():
            msg = ("Initializable UUID trait is read-only "
                   "after initialization")
            raise TraitError(msg)

        if isinstance(value, uuid.UUID):
            return value

        try:
            # Construct the UUID from a string
            return uuid.UUID(value)
        except ValueError:
            msg = ("The '{}' trait of '{}' expects an RFC 4122-compatible "
                   "UUID value, but '{}' was given")
            raise TraitError(msg.format(name, type(object).__name__, value))

    def get_default_value(self):
        return (
            DefaultValue.callable_and_args,
            (self._create_uuid, (), None),
        )

    # -- Private Methods ---------------------------------------------------

    def _create_uuid(self):
        return uuid.uuid4()


# -------------------------------------------------------------------------------
#  'WeakRef' trait:
# -------------------------------------------------------------------------------


class WeakRef(Instance):
    """ Returns a trait whose value must be an instance of the same type
    (or a subclass) of the specified *klass*, which can be a class or an
    instance. Note that the trait only maintains a weak reference to the
    assigned value.
    """

    def __init__(
        self,
        klass="traits.has_traits.HasTraits",
        allow_none=False,
        adapt="yes",
        **metadata
    ):
        """ Returns a WeakRef trait.

        Only a weak reference is maintained to any object assigned to a WeakRef
        trait. If no other references exist to the assigned value, the value
        may be garbage collected, in which case the value of the trait becomes
        None. In all other cases, the value returned by the trait is the
        original object.

        Parameters
        ----------
        klass : class or instance
            The object that forms the basis for the trait. If *klass* is
            omitted, then values must be an instance of HasTraits.
        allow_none : boolean
            Indicates whether None can be assigned.

        Default Value
        -------------
        **None** (even if allow_none==False)
        """

        metadata.setdefault("copy", "ref")

        super(WeakRef, self).__init__(
            klass,
            allow_none=allow_none,
            adapt=adapt,
            module=get_module_name(),
            **metadata
        )

    def get(self, object, name):
        value = getattr(object, name + "_", None)
        if value is not None:
            return value.value()

        return None

    def set(self, object, name, value):
        old = self.get(object, name)

        if value is None:
            object.__dict__[name + "_"] = None
        else:
            object.__dict__[name + "_"] = HandleWeakRef(object, name, value)

        if value is not old:
            object.trait_property_changed(name, old, value)

    def resolve_class(self, object, name, value):
        # fixme: We have to override this method to prevent the 'fast validate'
        # from being set up, since the trait using this is a 'property' style
        # trait which is not currently compatible with the 'fast_validate'
        # style (causes internal Python SystemError messages).
        klass = self.find_class(self.klass)
        if klass is None:
            self.validate_failed(object, name, value)

        self.klass = klass


# -- Date Trait definition ----------------------------------------------------
Date = BaseInstance(datetime.date, editor=date_editor)


# -- Time Trait definition ----------------------------------------------------
Time = BaseInstance(datetime.time, editor=time_editor)


# -----------------------------------------------------------------------------
#  Create predefined, reusable trait instances:
# -----------------------------------------------------------------------------

# Everything from this point onwards is deprecated, and has a simple
# drop-in replacement.

#: A trait whose value must be a (Unicode) string. This is an alias for
#: :class:`BaseStr`. Use ``BaseStr`` instead.
BaseUnicode = BaseStr

#: A trait whose value must be a (Unicode) string, using a C-level
#: fast validator. This is an alias for :class:`Str`. Use ``Str`` instead.
Unicode = Str

#: A trait whose value must be a (Unicode) string and which supports
#: coercions of non-string values to string. This is
#: an alias for :class:`BaseCStr`. Use ``BaseCStr`` instead.
BaseCUnicode = BaseCStr

#: A trait whose value must be a (Unicode) string and which supports
#: coercions of non-string values to string, using a C-level fast validator.
#: This is an alias for :class:`CStr`. Use ``CStr`` instead.
CUnicode = CStr

#: A trait whose value must be an integer. This is an alias for
#: :class:`BaseInt`. Use ``BaseInt`` instead.
BaseLong = BaseInt

#: A trait whose value must be an integer, using a C-level fast validator.
#: This is an alias for :class:`Int`. Use ``Int`` instead.
Long = Int

#: A trait whose value must be an integer and which supports coercions
#: of non-integer values to integer. This is an alias for
#: :class:`BaseCInt`. Use ``BaseCInt`` instead.
BaseCLong = BaseCInt

#: A trait whose value must be an integer and which supports coercions
#: of non-integer values to integer, using a C-level fast validator.
#: This is an alias for :class:`CInt`. Use ``CInt`` instead.
CLong = CInt

#: Synonym for Bool; default value is ``False``. This trait type is
#: deprecated. Use ``Bool(False)`` or ``Bool()`` instead.
false = Bool

#:  Boolean values only; default value is ``True``. This trait type is
#: deprecated. Use ``Bool(True)`` instead.
true = Bool(True)

#: Allows any value to be assigned; no type-checking is performed.
#: Default value is ``Undefined``. This trait type is deprecated. Use
#: ``Any(Undefined)`` instead.
undefined = Any(Undefined)

# -- List Traits --------------------------------------------------------------

#: List of integer values; default value is ``[]``. This trait type is
#: deprecated. Use ``List(Int)`` instead.
ListInt = List(int)

#: List of float values; default value is ``[]``. This trait type is
#: deprecated. Use ``List(Float)`` instead.
ListFloat = List(float)

#: List of string values; default value is ``[]``. This trait type is
#: deprecated. Use ``List(Str)`` instead.
ListStr = List(str)

#: List of string values; default value is ``[]``. This trait type is
#: deprecated. Use ``List(Str)`` instead.
ListUnicode = List(str)

#: List of complex values; default value is ``[]``. This trait type is
#: deprecated. Use ``List(Complex)`` instead.
ListComplex = List(complex)

#: List of Boolean values; default value is ``[]``. This trait type is
#: deprecated. Use ``List(Bool)`` instead.
ListBool = List(bool)

#: List of function values; default value is ``[]``. This trait type is
#: deprecated. Use ``List(Instance(types.FunctionType, allow_none=False))``
#: instead.
ListFunction = List(FunctionType)

#: List of method values; default value is ``[]``. This trait type is
#: deprecated. Use ``List(Instance(types.MethodType, allow_none=False))``
#: instead.
ListMethod = List(MethodType)

#: List of container type values; default value is ``[]``. This trait type is
#: deprecated. Use ``List(This(allow_none=False))`` instead.
ListThis = List(ThisClass)

# -- Dictionary Traits --------------------------------------------------------

#: Only a dictionary with strings as keys can be assigned; only string keys
#: can be inserted. The default value is {}. This trait type is deprecated. Use
#: ``Dict(Str, Any)`` instead.
DictStrAny = Dict(str, Any)

#: Only a dictionary mapping strings to strings can be assigned; only string
#: keys with string values can be inserted. The default value is {}. This trait
#: type is deprecated. Use ``Dict(Str, Str)`` instead.
DictStrStr = Dict(str, str)

#: Only a dictionary mapping strings to integers can be assigned; only string
#: keys with integer values can be inserted. The default value is {}. This
#: trait type is deprecated. Use ``Dict(Str, Int)`` instead.
DictStrInt = Dict(str, int)

#: Only a dictionary mapping strings to floats can be assigned; only string
#: keys with float values can be inserted. The default value is {}. This trait
#: type is deprecated. Use ``Dict(Str, Float)`` instead.
DictStrFloat = Dict(str, float)

#: Only a dictionary mapping strings to booleans can be assigned; only string
#: keys with boolean values can be inserted. The default value is {}. This
#: trait type is deprecated. Use ``Dict(Str, Bool)`` instead.
DictStrBool = Dict(str, bool)

#: Only a dictionary mapping strings to lists can be assigned; only string keys
#: with list values can be inserted. The default value is {}. This trait type
#: is deprecated. Use ``Dict(Str, List)`` instead.
DictStrList = Dict(str, list)<|MERGE_RESOLUTION|>--- conflicted
+++ resolved
@@ -24,11 +24,8 @@
 
 from collections.abc import MutableSequence
 import datetime
-<<<<<<< HEAD
 import enum
-=======
 from importlib import import_module
->>>>>>> 698633dc
 import operator
 import re
 import sys
