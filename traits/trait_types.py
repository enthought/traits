# (C) Copyright 2005-2021 Enthought, Inc., Austin, TX
# All rights reserved.
#
# This software is provided without warranty under the terms of the BSD
# license included in LICENSE.txt and may be redistributed only under
# the conditions described in the aforementioned license. The license
# is also available online at http://www.enthought.com/licenses/BSD.txt
#
# Thanks for using Enthought open source!

""" Core Trait definitions.
"""

import collections.abc
import datetime
from importlib import import_module
import operator
from os import fspath
from os.path import isfile, isdir
import re
import sys
from types import FunctionType, MethodType, ModuleType
import uuid
import warnings

from .constants import DefaultValue, TraitKind, ValidateTrait
from .trait_base import (
    strx,
    get_module_name,
    HandleWeakRef,
    class_of,
    RangeTypes,
    safe_contains,
    SequenceTypes,
    TypeTypes,
    Undefined,
    TraitsCache,
    xgetattr,
)
from .trait_converters import trait_from, trait_cast
from .trait_dict_object import TraitDictEvent, TraitDictObject
from .trait_errors import TraitError
from .trait_list_object import TraitListEvent, TraitListObject
from .trait_set_object import TraitSetEvent, TraitSetObject
from .trait_type import (
    _infer_default_value_type,
    NoDefaultSpecified,
    TraitType,
)
from .traits import (
    Trait,
    _TraitMaker,
    _InstanceArgs,
)
from .util.deprecated import deprecated
from .util.import_symbol import import_symbol

# TraitsUI integration imports
from .editor_factories import (
    code_editor,
    html_editor,
    password_editor,
    shell_editor,
    date_editor,
    datetime_editor,
    time_editor,
    list_editor,
)


# Constants

SetTypes = SequenceTypes + (set,)

# Numeric type fast validator definitions

# A few words about the next block of code:

# The coerce validator is a generic validator for possibly coercible types
# (see validate_trait_coerce_type in ctraits.c).
#
# The tuples below are of the form
# (ValidateTrait.coerce, type1, [type2, type3, ...],
#     [None, ctype1, [ctype2, ...]])
#
# 'type1' corresponds to the main type for the trait
# 'None' acts as the separator between 'types' and 'ctypes' (coercible types)
#
# The validation passes if:
# 1) The trait value type is (a subtype of) one of 'type1', 'type2',  ...
#    in which case the value is returned as-is
# or
# 2) The trait value type is (a subtype of) one of 'ctype1', 'ctype2', ...
#    in which case the value is returned coerced to trait type using
#    'return type1(value')

try:
    # The numpy enhanced definitions:
    from numpy import integer, floating, complexfloating, bool_

    int_fast_validate = (ValidateTrait.coerce, int, integer)
    float_fast_validate = (
        ValidateTrait.coerce,
        float,
        floating,
        None,
        int,
        integer,
    )
    complex_fast_validate = (
        ValidateTrait.coerce,
        complex,
        complexfloating,
        None,
        float,
        floating,
        int,
        integer,
    )
    bool_fast_validate = (ValidateTrait.coerce, bool, None, bool_)
    # Tuple or single type suitable for an isinstance check.
    _BOOL_TYPES = (bool, bool_)
except ImportError:
    # The standard python definitions (without numpy):
    int_fast_validate = (ValidateTrait.coerce, int)
    float_fast_validate = (ValidateTrait.coerce, float, None, int)
    complex_fast_validate = (ValidateTrait.coerce, complex, None, float, int)
    bool_fast_validate = (ValidateTrait.coerce, bool)
    # Tuple or single type suitable for an isinstance check.
    _BOOL_TYPES = bool


def default_text_editor(trait, type=None):
    """ Return a default text editor for a trait.

    Parameters
    ----------
    trait : TraitType
        The trait we are constructing the editor for.
    type : callable, optional
        A callable (usually a Python type) to use to evaluate the text content
        of the editor and return the correct type of value for the trait.

    Returns
    -------
    TextEditor
        A TraitsUI TextEditor instance for the trait.
    """
    auto_set = trait.auto_set
    if auto_set is None:
        auto_set = True

    enter_set = trait.enter_set or False

    from traitsui.api import TextEditor

    if type is None:
        return TextEditor(auto_set=auto_set, enter_set=enter_set)

    return TextEditor(auto_set=auto_set, enter_set=enter_set, evaluate=type)


# Generic validators

def _validate_int(value):
    """ Convert an integer-like Python object to an int, or raise TypeError.
    """
    if type(value) is int:
        return value
    else:
        return int(operator.index(value))


def _validate_float(value):
    """ Convert an arbitrary Python object to a float, or raise TypeError.
    """
    if type(value) is float:  # fast path for common case
        return value
    try:
        nb_float = type(value).__float__
    except AttributeError:
        raise TypeError(
            "Object of type {!r} not convertible to float".format(type(value))
        )
    return nb_float(value)


# Trait Types

class Any(TraitType):
    """ A trait type whose value can be anything.
    """

    #: The default value for the trait:
    default_value = None

    #: A description of the type of value this trait accepts:
    info_text = "any value"


class BaseInt(TraitType):
    """ A trait type whose value must be an int.

    Values which support the Python index protocol will validate and will be
    converted to the corresponding int value.
    """

    #: The function to use for evaluating strings to this type:
    evaluate = int

    #: The default value for the trait:
    default_value = 0

    #: A description of the type of value this trait accepts:
    info_text = "an integer"

    def validate(self, object, name, value):
        """ Validates that a specified value is valid for this trait.
        """
        try:
            return _validate_int(value)
        except TypeError:
            self.error(object, name, value)

    def create_editor(self):
        """ Returns the default traits UI editor for this type of trait.
        """
        return default_text_editor(self, int)


class Int(BaseInt):
    """ A fast-validating trait type whose value must be an integer.

    Values which support the Python index protocol will validate and will be
    converted to the corresponding int value.
    """

    #: The C-level fast validator to use:
    fast_validate = (ValidateTrait.int,)


class BaseFloat(TraitType):
    """ A trait type whose value must be a float.

    Values which support automatic conversion to floats via the Python
    __float__ method will validate and will be converted to the corresponding
    float value.
    """

    #: The function to use for evaluating strings to this type:
    evaluate = float

    #: The default value for the trait:
    default_value = 0.0

    #: A description of the type of value this trait accepts:
    info_text = "a float"

    def validate(self, object, name, value):
        """ Validates that a specified value is valid for this trait.

        Note: The 'fast validator' version performs this check in C.
        """
        try:
            return _validate_float(value)
        except TypeError:
            self.error(object, name, value)

    def create_editor(self):
        """ Returns the default traits UI editor for this type of trait.
        """
        return default_text_editor(self, float)


class Float(BaseFloat):
    """ A fast-validating trait type whose value must be a float.

    Values which support automatic conversion to floats via the Python
    __float__ method will validate and will be converted to the corresponding
    float value.
    """

    #: The C-level fast validator to use:
    fast_validate = (ValidateTrait.float,)


class BaseComplex(TraitType):
    """ A trait type whose value must be a complex number.

    Integers and floating-point numbers will be converted to the
    corresponding complex value.
    """

    #: The function to use for evaluating strings to this type:
    evaluate = complex

    #: The default value for the trait:
    default_value = 0.0 + 0.0j

    #: A description of the type of value this trait accepts:
    info_text = "a complex number"

    def validate(self, object, name, value):
        """ Validates that a specified value is valid for this trait.

        Note: The 'fast validator' version performs this check in C.
        """
        if isinstance(value, complex):
            return value

        if isinstance(value, (float, int)):
            return complex(value)

        self.error(object, name, value)

    def create_editor(self):
        """ Returns the default traits UI editor for this type of trait.
        """
        return default_text_editor(self, complex)


class Complex(BaseComplex):
    """ A fast-validating trait type whose value must be a complex number.

    Integers and floating-point numbers will be converted to the
    corresponding complex value.
    """

    #: The C-level fast validator to use:
    fast_validate = complex_fast_validate


class BaseStr(TraitType):
    """ A trait type whose value must be a string.
    """

    #: The default value for the trait:
    default_value = ""

    #: A description of the type of value this trait accepts:
    info_text = "a string"

    def validate(self, object, name, value):
        """ Validates that a specified value is valid for this trait.

        Note: The 'fast validator' version performs this check in C.
        """
        if isinstance(value, str):
            return value

        self.error(object, name, value)

    def create_editor(self):
        """ Returns the default traits UI editor for this type of trait.
        """
        from .editor_factories import multi_line_text_editor

        auto_set = self.auto_set
        if auto_set is None:
            auto_set = True
        enter_set = self.enter_set or False

        return multi_line_text_editor(auto_set, enter_set)


class Str(BaseStr):
    """ A fast-validating trait type whose value must be a string.
    """

    #: The C-level fast validator to use:
    fast_validate = (ValidateTrait.coerce, str)


class Title(Str):
    """ A Str trait which by default uses a TraitsUI TitleEditor.
    """

    def create_editor(self):
        """ Returns the default traits UI editor to use for a trait.
        """
        from traitsui.api import TitleEditor

        if hasattr(self, "allow_selection"):
            return TitleEditor(allow_selection=self.allow_selection)
        else:
            return TitleEditor()


class BaseBytes(TraitType):
    """ A trait type whose value must be a bytestring.
    """

    #: The default value for the trait:
    default_value = b""

    #: A description of the type of value this trait accepts:
    info_text = "a bytes string"

    #: An encoding to use with TraitsUI editors
    encoding = None

    def validate(self, object, name, value):
        """ Validates that a specified value is valid for this trait.

        Note: The 'fast validator' version performs this check in C.
        """
        if isinstance(value, bytes):
            return value

        self.error(object, name, value)

    def create_editor(self):
        """ Returns the default traits UI editor for this type of trait.
        """
        from .traits import bytes_editor

        auto_set = self.auto_set
        if auto_set is None:
            auto_set = True
        enter_set = self.enter_set or False

        return bytes_editor(auto_set, enter_set, self.encoding)


class Bytes(BaseBytes):
    """ A fast-validating trait type whose value must be a bytestring.
    """

    #: The C-level fast validator to use:
    fast_validate = (ValidateTrait.coerce, bytes)


class BaseBool(TraitType):
    """ A trait type whose value must be a bool.
    """

    #: The function to use for evaluating strings to this type:
    evaluate = bool

    #: The default value for the trait:
    default_value = False

    #: A description of the type of value this trait accepts:
    info_text = "a boolean"

    def validate(self, object, name, value):
        """ Validates that a specified value is valid for this trait.

        Note: The 'fast validator' version performs this check in C.
        """
        if isinstance(value, _BOOL_TYPES):
            return bool(value)

        self.error(object, name, value)

    def create_editor(self):
        """ Returns the default traits UI editor for this type of trait.
        """
        from traitsui.api import BooleanEditor

        return BooleanEditor()


class Bool(BaseBool):
    """ A fast-validating trait type whose value must be a bool.
    """

    #: The C-level fast validator to use:
    fast_validate = bool_fast_validate


class BaseCInt(BaseInt):
    """ A coercing trait type whose value is an integer.
    """

    #: The function to use for evaluating strings to this type:
    evaluate = int

    def validate(self, object, name, value):
        """ Validates that a specified value is valid for this trait.

        Note: The 'fast validator' version performs this check in C.
        """
        try:
            return int(value)
        except (ValueError, TypeError):
            self.error(object, name, value)


class CInt(BaseCInt):
    """ A fast-validating, coercing trait type whose value is an int.
    """

    #: The C-level fast validator to use:
    fast_validate = (ValidateTrait.cast, int)


class BaseCFloat(BaseFloat):
    """ A coercing trait type whose value is a float.
    """

    #: The function to use for evaluating strings to this type:
    evaluate = float

    def validate(self, object, name, value):
        """ Validates that a specified value is valid for this trait.

        Note: The 'fast validator' version performs this check in C.
        """
        try:
            return float(value)
        except (ValueError, TypeError):
            self.error(object, name, value)


class CFloat(BaseCFloat):
    """ A fast-validating, coercing trait type whose value is a float.
    """

    #: The C-level fast validator to use:
    fast_validate = (ValidateTrait.cast, float)


class BaseCComplex(BaseComplex):
    """ A coercing trait type whose value is a complex number.
    """

    #: The function to use for evaluating strings to this type:
    evaluate = complex

    def validate(self, object, name, value):
        """ Validates that a specified value is valid for this trait.

        Note: The 'fast validator' version performs this check in C.
        """
        try:
            return complex(value)
        except (ValueError, TypeError):
            self.error(object, name, value)


class CComplex(BaseCComplex):
    """ A fast-validating, coercing trait type whose value is a complex number.
    """

    #: The C-level fast validator to use:
    fast_validate = (ValidateTrait.cast, complex)


class BaseCStr(BaseStr):
    """ A coercing trait type whose value is a string.
    """

    def validate(self, object, name, value):
        """ Validates that a specified value is valid for this trait.

        Note: The 'fast validator' version performs this check in C.
        """
        try:
            return str(value)
        except:
            self.error(object, name, value)


class CStr(BaseCStr):
    """ A fast-validating, coercing trait type whose value is a string.
    """

    #: The C-level fast validator to use:
    fast_validate = (ValidateTrait.cast, str)


class BaseCBytes(BaseBytes):
    """ A coercing trait type whose value is a bytestring.
    """

    def validate(self, object, name, value):
        """ Validates that a specified value is valid for this trait.

        Note: The 'fast validator' version performs this check in C.
        """
        try:
            return bytes(value)
        except:
            self.error(object, name, value)


class CBytes(BaseCBytes):
    """ A fast-validating, coercing trait type whose value is a bytestring.
    """

    #: The C-level fast validator to use:
    fast_validate = (ValidateTrait.cast, bytes)


class BaseCBool(BaseBool):
    """ A coercing trait type whose value is a bool.
    """

    #: The function to use for evaluating strings to this type:
    evaluate = bool

    def validate(self, object, name, value):
        """ Validates that a specified value is valid for this trait.

        Note: The 'fast validator' version performs this check in C.
        """
        try:
            return bool(value)
        except:
            self.error(object, name, value)


class CBool(BaseCBool):
    """ A fast-validating, coercing trait type whose value is a bool.
    """

    #: The C-level fast validator to use:
    fast_validate = (ValidateTrait.cast, bool)


class String(TraitType):
    """ A trait type whose value must be a string with optional constraints.

    The value is a string whose length is in a specified range, and which
    optionally matches a specified regular expression.

    Parameters
    ----------
    value : str
        The default value for the string.
    minlen : integer
        The minimum length allowed for the string.
    maxlen : integer
        The maximum length allowed for the string.
    regex : str
        A Python regular expression that the string must match.
    **metadata
        The trait metadata for the trait.

    Attributes
    ----------
    minlen : integer
        The minimum length allowed for the string.
    maxlen : integer
        The maximum length allowed for the string.
    regex : str
        A Python regular expression that the string must match.
    """

    def __init__(
        self, value="", minlen=0, maxlen=sys.maxsize, regex="", **metadata
    ):
        super().__init__(value, **metadata)
        self.minlen = max(0, minlen)
        self.maxlen = max(self.minlen, maxlen)
        self.regex = regex
        self._init()

    def _init(self):
        """ Completes initialization of the trait at construction or unpickling
        time.
        """
        self._validate = "validate_all"
        if self.regex != "":
            self.match = re.compile(self.regex).match
            if (self.minlen == 0) and (self.maxlen == sys.maxsize):
                self._validate = "validate_regex"
        elif (self.minlen == 0) and (self.maxlen == sys.maxsize):
            self._validate = "validate_str"
        else:
            self._validate = "validate_len"

    def validate(self, object, name, value):
        """ Validates that the value is a valid string.
        """
        return getattr(self, self._validate)(object, name, value)

    def validate_all(self, object, name, value):
        """ Validates that the value is a valid string in the specified length
            range which matches the specified regular expression.
        """
        try:
            value = strx(value)
            if (self.minlen <= len(value) <= self.maxlen) and (
                self.match(value) is not None
            ):
                return value
        except:
            pass

        self.error(object, name, value)

    def validate_str(self, object, name, value):
        """ Validates that the value is a valid string.
        """
        try:
            return strx(value)
        except:
            pass

        self.error(object, name, value)

    def validate_len(self, object, name, value):
        """ Validates that the value is a valid string in the specified length
        range.
        """
        try:
            value = strx(value)
            if self.minlen <= len(value) <= self.maxlen:
                return value
        except:
            pass

        self.error(object, name, value)

    def validate_regex(self, object, name, value):
        """ Validates that the value is a valid string which matches the
        specified regular expression.
        """
        try:
            value = strx(value)
            if self.match(value) is not None:
                return value
        except:
            pass

        self.error(object, name, value)

    def info(self):
        """ Returns a description of the trait.
        """
        msg = ""
        if (self.minlen != 0) and (self.maxlen != sys.maxsize):
            msg = " between %d and %d characters long" % (
                self.minlen,
                self.maxlen,
            )
        elif self.maxlen != sys.maxsize:
            msg = " <= %d characters long" % self.maxlen
        elif self.minlen != 0:
            msg = " >= %d characters long" % self.minlen
        if self.regex != "":
            if msg != "":
                msg += " and"
            msg += " matching the pattern '%s'" % self.regex
        return "a string" + msg

    def create_editor(self):
        """ Returns the default traits UI editor for this type of trait.
        """
        return default_text_editor(self)

    def __getstate__(self):
        """ Returns the current state of the trait.
        """
        result = self.__dict__.copy()
        for name in ["validate", "match"]:
            if name in result:
                del result[name]

        return result

    def __setstate__(self, state):
        """ Sets the current state of the trait.
        """
        self.__dict__.update(state)
        self._init()


class Regex(String):
    """ A trait type whose value must match a regular expression.

    Parameters
    ----------
    value : str
        The default value of the trait.
    regex : str
        The regular expression that the trait value must match.
    **metadata
        Trait metadata.
    """

    def __init__(self, value="", regex=".*", **metadata):
        super().__init__(value=value, regex=regex, **metadata)


class Code(String):
    """ A trait type whose value holds a string of source code.

    Validation does not perform any sort of syntax checking. The default
    TraitsUI editor is a CodeEditor.
    """

    #: The standard metadata for the trait:
    metadata = {"editor": code_editor}


class HTML(String):
    """ A trait type whose value holds an HTML string.

    The validation of the value does not enforce HTML syntax.  The default
    TraitsUI editor is an HTMLEditor.
    """

    #: The standard metadata for the trait:
    metadata = {"editor": html_editor}


class Password(String):
    """ A trait type whose value holds a password string.

    The default TraitsUI editor is an PasswordEditor, which obscures text
    entered by the user.
    """

    #: The standard metadata for the trait:
    metadata = {"editor": password_editor}


class BaseCallable(TraitType):
    """ A trait type whose value must be a Python callable.
    """

    #: The standard metadata for the trait:
    metadata = {"copy": "ref"}

    #: The default value for the trait:
    default_value = None

    #: A description of the type of value this trait accepts:
    info_text = "a callable value"

    def validate(self, object, name, value):
        """ Validates that the value is a Python callable.
        """
        if (value is None) or callable(value):
            return value

        self.error(object, name, value)


class Callable(BaseCallable):
    """ A fast-validating trait type whose value must be a Python callable.
    """
    def __init__(self, value=None, allow_none=True, **metadata):

        self.fast_validate = (ValidateTrait.callable, allow_none)

        default_value = metadata.pop("default_value", value)

        super().__init__(default_value, **metadata)


class BaseType(TraitType):
    """ A trait type whose value must be an instance of a Python type.

    This is an abstract class and should not be directly instantiated.
    """

    def validate(self, object, name, value):
        """ Validates that the value is a Python callable.
        """
        if isinstance(value, self.fast_validate[1:]):
            return value

        self.error(object, name, value)


class This(BaseType):
    """ A trait type whose value must be an instance of the defining class.
    """

    #: The C-level fast validator to use:
    fast_validate = (ValidateTrait.self_type,)

    #: A description of the type of value this trait accepts:
    info_text = "an instance of the same type as the receiver"

    def __init__(self, value=None, allow_none=True, **metadata):
        super().__init__(value, **metadata)

        if allow_none:
            self.fast_validate = (ValidateTrait.self_type, None)
            self.validate = self.validate_none
            self.info = self.info_none

    def validate(self, object, name, value):
        if isinstance(value, object.__class__):
            return value

        self.error(object, name, value)

    def validate_none(self, object, name, value):
        if isinstance(value, object.__class__) or (value is None):
            return value

        self.error(object, name, value)

    def info(self):
        return "an instance of the same type as the receiver"

    def info_none(self):
        return "an instance of the same type as the receiver or None"


class self(This):
    """ A trait type whose default value is the object containing the trait.

    The trait can be assigned to, but any new value must be an instance of
    the defining class.
    """

    #: The default value type to use (i.e. 'self'):
    default_value_type = DefaultValue.object


class Function(TraitType):
    """ A trait type whose value must be a function.

    .. deprecated:: 6.2.0
        This trait type explicitly checks for an instance of
        ``types.FunctionType``. For the majority of use cases, the more general
        ``Callable`` trait type should be used instead. If an instance
        specifically of ``types.FunctionType`` really is needed, one can use
        ``Instance(types.FunctionType)``.
    """

    @deprecated("Function trait type has been deprecated. Use 'Callable' or "
                "'Instance(types.FunctionType)' instead")
    def __init__(self):
        super().__init__()

    #: The C-level fast validator to use:
    fast_validate = (ValidateTrait.coerce, FunctionType)

    #: A description of the type of value this trait accepts:
    info_text = "a function"


class Method(TraitType):
    """ A trait type whose value must be a method.

    .. deprecated:: 6.2.0
        This trait type explicitly checks for an instance of
        ``types.MethodType``. For the majority of use cases, the more general
        ``Callable`` trait type should be used instead. If an instance
        specifically of ``types.MethodType`` really is needed, one can use
        ``Instance(types.MethodType)``.
    """

    @deprecated("Method trait type has been deprecated. Use 'Callable' or "
                "'Instance(types.MethodType)' instead")
    def __init__(self):
        super().__init__()

    #: The C-level fast validator to use:
    fast_validate = (ValidateTrait.coerce, MethodType)

    #: A description of the type of value this trait accepts:
    info_text = "a method"


class Module(TraitType):
    """ A trait type whose value must be a module.
    """

    #: The C-level fast validator to use:
    fast_validate = (ValidateTrait.coerce, ModuleType)

    #: A description of the type of value this trait accepts:
    info_text = "a module"


class Python(TraitType):
    """ A trait type that behaves as a standard Python attribute.

    This trait type allows any value to be assigned, and raises an
    ValueError if an attempt is made to get the value before one has been
    assigned. It has no default value. This trait is most often used in
    conjunction with wildcard naming. See the *Traits User Manual* for
    details on wildcards.
    """

    #: The standard metadata for the trait:
    metadata = {"type": "python"}

    #: The default value for the trait:
    default_value = Undefined


class ReadOnly(TraitType):
    """ A trait type that is write-once, and then read-only.

    The initial value of the attribute is the special, singleton object
    Undefined. The trait allows any value to be assigned to the attribute
    if the current value is the Undefined object. Once any other value is
    assigned, no further assignment is allowed. Normally, the initial
    assignment to the attribute is performed in the class constructor,
    based on information passed to the constructor. If the read-only value
    is known in advance of run time, use Constant instead of ReadOnly to
    define the trait.
    """

    # Defines the CTrait type to use for this trait:
    ctrait_type = TraitKind.read_only

    #: The default value for the trait:
    default_value = Undefined


# Create a singleton instance as the trait:
ReadOnly = ReadOnly()


class Disallow(TraitType):
    """ A trait that prevents any value from being assigned or read.

    Any attempt to get or set the value of the trait attribute raises an
    exception. This trait is most often used in conjunction with wildcard
    naming, for example, to catch spelling mistakes in attribute names.

    See the *Traits User Manual* for details on wildcards.
    """

    #: Defines the CTrait type to use for this trait:
    ctrait_type = TraitKind.disallow


# Create a singleton instance as the trait:
Disallow = Disallow()


class Constant(TraitType):
    """ A trait type whose value is a constant.

    Traits of this type are very space efficient (and fast) because
    *value* is not stored in each instance using the trait, but only in
    the trait object itself.

    Parameters
    ----------
    value : any
        The constant value for the trait.
    **metadata
        Trait metadata for the trait.
    """

    #: Defines the CTrait type to use for this trait:
    ctrait_type = TraitKind.constant

    #: The standard metadata for the trait:
    metadata = {"type": "constant", "transient": True}


class Delegate(TraitType):
    """ A trait type whose value is delegated to a trait on another object.

    This is a base class that shouldn't be used directly, rather use one of
    the subclasses DelegatesTo or PrototypesFrom, depending on desired
    behaviour.

    An object containing a delegator trait attribute must contain a
    second attribute that references the object containing the delegate
    trait attribute. The name of this second attribute is passed as the
    *delegate* argument.

    The following rules govern the application of the prefix parameter:

    * If *prefix* is empty or omitted, the delegation is to an attribute
      of the delegate object with the same name as the delegator
      attribute.
    * If *prefix* is a valid Python attribute name, then the delegation
      is to an attribute whose name is the value of *prefix*.
    * If *prefix* ends with an asterisk ('*') and is longer than one
      character, then the delegation is to an attribute whose name is
      the value of *prefix*, minus the trailing asterisk, prepended to
      the delegator attribute name.
    * If *prefix* is equal to a single asterisk, the delegation is to an
      attribute whose name is the value of the delegator object's
      __prefix__ attribute prepended to delegator attribute name.

    Parameters
    ----------
    delegate : str
        The name of the trait that holds the HasTraits instance that the
        value is delegated to.
    prefix : str
        The name of the trait on the delegate that holds the delegated
        value.  If empty, then the name of this trait will be used.
    modify : bool
        Whether modifications of this trait are applied to the delegated
        object.  This differentiates the behaviour of DelegatesTo and
        PrototypedFrom.
    listenable : bool
        Whether changes to the delegated trait will fire listeners to
        this trait.

    Attributes
    ----------
    delegate : str
        The name of the trait that holds the HasTraits instance that the
        value is delegated to.
    prefix : str
        The name of the trait on the delegate that holds the delegated
        value.  If empty, then the name of this trait will be used.
    prefix_type : int
        An integer giving the type of prefix being used.
    modify : bool
        Whether modifications of this trait are applied to the delegated
        object.  This differentiates the behaviour of DelegatesTo and
        PrototypedFrom.
    """

    #: Defines the CTrait type to use for this trait:
    ctrait_type = TraitKind.delegate

    #: The standard metadata for the trait:
    metadata = {"type": "delegate", "transient": False}

    def __init__(
        self, delegate, prefix="", modify=False, listenable=True, **metadata
    ):
        """ Creates a Delegate trait.
        """
        if prefix == "":
            prefix_type = 0
        elif prefix[-1:] != "*":
            prefix_type = 1
        else:
            prefix = prefix[:-1]
            if prefix != "":
                prefix_type = 2
            else:
                prefix_type = 3

        metadata["_delegate"] = delegate
        metadata["_prefix"] = prefix
        metadata["_listenable"] = listenable

        super().__init__(**metadata)

        self.delegate = delegate
        self.prefix = prefix
        self.prefix_type = prefix_type
        self.modify = modify

    def as_ctrait(self):
        """ Returns a CTrait corresponding to the trait defined by this class.
        """
        trait = super().as_ctrait()
        trait.delegate(
            self.delegate, self.prefix, self.prefix_type, self.modify
        )

        return trait


class DelegatesTo(Delegate):
    """ A trait type that matches the 'delegate' design pattern.

    This defines a trait whose value and definition is "delegated" to
    another trait on a different object.

    An object containing a delegator trait attribute must contain a
    second attribute that references the object containing the delegate
    trait attribute. The name of this second attribute is passed as the
    *delegate* argument to the DelegatesTo() function.

    The following rules govern the application of the prefix parameter:

    * If *prefix* is empty or omitted, the delegation is to an attribute
      of the delegate object with the same name as the delegator
      attribute.
    * If *prefix* is a valid Python attribute name, then the delegation
      is to an attribute whose name is the value of *prefix*.
    * If *prefix* ends with an asterisk ('*') and is longer than one
      character, then the delegation is to an attribute whose name is
      the value of *prefix*, minus the trailing asterisk, prepended to
      the delegator attribute name.
    * If *prefix* is equal to a single asterisk, the delegation is to an
      attribute whose name is the value of the delegator object's
      __prefix__ attribute prepended to delegator attribute name.

    Note that any changes to the delegator attribute are actually
    applied to the corresponding attribute on the delegate object. The
    original object containing the delegator trait is not modified.

    Parameters
    ----------
    delegate : str
        Name of the attribute on the current object which references
        the object that is the trait's delegate.
    prefix : str
        A prefix or substitution applied to the original attribute when
        looking up the delegated attribute.
    listenable : bool
        Indicates whether a listener can be attached to this attribute
        such that changes to the delegated attribute will trigger it.
    **metadata
        Trait metadata for the trait.
    """

    def __init__(self, delegate, prefix="", listenable=True, **metadata):
        super().__init__(
            delegate,
            prefix=prefix,
            modify=True,
            listenable=listenable,
            **metadata
        )


class PrototypedFrom(Delegate):
    """ A trait type that matches the 'prototype' design pattern.

    This defines a trait whose default value and definition is "prototyped"
    from another trait on a different object.

    An object containing a prototyped trait attribute must contain a
    second attribute that references the object containing the prototype
    trait attribute. The name of this second attribute is passed as the
    *prototype* argument to the PrototypedFrom() function.

    The following rules govern the application of the prefix parameter:

    * If *prefix* is empty or omitted, the prototype delegation is to an
      attribute of the prototype object with the same name as the
      prototyped attribute.
    * If *prefix* is a valid Python attribute name, then the prototype
      delegation is to an attribute whose name is the value of *prefix*.
    * If *prefix* ends with an asterisk ('*') and is longer than one
      character, then the prototype delegation is to an attribute whose
      name is the value of *prefix*, minus the trailing asterisk,
      prepended to the prototyped attribute name.
    * If *prefix* is equal to a single asterisk, the prototype
      delegation is to an attribute whose name is the value of the
      prototype object's __prefix__ attribute prepended to the
      prototyped attribute name.

    Note that any changes to the prototyped attribute are made to the
    original object, not the prototype object. The prototype object is
    only used to define to trait type and default value.

    Parameters
    ----------
    prototype : str
        Name of the attribute on the current object which references the
        object that is the trait's prototype.
    prefix : str
        A prefix or substitution applied to the original attribute when
        looking up the prototyped attribute.
    listenable : bool
        Indicates whether a listener can be attached to this attribute
        such that changes to the corresponding attribute on the
        prototype object will trigger it.
    **metadata
        Trait metadata for the trait.
    """

    def __init__(self, prototype, prefix="", listenable=True, **metadata):
        super().__init__(
            prototype,
            prefix=prefix,
            modify=False,
            listenable=listenable,
            **metadata
        )


class Expression(TraitType):
    """ A trait type whose value must be a valid Python expression.

    The compiled form of a valid expression is stored as the mapped value of
    the trait.
    """

    #: The default value for the trait:
    default_value = "0"

    #: A description of the type of value this trait accepts:
    info_text = "a valid Python expression"

    #: Indicate that this is a mapped trait:
    is_mapped = True

    def validate(self, object, name, value):
        """ Validates that a specified value is valid for this trait.
        """
        try:
            return compile(value, "<string>", "eval")
        except:
            self.error(object, name, value)

    def post_setattr(self, object, name, value):
        """ Performs additional post-assignment processing.
        """
        object.__dict__[name + "_"] = value

    def mapped_value(self, value):
        """ Returns the 'mapped' value for the specified **value**.
        """
        return compile(value, "<string>", "eval")

    def as_ctrait(self):
        """ Returns a CTrait corresponding to the trait defined by this class.
        """
        # Tell the C code that 'setattr' should store the original, unadapted
        # value passed to it:
        ctrait = super().as_ctrait()
        ctrait.setattr_original_value = True
        return ctrait


class PythonValue(Any):
    """ A trait type whose value can be of any type.

    The default editor is a ShellEditor.
    """

    #: The standard metadata for the trait:
    metadata = {"editor": shell_editor}


class BaseFile(BaseStr):
    """ A trait type whose value must be a file path string.

    This will accept both strings and os.pathlib Path objects,
    converting the latter to the corresponding string value.

    Parameters
    ----------
    value : str
        The default value for the trait.
    filter : str
        A wildcard string to filter filenames in the file dialog box used by
        the attribute trait editor.
    auto_set : bool
        Indicates whether the file editor updates the trait value after
        every key stroke.
    entries : int
        A hint to the TraitsUI editor about how many values to display in
        the editor.
    exists : bool
        Indicates whether the trait value must be an existing file or
        not.

    Attributes
    ----------
    filter : str
        A wildcard string to filter filenames in the file dialog box used by
        the attribute trait editor.
    auto_set : bool
        Indicates whether the file editor updates the trait value after
        every key stroke.
    entries : int
        A hint to the TraitsUI editor about how many values to display in
        the editor.
    exists : bool
        Indicates whether the trait value must be an existing file or
        not.
    """

    def __init__(
        self,
        value="",
        filter=None,
        auto_set=False,
        entries=0,
        exists=False,
        **metadata
    ):
        self.filter = filter
        self.auto_set = auto_set
        self.entries = entries
        self.exists = exists

        super().__init__(value, **metadata)

    def validate(self, object, name, value):
        """ Validates that a specified value is valid for this trait.

            Note: The 'fast validator' version performs this check in C.
        """
        try:
            # If value is of type os.PathLike, get the path representation
            # The path representation could be either a str or bytes type
            # If fspath returns bytes, further validation will fail.
            value = fspath(value)
        except TypeError:
            pass

        validated_value = super().validate(object, name, value)
        if not self.exists:
            return validated_value
        elif isfile(value):
            return validated_value

        self.error(object, name, value)

    def info(self):
        """ Return a description of the type of value this trait accepts. """
        description = "a string or os.PathLike object"
        if self.exists:
            description += " referring to an existing file"
        return description

    def create_editor(self):
        from traitsui.editors.file_editor import FileEditor

        editor = FileEditor(
            filter=self.filter or [],
            auto_set=self.auto_set,
            entries=self.entries,
            dialog_style="open" if self.exists else "save",
        )
        return editor


class File(BaseFile):
    """ A fast-validating trait type whose value must be a file path string.

    This will accept both strings and os.pathlib Path objects,
    converting the latter to the corresponding string value.

    Parameters
    ----------
    value : str
        The default value for the trait.
    filter : str
        A wildcard string to filter filenames in the file dialog box used by
        the attribute trait editor.
    auto_set : bool
        Indicates whether the file editor updates the trait value after
        every key stroke.
    entries : int
        A hint to the TraitsUI editor about how many values to display in
        the editor.
    exists : bool
        Indicates whether the trait value must be an existing file or
        not.

    Attributes
    ----------
    filter : str
        A wildcard string to filter filenames in the file dialog box used by
        the attribute trait editor.
    auto_set : bool
        Indicates whether the file editor updates the trait value after
        every key stroke.
    entries : int
        A hint to the TraitsUI editor about how many values to display in
        the editor.
    exists : bool
        Indicates whether the trait value must be an existing file or
        not.
    """

    def __init__(
        self,
        value="",
        filter=None,
        auto_set=False,
        entries=0,
        exists=False,
        **metadata
    ):
        super().__init__(
            value, filter, auto_set, entries, exists, **metadata
        )


class BaseDirectory(BaseStr):
    """ A trait type whose value must be a directory path string.

    This also accepts objects implementing the :class:`os.PathLike` interface,
    converting them to the corresponding string.

    Parameters
    ----------
    value : str
        The default value for the trait.
    auto_set : bool
        Indicates whether the directory editor updates the trait value
        after every key stroke.
    entries : int
        A hint to the TraitsUI editor about how many values to display in
        the editor.
    exists : bool
        Indicates whether the trait value must be an existing directory or
        not.

    Attributes
    ----------
    auto_set : bool
        Indicates whether the directory editor updates the trait value
        after every key stroke.
    entries : int
        A hint to the TraitsUI editor about how many values to display in
        the editor.
    exists : bool
        Indicates whether the trait value must be an existing directory or
        not.
    """

    def __init__(
        self, value="", auto_set=False, entries=0, exists=False, **metadata
    ):
        self.entries = entries
        self.auto_set = auto_set
        self.exists = exists

        super().__init__(value, **metadata)

    def validate(self, object, name, value):
        """ Validates that a specified value is valid for this trait.

        Note: The 'fast validator' version performs this check in C.
        """
        try:
            value = fspath(value)
        except TypeError:
            pass

        validated_value = super().validate(
            object, name, value
        )
        if not self.exists:
            return validated_value
        elif isdir(value):
            return validated_value

        self.error(object, name, value)

    def info(self):
        """ Return a description of the type of value this trait accepts. """
        description = "a string or os.PathLike object"
        if self.exists:
            description += " referring to an existing directory"
        return description

    def create_editor(self):
        from traitsui.editors.directory_editor import DirectoryEditor

        editor = DirectoryEditor(auto_set=self.auto_set, entries=self.entries)
        return editor


class Directory(BaseDirectory):
    """ A fast-validating trait type whose value is a directory path string.

    This also accepts objects implementing the :class:`os.PathLike` interface,
    converting them to the corresponding string.

    Parameters
    ----------
    value : str
        The default value for the trait.
    auto_set : bool
        Indicates whether the directory editor updates the trait value
        after every key stroke.
    entries : int
        A hint to the TraitsUI editor about how many values to display in
        the editor.
    exists : bool
        Indicates whether the trait value must be an existing directory or
        not.

    Attributes
    ----------
    auto_set : bool
        Indicates whether the directory editor updates the trait value
        after every key stroke.
    entries : int
        A hint to the TraitsUI editor about how many values to display in
        the editor.
    exists : bool
        Indicates whether the trait value must be an existing directory or
        not.
    """

    def __init__(
        self, value="", auto_set=False, entries=0, exists=False, **metadata
    ):
        # Fast validation is disabled (Github issue #877).
        super().__init__(
            value, auto_set, entries, exists, **metadata
        )


class BaseRange(TraitType):
    """ A trait type whose numeric value lies inside a range.

    The value held will be either an integer or a float, which type is
    determined by whether the *low*, *high* and *value* arguments are
    integers or floats.

    The *low*, *high*, and *value* arguments must be of the same type
    (integer or float), except in the case where either *low* or *high* is
    a string (i.e. extended trait name).

    If *value* is None or omitted, the default value is *low*, unless *low*
    is None or omitted, in which case the default value is *high*.

    Parameters
    ----------
    low : integer, float or string (i.e. extended trait name)
        The low end of the range.
    high : integer, float or string (i.e. extended trait name)
        The high end of the range.
    value : integer, float or string (i.e. extended trait name)
        The default value of the trait.
    exclude_low : bool
        Indicates whether the low end of the range is exclusive.
    exclude_high : bool
        Indicates whether the high end of the range is exclusive.
    """

    def __init__(
        self,
        low=None,
        high=None,
        value=None,
        exclude_low=False,
        exclude_high=False,
        **metadata
    ):
        if value is None:
            if low is not None:
                value = low
            else:
                value = high

        super().__init__(value, **metadata)

        vtype = type(high)
        if (low is not None) and (
            not issubclass(vtype, (float, str))
        ):
            vtype = type(low)

        is_static = not issubclass(vtype, str)
        if is_static and (vtype not in RangeTypes):
            raise TraitError(
                "Range can only be use for int or float "
                "values, but a value of type %s was specified." % vtype
            )

        self._low_name = self._high_name = ""
        self._vtype = Undefined

        kind = None

        if vtype is float:
            self._validate = "float_validate"
            kind = ValidateTrait.float_range
            self._type_desc = "a floating point number"
            if low is not None:
                low = float(low)

            if high is not None:
                high = float(high)

        elif vtype is int:
            self._validate = "int_validate"
            self._type_desc = "an integer"
            if low is not None:
                low = int(low)

            if high is not None:
                high = int(high)
        else:
            self.get, self.set, self.validate = (
                self._get, self._set, self._validate)
            self._vtype = None
            self._type_desc = "a number"

            if isinstance(high, str):
                self._high_name = high = "object." + high
            else:
                self._vtype = type(high)
            high = compile(str(high), "<string>", "eval")

            if isinstance(low, str):
                self._low_name = low = "object." + low
            else:
                self._vtype = type(low)
            low = compile(str(low), "<string>", "eval")

            if isinstance(value, str):
                value = "object." + value
            self._value = compile(str(value), "<string>", "eval")

            self.default_value_type = DefaultValue.callable
            self.default_value = self._get_default_value

        exclude_mask = 0
        if exclude_low:
            exclude_mask |= 1

        if exclude_high:
            exclude_mask |= 2

        if is_static and kind is not None:
            self.init_fast_validate(kind, low, high, exclude_mask)

        #: Assign type-corrected arguments to handler attributes:
        self._low = low
        self._high = high
        self._exclude_low = exclude_low
        self._exclude_high = exclude_high

    def init_fast_validate(self, *args):
        """ Does nothing for the BaseRange class. Used in the Range class to
        set up the fast validator.
        """
        pass

    def validate(self, object, name, value):
        """ Validate that the value is in the specified range.
        """
        return getattr(self, self._validate)(object, name, value)

    def float_validate(self, object, name, value):
        """ Validate that the value is a float value in the specified range.
        """
        # Convert to exact type float, re-raising a TypeError as a TraitError
        # and letting other errors propagate. Keep original value for
        # error-reporting purposes.
        original_value = value
        try:
            value = _validate_float(value)
        except TypeError:
            self.error(object, name, original_value)

        if (
            (
                (self._low is None)
                or (self._exclude_low and (self._low < value))
                or ((not self._exclude_low) and (self._low <= value))
            )
            and (
                (self._high is None)
                or (self._exclude_high and (self._high > value))
                or ((not self._exclude_high) and (self._high >= value))
            )
        ):
            return value

        self.error(object, name, original_value)

    def int_validate(self, object, name, value):
        """ Validate that the value is an int value in the specified range.
        """
        # Convert to exact type float, re-raising a TypeError as a TraitError
        # and letting other errors propagate. Keep original value for
        # error-reporting purposes.
        original_value = value
        try:
            value = _validate_int(value)
        except TypeError:
            self.error(object, name, original_value)

        if (
            (
                (self._low is None)
                or (self._exclude_low and (self._low < value))
                or ((not self._exclude_low) and (self._low <= value))
            )
            and (
                (self._high is None)
                or (self._exclude_high and (self._high > value))
                or ((not self._exclude_high) and (self._high >= value))
            )
        ):
            return value

        self.error(object, name, original_value)

    def _get_default_value(self, object):
        """ Returns the default value of the range.
        """
        return eval(self._value)

    def _get(self, object, name, trait):
        """ Returns the current value of a dynamic range trait.
        """
        cname = "_traits_cache_" + name
        value = object.__dict__.get(cname, Undefined)
        if value is Undefined:
            object.__dict__[cname] = value = eval(self._value)

        low = eval(self._low)
        high = eval(self._high)
        if (low is not None) and (value < low):
            value = low
        elif (high is not None) and (value > high):
            value = high

        return self._typed_value(value, low, high)

    def _set(self, object, name, value):
        """ Sets the current value of a dynamic range trait.
        """
        value = self._validate(object, name, value)
        self._set_value(object, name, value)

    def _validate(self, object, name, value):
        """ Validate a value for a dynamic range trait.
        """
        if not isinstance(value, str):
            try:
                low = eval(self._low)
                high = eval(self._high)
                if (low is None) and (high is None):
                    if isinstance(value, RangeTypes):
                        return value
                else:
                    new_value = self._typed_value(value, low, high)
                    if (
                        (low is None)
                        or (self._exclude_low and (low < new_value))
                        or ((not self._exclude_low) and (low <= new_value))
                    ) and (
                        (high is None)
                        or (self._exclude_high and (high > new_value))
                        or ((not self._exclude_high) and (high >= new_value))
                    ):
                        return new_value
            except:
                pass

        self.error(object, name, value)

    def _typed_value(self, value, low, high):
        """ Returns the specified value with the correct type for the current
            dynamic range.
        """
        vtype = self._vtype
        if vtype is None:
            if low is not None:
                vtype = type(low)
            elif high is not None:
                vtype = type(high)
            else:
                vtype = lambda x: x

        return vtype(value)

    def _set_value(self, object, name, value):
        """ Sets the specified value as the value of the dynamic range.
        """
        cname = "_traits_cache_" + name
        old = object.__dict__.get(cname, Undefined)
        if old is Undefined:
            old = eval(self._value)
        object.__dict__[cname] = value
        if value != old:
            object.trait_property_changed(name, old, value)

    def full_info(self, object, name, value):
        """ Returns a description of the trait.
        """
        if self._vtype is not Undefined:
            low = eval(self._low)
            high = eval(self._high)
            low, high = (
                self._typed_value(low, low, high),
                self._typed_value(high, low, high),
            )
        else:
            low = self._low
            high = self._high

        if low is None:
            if high is None:
                return self._type_desc

            return "%s <%s %s" % (
                self._type_desc,
                "="[self._exclude_high:],
                high,
            )

        elif high is None:
            return "%s >%s %s" % (
                self._type_desc,
                "="[self._exclude_low:],
                low,
            )

        return "%s <%s %s <%s %s" % (
            low,
            "="[self._exclude_low:],
            self._type_desc,
            "="[self._exclude_high:],
            high,
        )

    def create_editor(self):
        """ Returns the default UI editor for the trait.
        """
        # fixme: Needs to support a dynamic range editor.

        auto_set = self.auto_set
        if auto_set is None:
            auto_set = True

        from traitsui.api import RangeEditor

        return RangeEditor(
            self,
            mode=self.mode or "auto",
            cols=self.cols or 3,
            auto_set=auto_set,
            enter_set=self.enter_set or False,
            low_label=self.low or "",
            high_label=self.high or "",
            low_name=self._low_name,
            high_name=self._high_name,
        )


class Range(BaseRange):
    """ A fast-validating trait type whose numeric value lies inside a range.
    """

    def init_fast_validate(self, *args):
        """ Set up the C-level fast validator.
        """
        self.fast_validate = args


class BaseEnum(TraitType):
    """ A trait type whose value is an element of a finite collection.

    This trait type can be either *static*, with the collection of valid values
    specified directly in the constructor, or *dynamic*, with the collection
    provided by the value of another trait attribute.

    For both static and dynamic enumerations, a default value can be provided
    as a positional argument. If no default is provided, the default is the
    first item (in iteration order) of the underlying collection.

    Notes
    -----

    1. If the enumeration is based on an unordered collection like a
       ``set``, and no explicit default is given, the default used will
       effectively be arbitrary (the first element of the set in iteration
       order). It's recommended that a default be given explicitly in this
       case.

    2. Instances of ``str``, ``bytes`` and ``bytearray`` are not treated
       as collections for the purposes of this trait type, both for pragmatic
       reasons (it's more likely that a user wants to use a string as an
       element in a collection than as a collection in its own right), and
       because the behavior of the ``in`` operator for those types does not
       express the usual membership semantics (for example, ``"bc" in "abc"``
       is ``True``).

    Parameters
    ----------
    *args
        The enumeration of all valid values for the trait. For a static
        enumeration trait (where the *values* keyword argument is not given)
        the supported signatures for ``args`` are as follows:

        (collection,)
            A nonempty collection of valid values. The default is the first
            element of the collection, in iteration order.
        (default, collection)
            The default value, followed by a nonempty collection of valid
            values. The default should be an element of the collection, but
            this is not checked.
        (item1, item2, ..., itemn)
            One or more items giving the valid values for the collection.
            The default is *item1*.

        For a dynamic enumeration trait, where the *values* keyword argument
        is given, the supported signatures for ``args`` are:

        ()
            No arguments given. In this case the default is the first item
            of the collection, in iteration order.
        (default,)
            The default value for the collection.

        For the static case, the ambiguity in the signatures is resolved
        as follows: if ``args`` has length ``1`` or ``2``, ``args[-1]`` can be
        iterated over, and ``args[-1]`` is not an instance of ``str``,
        ``bytes`` or ``bytearray``, then ``args[-1]`` is assumed to give the
        collection of values. Otherwise, all elements of ``args`` are assumed
        to be items in the collection. Thus the first two signatures are safe
        from ambiguity, and it's recommended to use one of these two signatures
        in preference to the third form.
    values : str, optional
        The name of a trait holding the valid values. If given, this is
        a dynamic enumeration, otherwise it's a static numeration.
    **metadata
        Metadata for the trait.

    Attributes
    ----------
    values : tuple or None
        For a static enumeration, this is a tuple holding the valid values.
        For a dynamic enumeration, this is None.
    name : str or None
        For a dynamic enumeration, this is the name of a trait holding
        the collection of valid values. For a static enumeration, this is
        None.
    """

    def __init__(self, *args, values=None, **metadata):
        self.name = values

        nargs = len(args)
        if self.name is not None:
            # Dynamic enumeration
            self.values = None
            self.get, self.set, self.validate = (
                self._get, self._set, self._validate)
            if nargs == 0:
                super().__init__(**metadata)
            elif nargs == 1:
                default_value = args[0]
                super().__init__(default_value, **metadata)
            else:
                raise TraitError(
                    "Incorrect number of arguments specified "
                    "when using the 'values' keyword"
                )
        else:
            # Static enumeration
            if nargs == 0:
                raise TraitError("Enum trait requires at least 1 argument")

            # If we have either 1 or 2 arguments and the last argument is a
            # collection, then that collection provides the values of the
            # enumeration. Otherwise, args itself is the collection.
            have_collection_arg = (
                nargs <= 2
                and not isinstance(args[-1], (str, bytes, bytearray))
                and isinstance(args[-1], collections.abc.Iterable)
            )
            self.values = tuple(args[-1]) if have_collection_arg else args
            if not self.values:
                raise TraitError("Enum collection should be nonempty")

            # In the two-argument collection case, the first argument is
            # the default. Otherwise, we take the first element of self.values.
            if have_collection_arg and nargs == 2:
                default_value = args[0]
            else:
                default_value = self.values[0]

            self.init_fast_validate(ValidateTrait.enum, self.values)

            super().__init__(default_value, **metadata)

    def init_fast_validate(self, *args):
        """ Does nothing for the BaseEnum class. Used in the Enum class to set
            up the fast validator.
        """
        pass

    def validate(self, object, name, value):
        """ Validates that the value is one of the enumerated set of valid
        values.
        """
        if value in self.values:
            return value

        self.error(object, name, value)

    def full_info(self, object, name, value):
        """ Returns a description of the trait.
        """
        if self.name is None:
            values = self.values
        else:
            values = xgetattr(object, self.name)

        return " or ".join([repr(x) for x in values])

    def create_editor(self):
        """ Returns the default UI editor for the trait.
        """
        from traitsui.api import EnumEditor

        if self.name is None:
            values = self.values
            name = ""
        else:
            values = None
            name = self.name

        editor = EnumEditor(
            name=name,
            cols=self.cols or 3,
            evaluate=self.evaluate,
            format_func=self.format_func,
            mode=self.mode if self.mode else "radio",
        )
        # Workaround enthought/traitsui#782
        if values is not None:
            editor.values = values
        return editor

    def _get(self, object, name, trait):
        """ Returns the current value of a dynamic enum trait.
        """
        value = self.get_value(object, name, trait)
        values = xgetattr(object, self.name)
        if not safe_contains(value, values):
            value = next(iter(values), None)
        return value

    def _set(self, object, name, value):
        """ Sets the current value of a dynamic enum trait.
        """
        value = self._validate(object, name, value)
        self.set_value(object, name, value)

    def _validate(self, object, name, value):
        """ Validate a value for a dynamic enum trait.
        """
        if safe_contains(value, xgetattr(object, self.name)):
            return value
        else:
            self.error(object, name, value)


class Enum(BaseEnum):
    """ A fast-validating trait type whose value is an element of a finite
    collection.

    This trait type can be either *static*, with the collection of valid values
    specified directly in the constructor, or *dynamic*, with the collection
    provided by the value of another trait attribute.

    For both static and dynamic enumerations, a default value can be provided
    as a positional argument. If no default is provided, the default is the
    first item (in iteration order) of the underlying collection.

    Notes
    -----

    1. If the enumeration is based on an unordered collection like a
       ``set``, and no explicit default is given, the default used will
       effectively be arbitrary (the first element of the set in iteration
       order). It's recommended that a default be given explicitly in this
       case.

    2. Instances of ``str``, ``bytes`` and ``bytearray`` are not treated
       as collections for the purposes of this trait type, both for pragmatic
       reasons (it's more likely that a user wants to use a string as an
       element in a collection than as a collection in its own right), and
       because the behavior of the ``in`` operator for those types does not
       express the usual membership semantics (for example, ``"bc" in "abc"``
       is ``True``).

    Parameters
    ----------
    *args
        The enumeration of all valid values for the trait. For a static
        enumeration trait (where the *values* keyword argument is not given)
        the supported signatures for ``args`` are as follows:

        (collection,)
            A nonempty collection of valid values. The default is the first
            element of the collection, in iteration order.
        (default, collection)
            The default value, followed by a nonempty collection of valid
            values. The default should be an element of the collection, but
            this is not checked.
        (item1, item2, ..., itemn)
            One or more items giving the valid values for the collection.
            The default is *item1*.

        For a dynamic enumeration trait, where the *values* keyword argument
        is given, the supported signatures for ``args`` are:

        ()
            No arguments given. In this case the default is the first item
            of the collection, in iteration order.
        (default,)
            The default value for the collection.

        For the static case, the ambiguity in the signatures is resolved
        as follows: if ``args`` has length ``1`` or ``2``, ``args[-1]`` can be
        iterated over, and ``args[-1]`` is not an instance of ``str``,
        ``bytes`` or ``bytearray``, then ``args[-1]`` is assumed to give the
        collection of values. Otherwise, all elements of ``args`` are assumed
        to be items in the collection. Thus the first two signatures are safe
        from ambiguity, and it's recommended to use one of these two signatures
        in preference to the third form.
    values : str, optional
        The name of a trait holding the valid values. If given, this is
        a dynamic enumeration, otherwise it's a static numeration.
    **metadata
        Metadata for the trait.

    Attributes
    ----------
    values : tuple or None
        For a static enumeration, this is a tuple holding the valid values.
        For a dynamic enumeration, this is None.
    name : str or None
        For a dynamic enumeration, this is the name of a trait holding
        the collection of valid values. For a static enumeration, this is
        None.
    """

    def init_fast_validate(self, *args):
        """ Set up C-level fast validation. """
        self.fast_validate = args


class BaseTuple(TraitType):
    """ A trait type holding a tuple with typed elements.

    The default value is determined as follows:

    1.  If no arguments are specified, the default value is ().
    2.  If a tuple is specified as the first argument, it is the default
        value.
    3.  If a tuple is not specified as the first argument, the default
        value is a tuple whose length is the length of the argument list,
        and whose values are the default values for the corresponding trait
        types.

    Example for case #2::

        mytuple = Tuple(('Fred', 'Betty', 5))

    The trait's value must be a 3-element tuple whose first and second
    elements are strings, and whose third element is an integer. The
    default value is ``('Fred', 'Betty', 5)``.

    Example for case #3::

        mytuple = Tuple('Fred', 'Betty', 5)

    The trait's value must be a 3-element tuple whose first and second
    elements are strings, and whose third element is an integer. The
    default value is ``('','',0)``.

    Parameters
    ----------
    *types
        Definition of the default and allowed tuples. If the first item of
        *types* is a tuple, it is used as the default value.
        The remaining argument list is used to form a tuple that constrains
        the  values assigned to the returned trait. The trait's value must
        be a tuple of the same length as the remaining argument list, whose
        elements must match the types specified by the corresponding items
        of the remaining argument list.
    **metadata
        Trait metadata for the trait.

    Attributes
    ----------
    types : tuple
        The tuple of traits specifying the type of each element in order.
    no_type_check : bool
        Flag to indicate whether validation should check the type of each
        element.
    """

    def __init__(self, *types, **metadata):
        if len(types) == 0:
            self.init_fast_validate(ValidateTrait.coerce, tuple, None, list)

            super().__init__((), **metadata)

            return

        default_value = None

        if isinstance(types[0], tuple):
            default_value, types = types[0], types[1:]
            if len(types) == 0:
                types = [Trait(element) for element in default_value]

        self.types = tuple([trait_from(type) for type in types])
        self.init_fast_validate(ValidateTrait.tuple, self.types)

        if default_value is None:
            default_value = tuple(
                [type.default_value()[1] for type in self.types]
            )

        super().__init__(default_value, **metadata)

    def init_fast_validate(self, *args):
        """ Saves the validation parameters.
        """
        self.no_type_check = args[0] == ValidateTrait.coerce

    def validate(self, object, name, value):
        """ Validates that the value is a valid tuple.
        """
        if self.no_type_check:
            if isinstance(value, tuple):
                return value

            if isinstance(value, list):
                return tuple(value)

            self.error(object, name, value)

        try:
            if isinstance(value, list):
                value = tuple(value)

            if isinstance(value, tuple):
                types = self.types
                if len(value) == len(types):
                    values = []
                    for i, type in enumerate(types):
                        values.append(type.validate(object, name, value[i]))

                    return tuple(values)
        except:
            pass

        self.error(object, name, value)

    def full_info(self, object, name, value):
        """ Returns a description of the trait.
        """
        if self.no_type_check:
            return "a tuple"

        return "a tuple of the form: (%s)" % (
            ", ".join(
                [type.full_info(object, name, value) for type in self.types]
            )
        )

    def create_editor(self):
        """ Returns the default UI editor for the trait.
        """
        from traitsui.api import TupleEditor

        auto_set = self.auto_set
        if auto_set is None:
            auto_set = True
        enter_set = self.enter_set or False

        return TupleEditor(
            types=self.types,
            labels=self.labels or [],
            cols=self.cols or 1,
            auto_set=auto_set,
            enter_set=enter_set,
        )


class Tuple(BaseTuple):
    """ A fast-validating trait type holding a tuple with typed elements.
    """

    def init_fast_validate(self, *args):
        """ Set up the C-level fast validator.
        """
        super().init_fast_validate(*args)

        self.fast_validate = args


class ValidatedTuple(BaseTuple):
    """ A trait type holding a tuple with customized validation.

    Parameters
    ----------
    *types
        Definition of the default and allowed tuples. (see
        :class:`~.BaseTuple` for more details)
    fvalidate : callable, optional
        A callable to provide the additional custom validation for the
        tuple. The callable will be passed the tuple value and should
        return True or False.
    fvalidate_info : string, optional
        A string describing the custom validation to use for the error
        messages.
    **metadata
        Trait metadata for the trait.

    Example
    -------
    The definition::

        value_range = ValidatedTuple(
            Int(0), Int(1), fvalidate=lambda x: x[0] < x[1])

    will accept only tuples ``(a, b)`` containing two integers that
    satisfy ``a < b``.
    """

    def __init__(self, *types, **metadata):
        metadata.setdefault("fvalidate", None)
        metadata.setdefault("fvalidate_info", "")
        super().__init__(*types, **metadata)

    def validate(self, object, name, value):
        """ Validates that the value is a valid tuple.
        """
        values = super().validate(object, name, value)
        # Exceptions in the fvalidate function will not result in a TraitError
        # but will be allowed to propagate up the frame stacks.
        if self.fvalidate is None or self.fvalidate(values):
            return values
        else:
            self.error(object, name, value)

    def full_info(self, object, name, value):
        """ Returns a description of the trait.
        """
        message = "a tuple of the form: ({0}) that passes custom validation{1}"
        types_info = ", ".join(
            [type_.full_info(object, name, value) for type_ in self.types]
        )
        if self.fvalidate_info is not None:
            fvalidate_info = ": {0}".format(self.fvalidate_info)
        else:
            fvalidate_info = ""
        return message.format(types_info, fvalidate_info)


class List(TraitType):
    """ A trait type for a list of values of the specified type.

    The length of the list assigned to the trait must be such that::

        minlen <= len(list) <= maxlen

    Note that this trait type creates copies of values on assignment, rather
    than assigning the exact instance. For example, consider::

        >>> class A(HasTraits):
        ...     x = List()
        ...
        >>> b = [1, 2, 3]
        >>> a = A(x=b)
        >>> a.x
        [1, 2, 3]
        >>> b.append(4)
        >>> a.x
        [1, 2, 3]

    Parameters
    ----------
    trait : a trait or value that can be converted using trait_from()
        The type of item that the list contains. If not specified, the list
        can contain items of any type.
    value : list
        Default value for the list.
    minlen : integer
        The minimum length of a list that can be assigned to the trait.
    maxlen : integer
        The maximum length of a list that can be assigned to the trait.
    items : bool
        Whether there is a corresponding `<name>_items` trait.
    **metadata
        Trait metadata for the trait.

    Attributes
    ----------
    item_trait : trait
        The type of item that the list contains.
    minlen : integer
        The minimum length of a list that can be assigned to the trait.
    maxlen : integer
        The maximum length of a list that can be assigned to the trait.
    has_items : bool
        Whether there is a corresponding `<name>_items` trait.
    """

    info_trait = None
    default_value_type = DefaultValue.trait_list_object
    _items_event = None

    def __init__(
        self,
        trait=None,
        value=None,
        minlen=0,
        maxlen=sys.maxsize,
        items=True,
        **metadata
    ):
        metadata.setdefault("copy", "deep")

        if isinstance(trait, SequenceTypes):
            trait, value = value, list(trait)

        if value is None:
            value = []

        self.item_trait = trait_from(trait)
        self.minlen = max(0, minlen)
        self.maxlen = max(minlen, maxlen)
        self.has_items = items

        if self.item_trait.instance_handler == "_instance_changed_handler":
            metadata.setdefault("instance_handler", "_list_changed_handler")

        super().__init__(value, **metadata)

    def validate(self, object, name, value):
        """ Validates that the values is a valid list.

        .. note::

            `object` can be None when validating a default value (see e.g.
            :meth:`~traits.trait_handlers.TraitType.clone`)

        """
        if isinstance(value, list) and (
            self.minlen <= len(value) <= self.maxlen
        ):
            if object is None:
                return value

            return TraitListObject(self, object, name, value)

        self.error(object, name, value)

    def full_info(self, object, name, value):
        """ Returns a description of the trait.
        """
        if self.minlen == 0:
            if self.maxlen == sys.maxsize:
                size = "items"
            else:
                size = "at most %d items" % self.maxlen
        else:
            if self.maxlen == sys.maxsize:
                size = "at least %d items" % self.minlen
            else:
                size = "from %s to %s items" % (self.minlen, self.maxlen)

        return "a list of %s which are %s" % (
            size,
            self.item_trait.full_info(object, name, value),
        )

    def create_editor(self):
        """ Returns the default UI editor for the trait.
        """
        return list_editor(self, self)

    def inner_traits(self):
        """ Returns the *inner trait* (or traits) for this trait.
        """
        return (self.item_trait,)

    # -- Private Methods ------------------------------------------------------

    def items_event(self):
        cls = self.__class__
        if cls._items_event is None:
            cls._items_event = Event(
                TraitListEvent, is_base=False
            ).as_ctrait()

        return cls._items_event


class CList(List):
    """ A coercing trait type for a list of values of the specified type.
    """

    def validate(self, object, name, value):
        """ Validates that the values is a valid list.
        """
        if not isinstance(value, list):
            try:
                # Should work for all iterables as well as strings (which do
                # not define an __iter__ method)
                value = list(value)
            except (ValueError, TypeError):
                value = [value]

        return super().validate(object, name, value)

    def full_info(self, object, name, value):
        """ Returns a description of the trait.
        """
        return "%s or %s" % (
            self.item_trait.full_info(object, name, value),
            super().full_info(object, name, value),
        )


class PrefixList(TraitType):
    r"""Ensures that a value assigned to the attribute is a member of a list of
     specified string values, or is a unique prefix of one of those values.

    The values that can be assigned to a trait attribute of type PrefixList
    type is the set of all strings supplied to the PrefixList constructor,
    as well as any unique prefix of those strings. That is, if the set of
    strings supplied to the constructor is described by
    [*s*\ :sub:`1`\ , *s*\ :sub:`2`\ , ..., *s*\ :sub:`n`\ ], then the
    string *v* is a valid value for the trait if *v* == *s*\ :sub:`i[:j]`
    for one and only one pair of values (i, j). If *v* is a valid value,
    then the actual value assigned to the trait attribute is the
    corresponding *s*\ :sub:`i` value that *v* matched.

    The legal values can be provided as an iterable of values.

    Example
    -------
    ::
        class Person(HasTraits):
            married = PrefixList(['yes', 'no'])

    The Person class has a **married** trait that accepts any of the
    strings 'y', 'ye', 'yes', 'n', or 'no' as valid values. However, the
    actual values assigned as the value of the trait attribute are limited
    to either 'yes' or 'no'. That is, if the value 'y' is assigned to the
    **married** attribute, the actual value assigned will be 'yes'.

    Note that the algorithm used by PrefixList in determining whether
    a string is a valid value is fairly efficient in terms of both time and
    space, and is not based on a brute force set of comparisons.

    Parameters
    ----------
    values
        A single iterable of legal string values.

    Attributes
    ----------
    values : tuple of strings
        Enumeration of all legal values for a trait.
    """

    #: The default value for the trait:
    default_value = None

    #: The default value type to use (i.e. 'constant'):
    default_value_type = DefaultValue.constant

    def __init__(self, values, **metadata):
        if isinstance(values, (str, bytes, bytearray)):
            raise TypeError(
                "Legal values should be provided via an iterable of strings, "
                "got {!r}.".format(values)
            )
        self.values = list(values)
        self.values_ = values_ = {}
        for key in values:
            values_[key] = key

        default = self.default_value
        if 'default_value' in metadata:
            default = metadata.pop('default_value')
            default = self.value_for(default)
        elif self.values:
            default = self.values[0]
        else:
            raise ValueError(
                "The iterable of legal string values can not be empty."
            )

        super().__init__(default, **metadata)

    def value_for(self, value):
        if not isinstance(value, str):
            raise TraitError(
                "The value of a {} trait must be {}, but a value of {!r} {!r} "
                "was specified.".format(
                    self.__class__.__name__, self.info(), value, type(value))
            )

        if value in self.values_:
            return self.values_[value]

        matches = [key for key in self.values if key.startswith(value)]
        if len(matches) == 1:
            self.values_[value] = match = matches[0]
            return match

        raise TraitError(
            "The value of a {} trait must be {}, but a value of {!r} {!r} was "
            "specified.".format(
                self.__class__.__name__, self.info(), value, type(value))
        )

    def info(self):
        return (
            " or ".join([repr(x) for x in self.values])
            + " (or any unique prefix)"
        )


class Set(TraitType):
    """ A trait type for a set of values of the specified type.

    Note that this trait type creates copies of values on assignment, rather
    than assigning the exact instance. For example, consider::

        >>> class A(HasTraits):
        ...     x = Set()
        ...
        >>> b = set()
        >>> a = A(x=b)
        >>> a.x
        TraitSetObject()
        >>> b.add(1)
        >>> a.x
        TraitSetObject()

    Parameters
    ----------
    trait : a trait or value that can be converted using trait_from()
        The type of item that the set contains. If not specified, the set
        can contain items of any type.
    value : set
        Default value for the set.
    items : bool
        Whether there is a corresponding `<name>_items` trait.
    **metadata
        Trait metadata for the trait.

    Attributes
    ----------
    item_trait : a trait or value that can be converted to a trait
        The type of item that the set contains. If not specified, the set
        can contain items of any type.
    has_items : bool
        Whether there is a corresponding `<name>_items` trait.
    """

    info_trait = None
    default_value_type = DefaultValue.trait_set_object
    _items_event = None

    def __init__(self, trait=None, value=None, items=True, **metadata):
        metadata.setdefault("copy", "deep")

        if isinstance(trait, SetTypes):
            trait, value = value, set(trait)

        if value is None:
            value = set()

        self.item_trait = trait_from(trait)
        self.has_items = items

        super().__init__(value, **metadata)

    def validate(self, object, name, value):
        """ Validates that the values is a valid set.

        .. note::

            `object` can be None when validating a default value (see e.g.
            :meth:`~traits.trait_handlers.TraitType.clone`)

        """
        if isinstance(value, set):
            if object is None:
                return value

            return TraitSetObject(self, object, name, value)

        self.error(object, name, value)

    def full_info(self, object, name, value):
        """ Returns a description of the trait.
        """
        return "a set of %s" % self.item_trait.full_info(object, name, value)

    def create_editor(self):
        """ Returns the default UI editor for the trait.
        """
        from traitsui.api import TextEditor

        return TextEditor(evaluate=eval)

    def inner_traits(self):
        """ Returns the *inner trait* (or traits) for this trait.
        """
        return (self.item_trait,)

    # -- Private Methods ------------------------------------------------------

    def items_event(self):
        if self.__class__._items_event is None:
            self.__class__._items_event = Event(
                TraitSetEvent, is_base=False
            ).as_ctrait()

        return self.__class__._items_event


class CSet(Set):
    """ A coercing trait type for a set of values of the specified type.
    """

    def validate(self, object, name, value):
        """ Validates that the values is a valid list.
        """
        if not isinstance(value, set):
            try:
                # Should work for all iterables as well as strings (which do
                # not define an __iter__ method)
                value = set(value)
            except (ValueError, TypeError):
                value = set([value])

        return super().validate(object, name, value)

    def full_info(self, object, name, value):
        """ Returns a description of the trait.
        """
        return "%s or %s" % (
            self.item_trait.full_info(object, name, value),
            super().full_info(object, name, value),
        )


class Dict(TraitType):
    """ A trait type for a dictionary with specified key and value types.

    Note that this trait type creates copies of values on assignment, rather
    than assigning the exact instance. For example, consider::

        >>> class A(HasTraits):
        ...     x = Dict()
        ...
        >>> b = {}
        >>> a = A(x=b)
        >>> a.x
        {}
        >>> b['one'] = 1
        >>> a.x
        {}

    Parameters
    ----------
    key_trait : a trait or value that can be converted using trait_from()
        The trait type for keys in the dictionary; if not specified, any
        values can be used as keys.
    value_trait : a trait or value that can be converted using trait_from()
        The trait type for values in the dictionary; if not specified, any
        values can be used as dictionary values.
    value : dict
        The default value for the returned trait.
    items : bool
        Indicates whether the value contains items.

    Attributes
    ----------
    key_trait : a trait
        The trait type for keys in the dictionary; if not specified, any
        values can be used as keys.
    value_trait : a trait
        The trait type for values in the dictionary; if not specified, any
        values can be used as dictionary values.
    value_trait_handler : TraitHandler
        The TraitHandler for the value_trait.
    has_items : bool
        Indicates whether the value contains items.
    """

    info_trait = None
    default_value_type = DefaultValue.trait_dict_object
    _items_event = None

    def __init__(
        self,
        key_trait=None,
        value_trait=None,
        value=None,
        items=True,
        **metadata
    ):
        if isinstance(key_trait, dict):
            key_trait, value_trait, value = value_trait, value, key_trait

        if value is None:
            value = {}

        self.key_trait = trait_from(key_trait)
        self.value_trait = trait_from(value_trait)
        self.has_items = items

        handler = self.value_trait.handler
        if (handler is not None) and handler.has_items:
            handler = handler.clone()
            handler.has_items = False
        self.value_handler = handler

        super().__init__(value, **metadata)

    def validate(self, object, name, value):
        """ Validates that the value is a valid dictionary.

        Note
        ----
        `object` can be None when validating a default value (see e.g.
        :meth:`~traits.trait_handlers.TraitType.clone`)
        """
        if isinstance(value, dict):
            if object is None:
                return value
            return TraitDictObject(self, object, name, value)

        self.error(object, name, value)

    def full_info(self, object, name, value):
        """ Returns a description of the trait.
        """
        return (
            "a dictionary with keys which are %s and with values which "
            "are %s"
        ) % (
            self.key_trait.full_info(object, name, value),
            self.value_trait.full_info(object, name, value),
        )

    def create_editor(self):
        """ Returns the default UI editor for the trait.
        """
        from traitsui.api import TextEditor

        return TextEditor(evaluate=eval)

    def inner_traits(self):
        """ Returns the *inner trait* (or traits) for this trait.
        """
        return (self.key_trait, self.value_trait)

    # -- Private Methods ------------------------------------------------------

    def items_event(self):
        cls = self.__class__
        if cls._items_event is None:
            cls._items_event = Event(TraitDictEvent, is_base=False).as_ctrait()

        return cls._items_event


#: Allowed values and mappings for the 'adapt' keyword.
#:
#: - 'no': Adaptation is not allowed.
#: - 'yes': Adaptation is allowed. If adaptation fails, an
#:   exception should be raised.
#: - 'default': Adaptation is allowed. If adaptation fails, the
#:   default value for the trait should be used.
AdaptMap = {"no": 0, "yes": 1, "default": 2}


class Map(TraitType):
    """ Checks that the value assigned to a trait attribute is a key of a
        specified dictionary, and also assigns the dictionary value
        corresponding to that key to a *shadow* attribute.

        A trait attribute of type Map is called a *mapped* trait
        attribute. In practice, this means that the resulting object actually
        contains two attributes: one whose value is a key of the Map
        dictionary, and the other whose value is the corresponding value of the
        Map dictionary. The name of the shadow attribute is simply the base
        attribute name with an underscore ('_') appended. Mapped trait
        attributes can be used to allow a variety of user-friendly input values
        to be mapped to a set of internal, program-friendly values.

        Example
        -------

        The following example defines a ``Person`` class::

            >>> class Person(HasTraits):
            ...     married = Map({'yes': 1, 'no': 0 }, default_value="yes")
            ...
            >>> bob = Person()
            >>> print(bob.married)
            yes
            >>> print(bob.married_)
            1

        In this example, the default value of the ``married`` attribute of the
        Person class is 'yes'. Because this attribute is defined using
        Map, instances of Person have another attribute,
        ``married_``, whose default value is 1, the dictionary value
        corresponding to the key 'yes'.

        Parameters
        ----------
        map : dict
            A dictionary whose keys are valid values for the trait attribute,
            and whose corresponding values are the values for the shadow
            trait attribute.
        default_value : object, optional
            The default value for the trait. If given, this should be a key
            from the mapping. If not given, the first key from the mapping (in
            normal dictionary iteration order) will be used as the default.

        Attributes
        ----------
        map : dict
            A dictionary whose keys are valid values for the trait attribute,
            and whose corresponding values are the values for the shadow
            trait attribute.
    """

    is_mapped = True

    def __init__(self, map, **metadata):

        self.map = map
        self.fast_validate = (ValidateTrait.map, map)

        try:
            default_value = metadata.pop("default_value")
        except KeyError:
            if len(self.map) > 0:
                default_value = next(iter(self.map))
            else:
                raise ValueError(
                    "The dictionary of valid values can not be empty."
                ) from None

        super().__init__(default_value, **metadata)

    def validate(self, object, name, value):
        try:
            if value in self.map:
                return value
        except TypeError:
            pass

        self.error(object, name, value)

    def mapped_value(self, value):
        """ Get the mapped value for a value. """
        return self.map[value]

    def post_setattr(self, object, name, value):
        setattr(object, name + "_", self.mapped_value(value))

    def info(self):
        keys = sorted(repr(x) for x in self.map.keys())
        return " or ".join(keys)

    def get_editor(self, trait):
        from traitsui.api import EnumEditor

        return EnumEditor(values=self, cols=trait.cols or 3)


class PrefixMap(TraitType):
    """ A cross between the PrefixList and Map classes.

    Like Map, PrefixMap is created using a dictionary, but in this
    case, the keys of the dictionary must be strings. Like PrefixList,
    a string *v* is a valid value for the trait attribute if it is a prefix of
    one and only one key *k* in the dictionary. The actual values assigned to
    the trait attribute is *k*, and its corresponding mapped attribute is
    *map*[*k*].

    Example
    -------
    ::

        mapping = {'true': 1, 'yes': 1, 'false': 0, 'no': 0 }
        boolean_map = PrefixMap(mapping)

    This example defines a Boolean trait that accepts any prefix of 'true',
    'yes', 'false', or 'no', and maps them to 1 or 0.

    Parameters
    ----------
    map : dict
        A dictionary whose keys are strings that are valid values for the
        trait attribute, and whose corresponding values are the values for
        the shadow trait attribute.
    default_value : object, optional
        The default value for the trait. If given, this should be either a key
        from the mapping or a unique prefix of a key from the mapping. If not
        given, the first key from the mapping (in normal dictionary iteration
        order) will be used as the default.

    Attributes
    ----------
    map : dict
        A dictionary whose keys are strings that are valid values for the
        trait attribute, and whose corresponding values are the values for
        the shadow trait attribute.
    """
    is_mapped = True

    def __init__(self, map, **metadata):
        self.map = map
        self._map = {}
        for key in map.keys():
            self._map[key] = key

        try:
            default_value = metadata.pop("default_value")
        except KeyError:
            if len(self.map) > 0:
                default_value = next(iter(self.map))
            else:
                raise ValueError(
                    "The dictionary of valid values can not be empty."
                ) from None
        else:
            default_value = self.value_for(default_value)

        super().__init__(default_value, **metadata)

    def value_for(self, value):
        if not isinstance(value, str):
            raise TraitError(
                "Value must be {}, but a value {!r} was specified.".format(
                    self.info(), value)
            )

        if value in self._map:
            return self._map[value]

        matches = [key for key in self.map if key.startswith(value)]
        if len(matches) == 1:
            self._map[value] = match = matches[0]
            return match

        raise TraitError(
            "Value must be {}, but a value {!r} was specified.".format(
                self.info(), value)
        )

    def mapped_value(self, value):
        """ Get the mapped value for a value. """
        return self.map[value]

    def post_setattr(self, object, name, value):
        setattr(object, name + "_", self.mapped_value(value))

    def info(self):
        keys = sorted(repr(x) for x in self.map.keys())
        return " or ".join(keys) + " (or any unique prefix)"

    def get_editor(self, trait):
        from traitsui.api import EnumEditor

        return EnumEditor(values=self, cols=trait.cols or 3)


class BaseClass(TraitType):
    """ A base trait type for trait types which have an associated class.

    Traits sometimes need to be able to access classes which have not
    yet been defined, or which are from a module that we want to defer
    importing from.  To support this, classes can be determined
    dynamically by specifying a string name for the class (e.g.
    ``'package1.package2.module.class'``).  This base class provides the
    machinery for this sort of deferred access to classes.

    Any subclass must define instances with 'klass' and 'module' attributes
    that contain the string name of the class (or actual class object) and
    the module name that contained the original trait definition (used for
    resolving local class names (e.g. 'LocalClass')).

    This is an abstract class that only provides helper methods used to
    resolve the class name into an actual class object.

    Attributes
    ----------
    klass : type or str
        The class object or a string that refers to it.
    module : str
        The name of the module that contains the class.
    """

    def resolve_class(self, object, name, value):
        """ Resolve the class object as part of validation.

        This is called when the ``klass`` attribute is a string and sets the
        ``klass`` attribute to the actual klass object as a side-effect.  If
        the class cannot be resolved, it will call validate_failed().
        """
        klass = self.validate_class(self.find_class(self.klass))
        if klass is None:
            self.validate_failed(object, name, value)

        self.klass = klass

    def validate_class(self, klass):
        """ Validate a class object. """
        return klass

    def find_class(self, klass):
        """ Given a string describing a class, get the class object.
        """
        module = self.module
        col = klass.rfind(".")
        if col >= 0:
            module = klass[:col]
            klass = klass[col + 1:]

        theClass = getattr(sys.modules.get(module), klass, None)
        if (theClass is None) and (col >= 0):
            try:
                mod = import_module(module)
                theClass = getattr(mod, klass, None)
            except Exception:
                pass

        return theClass

    def validate_failed(self, object, name, value):
        """ Raise a TraitError if the class could not be resolved. """
        self.error(object, name, value)


class BaseInstance(BaseClass):
    """ A trait type whose value is an instance of a class or its subclasses.

    The default value is **None** if *klass* is an instance or if it is a
    class and *args* and *kw* are not specified. Otherwise, the default value
    is the instance obtained by calling ``klass(*args, **kw)``. Note that the
    constructor call is performed each time a default value is assigned, so
    each default value assigned is a unique instance.

    Parameters
    ----------
    klass : class, str or instance
        The object that forms the basis for the trait; if it is an
        instance, then trait values must be instances of the same class or
        a subclass. This object is not the default value, even if it is an
        instance.  If the provided value is a string, it is expected to be
        a reference to a class that will be resolved at run-time.
    factory : callable
        A callable, typically a class, that when called with *args* and
        *kw*, returns the default value for the trait. If not specified,
        or *None*, *klass* is used as the factory.
    args : tuple
        Positional arguments for generating the default value.
    kw : dictionary
        Keyword arguments for generating the default value.
    allow_none : bool
        Indicates whether None is allowed as a value.
    adapt : str
        A string specifying how adaptation should be applied. The possible
        values are:

        - 'no': Adaptation is not allowed.
        - 'yes': Adaptation is allowed. If adaptation fails, an
          exception should be raised.
        - 'default': Adaptation is allowed. If adaptation fails, the
          default value for the trait should be used.

    Attributes
    ----------
    factory : callable
        A callable, typically a class, that when called with *args* and
        *kw*, returns the default value for the trait. If not specified,
        or *None*, *klass* is used as the factory.
    args : tuple
        Positional arguments for generating the default value.
    kw : dictionary
        Keyword arguments for generating the default value.
    allow_none : bool
        Indicates whether None is allowed as a value.
    adapt : str
        A string specifying how adaptation should be applied. The possible
        values are:

        - 'no': Adaptation is not allowed.
        - 'yes': Adaptation is allowed. If adaptation fails, an
          exception should be raised.
        - 'default': Adaptation is allowed. If adaptation fails, the
          default value for the trait should be used.
    """

    #: Default adaptation behavior.
    adapt_default = "no"

    def __init__(
        self,
        klass=None,
        factory=None,
        args=None,
        kw=None,
        allow_none=True,
        adapt=None,
        module=None,
        **metadata
    ):
        if klass is None:
            raise TraitError(
                "A %s trait must have a class specified."
                % self.__class__.__name__
            )

        metadata.setdefault("copy", "deep")
        metadata.setdefault("instance_handler", "_instance_changed_handler")

        adapt = adapt or self.adapt_default
        if adapt not in AdaptMap:
            raise TraitError("'adapt' must be 'yes', 'no' or 'default'.")

        if isinstance(factory, tuple):
            if args is None:
                args, factory = factory, klass
            elif isinstance(args, dict):
                factory, args, kw = klass, factory, args

        elif (kw is None) and isinstance(factory, dict):
            kw, factory = factory, klass

        elif ((args is not None) or (kw is not None)) and (factory is None):
            factory = klass

        self._allow_none = allow_none
        self.adapt = AdaptMap[adapt]
        self.module = module or get_module_name()

        if isinstance(klass, str):
            self.klass = klass
        else:
            if not isinstance(klass, type):
                klass = klass.__class__

            self.klass = klass
            self.init_fast_validate()

        value = factory
        if factory is not None:
            if args is None:
                args = ()

            if kw is None:
                if isinstance(args, dict):
                    kw = args
                    args = ()
                else:
                    kw = {}
            elif not isinstance(kw, dict):
                raise TraitError("The 'kw' argument must be a dictionary.")

            if (not callable(factory)) and (
                not isinstance(factory, str)
            ):
                if (len(args) > 0) or (len(kw) > 0):
                    raise TraitError("'factory' must be callable")
            else:
                value = _InstanceArgs(factory, args, kw)

        self.default_value = value

        super().__init__(value, **metadata)

    def validate(self, object, name, value):
        """ Validates that the value is a valid object instance.
        """
        from traits.adaptation.api import adapt

        if value is None:
            if self._allow_none:
                return value

            self.validate_failed(object, name, value)

        if isinstance(self.klass, str):
            self.resolve_class(object, name, value)

        # Adaptation mode 0: do a simple isinstance check.
        if self.adapt == 0:
            if isinstance(value, self.klass):
                return value
            else:
                self.validate_failed(object, name, value)

        # Try adaptation; return adapted value on success.
        result = adapt(value, self.klass, None)
        if result is not None:
            return result

        # Adaptation failed. Move on to an isinstance check.
        if isinstance(value, self.klass):
            return value

        # Adaptation and isinstance both failed. In mode 1, fail.
        # Otherwise, return the default.
        if self.adapt == 1:
            self.validate_failed(object, name, value)
        else:
            result = self.default_value
            if isinstance(result, _InstanceArgs):
                return result[0](*result[1], **result[2])
            else:
                return result

    def info(self):
        """ Returns a description of the trait.
        """
        klass = self.klass
        if not isinstance(klass, str):
            klass = klass.__name__

        if self.adapt == 0:
            result = class_of(klass)
        else:
            result = (
                "an implementor of, or can be adapted to implement, %s" % klass
            )

        if self._allow_none:
            return result + " or None"

        return result

    def get_default_value(self):
        """ Returns a tuple of the form: ( default_value_type, default_value )
            which describes the default value for this trait.
        """
        dv = self.default_value
        dvt = self.default_value_type
        if dvt < 0:
            if not isinstance(dv, _InstanceArgs):
                return super().get_default_value()

            self.default_value_type = dvt = DefaultValue.callable_and_args
            self.default_value = dv = (
                self.create_default_value,
                dv.args,
                dv.kw,
            )

        return (dvt, dv)

    def clone(self, default_value=NoDefaultSpecified, **metadata):
        """ Copy, optionally modifying default value and metadata. """

        # We extend the base class method in order to ensure that "allow_none"
        # is handled in the same way that it's handled in the initializer.
        allow_none = metadata.pop("allow_none", None)
        clone_of_self = super().clone(default_value=default_value, **metadata)
        if allow_none is not None:
            clone_of_self._allow_none = allow_none
        return clone_of_self

    def create_editor(self):
        """ Returns the default traits UI editor for this type of trait.
        """
        from traitsui.api import InstanceEditor

        return InstanceEditor(
            label=self.label or "",
            view=self.view or "",
            kind=self.kind or "live",
        )

    # -- Private Methods ------------------------------------------------------

    def create_default_value(self, *args, **kw):
        klass = args[0]
        if isinstance(klass, str):
            klass = self.validate_class(self.find_class(klass))
            if klass is None:
                raise TraitError("Unable to locate class: " + args[0])

        return klass(*args[1:], **kw)

    #: fixme: Do we still need this method using the new style?...
    def allow_none(self):
        self._allow_none = True
        self.init_fast_validate()

    def init_fast_validate(self):
        """ Does nothing for the BaseInstance' class. Used by the 'Instance',
            'Supports' and 'AdaptsTo' classes to set up the C-level fast
            validator.
        """
        pass

    def resolve_class(self, object, name, value):
        super().resolve_class(object, name, value)

        # fixme: The following is quite ugly, because it wants to try and fix
        # the trait referencing this handler to use the 'fast path' now that
        # the actual class has been resolved. The problem is finding the trait,
        # especially in the case of List(Instance('foo')), where the
        # object.base_trait(...) value is the List trait, not the Instance
        # trait, so we need to check for this and pull out the List
        # 'item_trait'. Obviously this does not extend well to other traits
        # containing nested trait references (Dict?)...
        self.init_fast_validate()
        trait = object.base_trait(name)
        handler = trait.handler
        if handler is not self:
            set_validate = getattr(handler, "set_validate", None)
            if set_validate is not None:
                # The outer trait is a TraitCompound. Recompute its
                # fast_validate table now that we have updated ours.
                # FIXME: there are probably still issues if the TraitCompound
                # is further nested.
                set_validate()
            else:
                item_trait = getattr(handler, "item_trait", None)
                if item_trait is not None and item_trait.handler is self:
                    # The outer trait is a List trait.
                    trait = item_trait
                    handler = self
                else:
                    return
        if handler.fast_validate is not None:
            trait.set_validate(handler.fast_validate)


class Instance(BaseInstance):
    """ A fast-validated trait type whose value is an instance of a class.
    """

    def init_fast_validate(self):
        """ Sets up the C-level fast validator. """

        if self.adapt == 0:
            fast_validate = [ValidateTrait.instance, self.klass]
            if self._allow_none:
                fast_validate = [ValidateTrait.instance, None, self.klass]
            else:
                fast_validate = [ValidateTrait.instance, self.klass]

            if self.klass in TypeTypes:
                fast_validate[0] = ValidateTrait.type

            self.fast_validate = tuple(fast_validate)
        else:
            self.fast_validate = (
                ValidateTrait.adapt, self.klass, self.adapt, self._allow_none)


class Supports(Instance):
    """ A trait type whose value is adapted to a specified protocol.

    In other words, the value of the trait directly provide, or can be adapted
    to, the given protocol (Interface or type).

    The value of the trait after assignment is the possibly adapted value
    (i.e., it is the original assigned value if that provides the protocol,
    or is an adapter otherwise).

    The original, unadapted value is stored in a "shadow" attribute with
    the same name followed by an underscore (e.g., ``foo`` and ``foo_``).
    """

    adapt_default = "yes"

    def post_setattr(self, object, name, value):
        """ Performs additional post-assignment processing.
        """
        # Save the original, unadapted value in the mapped trait:
        object.__dict__[name + "_"] = value

    def as_ctrait(self):
        """ Returns a CTrait corresponding to the trait defined by this class.
        """
        return self.modify_ctrait(super().as_ctrait())

    def modify_ctrait(self, ctrait):

        # Tell the C code that the 'post_setattr' method wants the original,
        # unadapted value passed to 'setattr':
        ctrait.post_setattr_original_value = True
        return ctrait


class AdaptsTo(Supports):
    """ A trait type whose value must support a specified protocol.

    In other words, the value of the trait directly provide, or can be adapted
    to, the given protocol (Interface or type).

    The value of the trait after assignment is the original, unadapted value.

    A possibly adapted value is stored in a "shadow" attribute with
    the same name followed by an underscore (e.g., ``foo`` and ``foo_``).
    """

    def modify_ctrait(self, ctrait):
        # Tell the C code that 'setattr' should store the original, unadapted
        # value passed to it:
        ctrait.setattr_original_value = True
        return ctrait


class Type(BaseClass):
    """ A trait type whose value must be a subclass of a specified class.

    Parameters
    ----------
    value : class or None
        The default value of the trait.
    klass : class, str or None
        The class that trait values must be subclasses of.  If None, then
        the default value is used instead.  If both are None, then the
        ``object`` type is used.  If it is a string, the first time that
        the validate method is called, the class will be imported and
        the value replaced with the class object.
    allow_none : bool
        Indicates whether None is allowed as an assignable value. Even if
        **False**, the default *value* may be **None**.
    **metadata
        Trait metadata for the trait.

    Attributes
    ----------
    klass : class or str
        The class that trait values must be subclasses of.  If this is a
        string, the first time that the validate method is called, the
        class will be imported and the value replaced with the class object.
    module : str
        The name of the module where local class names (ie. class names
        with no module components) are presumed to be importable from.
        This is the caller's caller's module, as determined by the
        ``get_module_method``.
    """

    def __init__(self, value=None, klass=None, allow_none=True, **metadata):
        if value is None:
            if klass is None:
                klass = object

        elif klass is None:
            klass = value

        if isinstance(klass, str):
            self.validate = self.resolve

        elif not isinstance(klass, type):
            raise TraitError("A Type trait must specify a class.")

        self.klass = klass
        self._allow_none = allow_none
        self.module = get_module_name()

        super().__init__(value, **metadata)

    def validate(self, object, name, value):
        """ Validates that the value is a valid object instance.
        """
        try:
            if issubclass(value, self.klass):
                return value
        except:
            if (value is None) and (self._allow_none):
                return value

        self.error(object, name, value)

    def resolve(self, object, name, value):
        """ Resolves a class originally specified as a string into an actual
            class, then resets the trait so that future calls will be handled
            by the normal validate method.
        """
        if isinstance(self.klass, str):
            self.resolve_class(object, name, value)
            del self.validate

        return self.validate(object, name, value)

    def info(self):
        """ Returns a description of the trait.
        """
        klass = self.klass
        if not isinstance(klass, str):
            klass = klass.__name__

        result = "a subclass of " + klass

        if self._allow_none:
            return result + " or None"

        return result

    def get_default_value(self):
        """ Returns a tuple of the form: ( default_value_type, default_value )
        which describes the default value for this trait.
        """
        if not isinstance(self.default_value, str):
            return super().get_default_value()

        return (
            DefaultValue.callable_and_args,
            (self.resolve_default_value, (), None),
        )

    def resolve_default_value(self):
        """ Resolves a class name into a class so that it can be used to
            return the class as the default value of the trait.
        """
        if isinstance(self.klass, str):
            try:
                self.resolve_class(None, None, None)
                del self.validate
            except:
                raise TraitError(
                    "Could not resolve %s into a valid class" % self.klass
                )

        return self.klass


#: An alias for the Type trait
Subclass = Type


class Event(TraitType):
    """ A trait type that holds no value but can be set and listened to.

    Event traits are write-only traits.  They do not hold any value, but
    they can be assigned to, and listeners to the trait will be notified
    of the assignment.  Since no value is held, trait change functions that
    ask for the ``old`` value of the trait will be given the Undefined
    special value.

    Event traits can be given an optional trait type that is used to validate
    values assigned to the trait.  If the assigned value does not validate,
    then a TraitError will occur.

    Parameters
    ----------
    trait : a trait
        The type of value that can be assigned to the event.
    """

    def __init__(self, trait=None, **metadata):
        metadata["type"] = "event"
        metadata["transient"] = True

        super().__init__(**metadata)

        self.trait = None
        if trait is not None:
            self.trait = trait_from(trait)
            validate = self.trait.get_validate()
            if validate is not None:
                self.fast_validate = validate

    def full_info(self, object, name, value):
        """ Returns a description of the trait.
        """
        trait = self.trait
        if trait is None:
            return "any value"

        return trait.full_info(object, name, value)


class Button(Event):
    """ An Event trait type whose UI editor is a button.

    Parameters
    ----------
    label : str
        The label for the button.
    image : pyface.ImageResource
        An image to display on the button.
    style : 'button', 'radio', 'toolbar' or 'checkbox'
        The style of button to display.
    values_trait : str
        For a "button" or "toolbar" style, the name of an enum
        trait whose values will populate a drop-down menu on the button.
        The selected value will replace the label on the button.
    orientation : 'horizontal' or 'vertical'
        The orientation of the label relative to the image.
    width_padding : integer between 0 and 31
        Extra padding (in pixels) added to the left and right sides of
        the button.
    height_padding : integer between 0 and 31
        Extra padding (in pixels) added to the top and bottom of the
        button.
    view : traitsui View, optional
        An optional View to display when the button is clicked.
    **metadata
        Trait metadata for the trait.

    Attributes
    ----------
    label : str
        The label for the button.
    image : pyface.ImageResource
        An image to display on the button.
    style : 'button', 'radio', 'toolbar' or 'checkbox'
        The style of button to display.
    values_trait : str
        For a "button" or "toolbar" style, the name of an enum
        trait whose values will populate a drop-down menu on the button.
        The selected value will replace the label on the button.
    orientation : 'horizontal' or 'vertical'
        The orientation of the label relative to the image.
    width_padding : integer between 0 and 31
        Extra padding (in pixels) added to the left and right sides of
        the button.
    height_padding : integer between 0 and 31
        Extra padding (in pixels) added to the top and bottom of the
        button.
    view : traitsui View, optional
        An optional View to display when the button is clicked.
    """

    def __init__(
        self,
        label="",
        image=None,
        values_trait=None,
        style="button",
        orientation="vertical",
        width_padding=7,
        height_padding=5,
        view=None,
        **metadata
    ):
        self.label = label
        self.values_trait = values_trait
        self.image = image
        self.style = style
        self.orientation = orientation
        self.width_padding = width_padding
        self.height_padding = height_padding
        self.view = view
        super().__init__(**metadata)

    def create_editor(self):
        from traitsui.api import ButtonEditor

        editor = ButtonEditor(
            label=self.label,
            values_trait=self.values_trait,
            image=self.image,
            style=self.style,
            orientation=self.orientation,
            width_padding=self.width_padding,
            height_padding=self.height_padding,
            view=self.view,
        )
        return editor


class ToolbarButton(Button):
    """ A Button trait type whose UI editor is a toolbar button.

    This is just a Button trait with different defaults to style it like
    a toolbar button.

    Parameters
    ----------
    label : str
        The label for the button.
    image : pyface.ImageResource
        An image to display on the button.
    style : 'button', 'radio', 'toolbar' or 'checkbox'
        The style of button to display.
    orientation : 'horizontal' or 'vertical'
        The orientation of the label relative to the image.
    width_padding : integer between 0 and 31
        Extra padding (in pixels) added to the left and right sides of
        the button.
    height_padding : integer between 0 and 31
        Extra padding (in pixels) added to the top and bottom of the
        button.
    **metadata
        Trait metadata for the trait.

    Attributes
    ----------
    label : str
        The label for the button.
    image : pyface.ImageResource
        An image to display on the button.
    style : 'button', 'radio', 'toolbar' or 'checkbox'
        The style of button to display.
    values_trait : str
        For a "button" or "toolbar" style, the name of an enum
        trait whose values will populate a drop-down menu on the button.
        The selected value will replace the label on the button.
    orientation : 'horizontal' or 'vertical'
        The orientation of the label relative to the image.
    width_padding : integer between 0 and 31
        Extra padding (in pixels) added to the left and right sides of
        the button.
    height_padding : integer between 0 and 31
        Extra padding (in pixels) added to the top and bottom of the
        button.
    view : traitsui View, optional
        An optional View to display when the button is clicked.
    """

    def __init__(
        self,
        label="",
        image=None,
        style="toolbar",
        orientation="vertical",
        width_padding=2,
        height_padding=2,
        **metadata
    ):
        super().__init__(
            label,
            image=image,
            style=style,
            orientation=orientation,
            width_padding=width_padding,
            height_padding=height_padding,
            **metadata
        )


class Either(TraitType):
    """ A trait type whose value can be any of of a specified list of traits.

    Parameters
    ----------
    *traits
        Arguments that define allowable trait values.
    **metadata
        Trait metadata for the trait.

    Attributes
    ----------
    trait_maker : TraitHandler
        A TraitHandler generated by _TraitMaker from the arguments.
    """

    def __init__(self, *traits, **metadata):
        self.trait_maker = _TraitMaker(
            metadata.pop("default", None), *traits, **metadata
        )

    def as_ctrait(self):
        """ Returns a CTrait corresponding to the trait defined by this class.
        """
        return self.trait_maker.as_ctrait()


class _NoneTrait(TraitType):
    """ Defines a trait that only accepts the None value

    This is primarily used for supporting ``Union``.
    """

    info_text = "None"

    default_value = None

    default_value_type = DefaultValue.constant

    def __init__(self, **metadata):
        default_value = metadata.pop("default_value", None)
        if default_value is not None:
            raise ValueError("Cannot set default value {} "
                             "for _NoneTrait".format(default_value))
        super().__init__(**metadata)

    def validate(self, obj, name, value):
        if value is None:
            return value

        self.error(obj, name, value)


class Union(TraitType):
    """ Defines a trait whose value can be any of of a specified list of
    trait types or list of trait type instances or None

    If the default value is not defined on Union, the default value from the
    first trait will be used.
    """

    def __init__(self, *traits, **metadata):
        self.list_ctrait_instances = []

        if not traits:
            traits = (_NoneTrait,)

        for trait in traits:
            if trait is None:
                trait = _NoneTrait
            ctrait_instance = trait_cast(trait)
            if ctrait_instance is None:
                raise ValueError("Union trait declaration expects a trait "
                                 "type or an instance of trait type or None,"
                                 " but got {!r} instead".format(trait))

            self.list_ctrait_instances.append(ctrait_instance)

        # ``Either`` uses 'default' for defining static default values.
        # Raise if 'default' is found in order to help code migrate to Union
        if "default" in metadata:
            raise ValueError(
                "Union default value should be set via 'default_value', not "
                "'default'."
            )

        default_value = None
        if 'default_value' in metadata:
            default_value = metadata.pop("default_value")
        elif self.list_ctrait_instances:
            default_value = self.list_ctrait_instances[0].default

        self.default_value_type = _infer_default_value_type(default_value)
        super().__init__(default_value, **metadata)

    def validate(self, obj, name, value):
        """ Return the value by the first trait in the list that can
        validate the assigned value, raise an error if none of them can.
        """
        for trait_type_instance in self.list_ctrait_instances:
            try:
                return trait_type_instance.validate(obj, name, value)
            except TraitError:
                pass

        self.error(obj, name, value)

    def info(self):
        return " or ".join([ctrait.info() for ctrait in
                            self.list_ctrait_instances])

    def inner_traits(self):
        return tuple(self.list_ctrait_instances)

    def get_editor(self, trait):
        from traitsui.api import TextEditor, CompoundEditor

        the_editors = [x.get_editor() for x in self.list_ctrait_instances]
        text_editor = TextEditor()
        count = 0
        editors = []
        for editor in the_editors:
            if isinstance(text_editor, editor.__class__):
                count += 1
                if count > 1:
                    continue
            editors.append(editor)

        return CompoundEditor(editors=editors)


# -------------------------------------------------------------------------------
#  'Symbol' trait:
# -------------------------------------------------------------------------------
class Symbol(TraitType):
    """ A property trait type that refers to a Python object by name.

    The value set to the trait must be a value of the form
    ``'[package.package...package.]module[:symbol[([arg1,...,argn])]]'``
    which is imported and evaluated to get underlying value.

    The value returned by the trait is the actual object that this string
    refers to.  The value is cached, so any calls are only evaluated once.
    """

    #: A description of the type of value this trait accepts:
    info_text = (
        "an object or a string of the form "
        "'[package.package...package.]module[:symbol[([arg1,...,argn])]]' "
        "specifying where to locate the object"
    )

    def get(self, object, name):
        value = object.__dict__.get(name, Undefined)
        if value is Undefined:
            cache = TraitsCache + name
            ref = object.__dict__.get(cache)
            if ref is None:
                object.__dict__[cache] = ref = object.trait(
                    name
                ).default_value_for(object, name)

            if isinstance(ref, str):
                object.__dict__[name] = value = self._resolve(ref)

        return value

    def set(self, object, name, value):
        dict = object.__dict__
        old = dict.get(name, Undefined)
        if isinstance(value, str):
            dict.pop(name, None)
            dict[TraitsCache + name] = value
            object.trait_property_changed(name, old)
        else:
            dict[name] = value
            object.trait_property_changed(name, old, value)

    def _resolve(self, ref):
        try:
            elements = ref.split("(", 1)
            symbol = import_symbol(elements[0])
            if len(elements) == 1:
                return symbol

            args = eval("(" + elements[1])
            if not isinstance(args, tuple):
                args = (args,)

            return symbol(*args)
        except Exception:
            raise TraitError(
                "Could not resolve '%s' into a valid symbol." % ref
            )


class UUID(TraitType):
    """ A read-only trait type whose value is a globally unique UUID (type 4).

    Parameters
    ----------
    can_init : bool
        Whether the value can be set during object instantiation.  Otherwise
        the UUID is generated automatically.

    Example
    -------

    Passing `can_init=True` allows the UUID value to be set during
    object instantiation, e.g.::

        class A(HasTraits):
            id = UUID

        class B(HasTraits):
            id = UUID(can_init=True)

        # TraitError!
        A(id=uuid.uuid4())

        # Okay!
        B(id=uuid.uuid4())

    Note however that in both cases, the UUID trait is set automatically
    to a `uuid.UUID` instance (assuming none is provided during initialization
    in the latter case).
    """

    #: A description of the type of value this trait accepts:
    info_text = "a read-only UUID"

    def __init__(self, can_init=False, **metadata):
        super().__init__(None, **metadata)
        self.can_init = can_init

    def validate(self, object, name, value):
        """ Raises an error, since no values can be assigned to the trait.
        """
        if not self.can_init:
            raise TraitError(
                "The '%s' trait of %s instance is a read-only "
                "UUID." % (name, class_of(object))
            )

        if object.traits_inited():
            msg = ("Initializable UUID trait is read-only "
                   "after initialization")
            raise TraitError(msg)

        if isinstance(value, uuid.UUID):
            return value

        try:
            # Construct the UUID from a string
            return uuid.UUID(value)
        except ValueError:
            msg = ("The '{}' trait of '{}' expects an RFC 4122-compatible "
                   "UUID value, but '{}' was given")
            raise TraitError(msg.format(name, type(object).__name__, value))

    def get_default_value(self):
        """ Return a Traits default value tuple for the trait.

        This uses the _create_uuid method to generate the defualt value.
        """
        return (
            DefaultValue.callable_and_args,
            (self._create_uuid, (), None),
        )

    # -- Private Methods ---------------------------------------------------

    def _create_uuid(self):
        return uuid.uuid4()


class WeakRef(Instance):
    """ A trait type holding a weak reference to an instance of a class.

    Only a weak reference is maintained to any object assigned to a WeakRef
    trait. If no other references exist to the assigned value, the value
    may be garbage collected, in which case the value of the trait becomes
    None. In all other cases, the value returned by the trait is the
    original object.

    Parameters
    ----------
    klass : class, str or instance
        The object that forms the basis for the trait. If *klass* is
        omitted, then values must be an instance of HasTraits.  If a string,
        the value will be resolved to a class object at runtime.
    allow_none : boolean
        Indicates whether None can be _assigned_.  The trait attribute may
        give a None value if the object referred to has been garbage collected
        even if allow_none is False.
    adapt : str
        How to use the adaptation infrastructure when setting the value.
    """

    def __init__(
        self,
        klass="traits.has_traits.HasTraits",
        allow_none=False,
        adapt="yes",
        **metadata
    ):
        metadata.setdefault("copy", "ref")

        super().__init__(
            klass,
            allow_none=allow_none,
            adapt=adapt,
            module=get_module_name(),
            **metadata
        )

    def get(self, object, name):
        value = getattr(object, name + "_", None)
        if value is not None:
            return value.value()

        return None

    def set(self, object, name, value):
        old = self.get(object, name)

        if value is None:
            object.__dict__[name + "_"] = None
        else:
            object.__dict__[name + "_"] = HandleWeakRef(object, name, value)

        if value is not old:
            object.trait_property_changed(name, old, value)

    def resolve_class(self, object, name, value):
        # fixme: We have to override this method to prevent the 'fast validate'
        # from being set up, since the trait using this is a 'property' style
        # trait which is not currently compatible with the 'fast_validate'
        # style (causes internal Python SystemError messages).
        klass = self.find_class(self.klass)
        if klass is None:
            self.validate_failed(object, name, value)

        self.klass = klass


class Date(TraitType):
    """ A trait type whose value must be a date.

    The value must be an instance of :class:`datetime.date`. Note that
    :class:`datetime.datetime` is a subclass of :class:`datetime.date`, so
    by default instances of :class:`datetime.datetime` are also permitted.
    Use ``Date(allow_datetime=False)`` to exclude this possibility.

    .. deprecated:: 6.3.0
        In the future, :class:`datetime.datetime` instances will not be valid
        values for this trait type unless "allow_datetime=True" is explicitly
        given.

<<<<<<< HEAD
    .. deprecated:: 6.3.0
        In the future, ``None`` will not be a valid value for this trait type
        unless "allow_none=True" is explicitly given.

=======
>>>>>>> 2b62cd9b
    Parameters
    ----------
    default_value : datetime.date, optional
        The default value for this trait. If no default is provided, the
        default is ``None``.
    allow_datetime : bool, optional
        If ``False``, instances of ``datetime.datetime`` are not valid
        values for this Trait. If ``True``, ``datetime.datetime`` instances
        are explicitly permitted. If this argument is not given,
        ``datetime.datetime`` instances will be accepted, but a
        ``DeprecationWarning`` will be issued; in some future version of
        Traits, ``datetime.datetime`` instances will not be permitted.
    allow_none : bool, optional
        If ``False``, it's not permitted to assign ``None`` to this trait.
        If ``True``, ``None`` instances are permitted. If this argument is
        not given, ``None`` instances will be accepted but a
        ``DeprecationWarning`` will be issued; in some future verison of
        Traits, ``None`` may no longer be permitted.
    **metadata: dict
        Additional metadata.
    """

    def __init__(
        self,
        default_value=None,
        *,
        allow_datetime=None,
<<<<<<< HEAD
        allow_none=None,
=======
        allow_none=True,
>>>>>>> 2b62cd9b
        **metadata,
    ):
        super().__init__(default_value, **metadata)
        self.allow_datetime = allow_datetime
        self.allow_none = allow_none

    def validate(self, object, name, value):
        """ Check that the given value is valid date for this trait.
        """
        if value is None:
            if self.allow_none:
<<<<<<< HEAD
                return value
            elif self.allow_none is None:
                warnings.warn(
                    (
                        "In the future, None will no longer be accepted by "
                        "this trait type. To allow None and silence this "
                        "warning, use Date(allow_none=True)."
                    ),
                    DeprecationWarning,
                    stacklevel=2,
                )
=======
>>>>>>> 2b62cd9b
                return value

        elif isinstance(value, datetime.datetime):
            if self.allow_datetime:
                return value
            elif self.allow_datetime is None:
                warnings.warn(
                    (
                        "In the future, datetime.datetime instances will no "
                        "longer be accepted by this trait type. To accept "
                        "datetimes and silence this warning, use "
<<<<<<< HEAD
                        "Date(allow_datetime=True) or Union(Datetime, Date)."
=======
                        "Date(allow_datetime=True) or "
                        "Union(Datetime(), Date())."
>>>>>>> 2b62cd9b
                    ),
                    DeprecationWarning,
                    stacklevel=2,
                )
                return value

        elif isinstance(value, datetime.date):
            return value

        self.error(object, name, value)

    def info(self):
        """
        Return text description of this trait.
        """
        if self.allow_datetime or self.allow_datetime is None:
            datetime_qualifier = ""
        else:
            datetime_qualifier = " non-datetime"
<<<<<<< HEAD

        if self.allow_none or self.allow_none is None:
            none_qualifier = " or None"
        else:
            none_qualifier = ""

=======
        none_qualifier = " or None" if self.allow_none else ""
>>>>>>> 2b62cd9b
        return f"a{datetime_qualifier} date{none_qualifier}"

    def create_editor(self):
        """ Create default editor factory for this trait.
        """
        return date_editor()


class Datetime(TraitType):
    """ A trait type whose value must be a datetime.

    The value must be an instance of :class:`datetime.datetime`.

    .. deprecated:: 6.3.0
        In the future, ``None`` will not be a valid value for this trait type
        unless "allow_none=True" is explicitly given.

    Parameters
    ----------
    default_value : datetime.datetime, optional
        The default value for this trait. If no default is provided, the
        default is ``None``.
    allow_none : bool, optional
        If ``False``, it's not permitted to assign ``None`` to this trait.
        If ``True``, ``None`` instances are permitted. If this argument is
        not given, ``None`` instances will be accepted but a
        ``DeprecationWarning`` will be issued; in some future verison of
        Traits, ``None`` may no longer be permitted.
    **metadata: dict
        Additional metadata.
    """

    def __init__(
        self,
        default_value=None,
        *,
        allow_none=None,
        **metadata,
    ):
        super().__init__(default_value, **metadata)
        self.allow_none = allow_none

    def validate(self, object, name, value):
        """ Check that the given value is valid datetime for this trait.
        """
        if value is None:
            if self.allow_none:
                return value
            elif self.allow_none is None:
                warnings.warn(
                    (
                        "In the future, None will no longer be accepted by "
                        "this trait type. To allow None and silence this "
                        "warning, use Datetime(allow_none=True)."
                    ),
                    DeprecationWarning,
                    stacklevel=2,
                )
                return value

        elif isinstance(value, datetime.datetime):
            return value

        self.error(object, name, value)

    def info(self):
        """
        Return text description of this trait.
        """
        if self.allow_none or self.allow_none is None:
            none_qualifier = " or None"
        else:
            none_qualifier = ""

        return f"a datetime{none_qualifier}"

    def create_editor(self):
        """ Create default editor factory for this trait.
        """
        return datetime_editor()


class Time(TraitType):
    """ A trait type whose value must be a time.

    The value must be an instance of :class:`datetime.time`.

    .. deprecated:: 6.3.0
        In the future, ``None`` will not be a valid value for this trait type
        unless "allow_none=True" is explicitly given.

    Parameters
    ----------
    default_value : datetime.time, optional
        The default value for this trait. If no default is provided, the
        default is ``None``.
    allow_none : bool, optional
        If ``False``, it's not permitted to assign ``None`` to this trait.
        If ``True``, ``None`` instances are permitted. If this argument is
        not given, ``None`` instances will be accepted but a
        ``DeprecationWarning`` will be issued; in some future verison of
        Traits, ``None`` may no longer be permitted.
    **metadata: dict
        Additional metadata.
    """

    def __init__(
        self,
        default_value=None,
        *,
        allow_none=None,
        **metadata,
    ):
        super().__init__(default_value, **metadata)
        self.allow_none = allow_none

    def validate(self, object, name, value):
        """ Check that the given value is valid time for this trait.
        """
        if value is None:
            if self.allow_none:
                return value
            elif self.allow_none is None:
                warnings.warn(
                    (
                        "In the future, None will no longer be accepted by "
                        "this trait type. To allow None and silence this "
                        "warning, use Time(allow_none=True)."
                    ),
                    DeprecationWarning,
                    stacklevel=2,
                )
                return value

        elif isinstance(value, datetime.time):
            return value

        self.error(object, name, value)

    def info(self):
        """
        Return text description of this trait.
        """
        if self.allow_none or self.allow_none is None:
            none_qualifier = " or None"
        else:
            none_qualifier = ""

        return f"a time{none_qualifier}"

    def create_editor(self):
        """ Create default editor factory for this trait.
        """
        return time_editor()


# Predefined, reusable trait instances

# Everything from this point onwards is deprecated, and has a simple
# drop-in replacement.

#: A trait whose value must support a specified protocol. This is
#: an alias for :class:`Supports`. Use ``Supports`` instead.
AdaptedTo = Supports

#: A trait whose value must be a (Unicode) string. This is an alias for
#: :class:`BaseStr`. Use ``BaseStr`` instead.
BaseUnicode = BaseStr

#: A trait whose value must be a (Unicode) string, using a C-level
#: fast validator. This is an alias for :class:`Str`. Use ``Str`` instead.
Unicode = Str

#: A trait whose value must be a (Unicode) string and which supports
#: coercions of non-string values to string. This is
#: an alias for :class:`BaseCStr`. Use ``BaseCStr`` instead.
BaseCUnicode = BaseCStr

#: A trait whose value must be a (Unicode) string and which supports
#: coercions of non-string values to string, using a C-level fast validator.
#: This is an alias for :class:`CStr`. Use ``CStr`` instead.
CUnicode = CStr

#: A trait whose value must be an integer. This is an alias for
#: :class:`BaseInt`. Use ``BaseInt`` instead.
BaseLong = BaseInt

#: A trait whose value must be an integer, using a C-level fast validator.
#: This is an alias for :class:`Int`. Use ``Int`` instead.
Long = Int

#: A trait whose value must be an integer and which supports coercions
#: of non-integer values to integer. This is an alias for
#: :class:`BaseCInt`. Use ``BaseCInt`` instead.
BaseCLong = BaseCInt

#: A trait whose value must be an integer and which supports coercions
#: of non-integer values to integer, using a C-level fast validator.
#: This is an alias for :class:`CInt`. Use ``CInt`` instead.
CLong = CInt

#: Synonym for Bool; default value is ``False``. This trait type is
#: deprecated. Use ``Bool(False)`` or ``Bool()`` instead.
false = Bool

#: Boolean values only; default value is ``True``. This trait type is
#: deprecated. Use ``Bool(True)`` instead.
true = Bool(True)

#: Allows any value to be assigned; no type-checking is performed.
#: Default value is ``Undefined``. This trait type is deprecated. Use
#: ``Any(Undefined)`` instead.
undefined = Any(Undefined)

# -- List Traits --------------------------------------------------------------

#: List of integer values; default value is ``[]``. This trait type is
#: deprecated. Use ``List(Int)`` instead.
ListInt = List(int)

#: List of float values; default value is ``[]``. This trait type is
#: deprecated. Use ``List(Float)`` instead.
ListFloat = List(float)

#: List of string values; default value is ``[]``. This trait type is
#: deprecated. Use ``List(Str)`` instead.
ListStr = List(str)

#: List of string values; default value is ``[]``. This trait type is
#: deprecated. Use ``List(Str)`` instead.
ListUnicode = List(str)

#: List of complex values; default value is ``[]``. This trait type is
#: deprecated. Use ``List(Complex)`` instead.
ListComplex = List(complex)

#: List of Boolean values; default value is ``[]``. This trait type is
#: deprecated. Use ``List(Bool)`` instead.
ListBool = List(bool)

#: List of function values; default value is ``[]``. This trait type is
#: deprecated. Use ``List(Instance(types.FunctionType, allow_none=False))``
#: instead.
ListFunction = List(FunctionType)

#: List of method values; default value is ``[]``. This trait type is
#: deprecated. Use ``List(Instance(types.MethodType, allow_none=False))``
#: instead.
ListMethod = List(MethodType)

#: List of container type values; default value is ``[]``. This trait type is
#: deprecated. Use ``List(This(allow_none=False))`` instead.
ListThis = List(This(allow_none=False))

# -- Dictionary Traits --------------------------------------------------------

#: Only a dictionary with strings as keys can be assigned; only string keys
#: can be inserted. The default value is {}. This trait type is deprecated. Use
#: ``Dict(Str, Any)`` instead.
DictStrAny = Dict(str, Any)

#: Only a dictionary mapping strings to strings can be assigned; only string
#: keys with string values can be inserted. The default value is {}. This trait
#: type is deprecated. Use ``Dict(Str, Str)`` instead.
DictStrStr = Dict(str, str)

#: Only a dictionary mapping strings to integers can be assigned; only string
#: keys with integer values can be inserted. The default value is {}. This
#: trait type is deprecated. Use ``Dict(Str, Int)`` instead.
DictStrInt = Dict(str, int)

#: Only a dictionary mapping strings to floats can be assigned; only string
#: keys with float values can be inserted. The default value is {}. This trait
#: type is deprecated. Use ``Dict(Str, Float)`` instead.
DictStrFloat = Dict(str, float)

#: Only a dictionary mapping strings to booleans can be assigned; only string
#: keys with boolean values can be inserted. The default value is {}. This
#: trait type is deprecated. Use ``Dict(Str, Bool)`` instead.
DictStrBool = Dict(str, bool)

#: Only a dictionary mapping strings to lists can be assigned; only string keys
#: with list values can be inserted. The default value is {}. This trait type
#: is deprecated. Use ``Dict(Str, List)`` instead.
DictStrList = Dict(str, list)<|MERGE_RESOLUTION|>--- conflicted
+++ resolved
@@ -4274,13 +4274,10 @@
         values for this trait type unless "allow_datetime=True" is explicitly
         given.
 
-<<<<<<< HEAD
     .. deprecated:: 6.3.0
         In the future, ``None`` will not be a valid value for this trait type
         unless "allow_none=True" is explicitly given.
 
-=======
->>>>>>> 2b62cd9b
     Parameters
     ----------
     default_value : datetime.date, optional
@@ -4308,11 +4305,7 @@
         default_value=None,
         *,
         allow_datetime=None,
-<<<<<<< HEAD
         allow_none=None,
-=======
-        allow_none=True,
->>>>>>> 2b62cd9b
         **metadata,
     ):
         super().__init__(default_value, **metadata)
@@ -4324,7 +4317,6 @@
         """
         if value is None:
             if self.allow_none:
-<<<<<<< HEAD
                 return value
             elif self.allow_none is None:
                 warnings.warn(
@@ -4336,8 +4328,6 @@
                     DeprecationWarning,
                     stacklevel=2,
                 )
-=======
->>>>>>> 2b62cd9b
                 return value
 
         elif isinstance(value, datetime.datetime):
@@ -4349,12 +4339,7 @@
                         "In the future, datetime.datetime instances will no "
                         "longer be accepted by this trait type. To accept "
                         "datetimes and silence this warning, use "
-<<<<<<< HEAD
                         "Date(allow_datetime=True) or Union(Datetime, Date)."
-=======
-                        "Date(allow_datetime=True) or "
-                        "Union(Datetime(), Date())."
->>>>>>> 2b62cd9b
                     ),
                     DeprecationWarning,
                     stacklevel=2,
@@ -4374,16 +4359,12 @@
             datetime_qualifier = ""
         else:
             datetime_qualifier = " non-datetime"
-<<<<<<< HEAD
 
         if self.allow_none or self.allow_none is None:
             none_qualifier = " or None"
         else:
             none_qualifier = ""
 
-=======
-        none_qualifier = " or None" if self.allow_none else ""
->>>>>>> 2b62cd9b
         return f"a{datetime_qualifier} date{none_qualifier}"
 
     def create_editor(self):
