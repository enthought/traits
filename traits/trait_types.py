# (C) Copyright 2005-2021 Enthought, Inc., Austin, TX
# All rights reserved.
#
# This software is provided without warranty under the terms of the BSD
# license included in LICENSE.txt and may be redistributed only under
# the conditions described in the aforementioned license. The license
# is also available online at http://www.enthought.com/licenses/BSD.txt
#
# Thanks for using Enthought open source!

""" Core Trait definitions.
"""

import collections.abc
import datetime
from importlib import import_module
import operator
from os import fspath
from os.path import isfile, isdir
import re
import sys
from types import FunctionType, MethodType, ModuleType
import uuid
import warnings

from .constants import DefaultValue, TraitKind, ValidateTrait
<<<<<<< HEAD
from .ctraits import _validate_complex_number
=======
from .ctraits import _validate_float
>>>>>>> 9fd358b4
from .trait_base import (
    strx,
    get_module_name,
    HandleWeakRef,
    class_of,
    RangeTypes,
    safe_contains,
    SequenceTypes,
    TypeTypes,
    Undefined,
    TraitsCache,
    xgetattr,
)
from .trait_converters import trait_from, trait_cast
from .trait_dict_object import TraitDictEvent, TraitDictObject
from .trait_errors import TraitError
from .trait_list_object import TraitListEvent, TraitListObject
from .trait_set_object import TraitSetEvent, TraitSetObject
from .trait_type import (
    NoDefaultSpecified,
    TraitType,
)
from .traits import (
    Trait,
    _TraitMaker,
)
from .util.deprecated import deprecated
from .util.import_symbol import import_symbol

# TraitsUI integration imports
from .editor_factories import (
    code_editor,
    html_editor,
    password_editor,
    shell_editor,
    date_editor,
    datetime_editor,
    time_editor,
    list_editor,
)


# Constants

SetTypes = SequenceTypes + (set,)

# Numeric type fast validator definitions

# A few words about the next block of code:

# The coerce validator is a generic validator for possibly coercible types
# (see validate_trait_coerce_type in ctraits.c).
#
# The tuples below are of the form
# (ValidateTrait.coerce, type1, [type2, type3, ...],
#     [None, ctype1, [ctype2, ...]])
#
# 'type1' corresponds to the main type for the trait
# 'None' acts as the separator between 'types' and 'ctypes' (coercible types)
#
# The validation passes if:
# 1) The trait value type is (a subtype of) one of 'type1', 'type2',  ...
#    in which case the value is returned as-is
# or
# 2) The trait value type is (a subtype of) one of 'ctype1', 'ctype2', ...
#    in which case the value is returned coerced to trait type using
#    'return type1(value')

try:
    # The numpy enhanced definitions:
    from numpy import integer, floating, complexfloating, bool_

    int_fast_validate = (ValidateTrait.coerce, int, integer)
    float_fast_validate = (
        ValidateTrait.coerce,
        float,
        floating,
        None,
        int,
        integer,
    )
    complex_fast_validate = (
        ValidateTrait.coerce,
        complex,
        complexfloating,
        None,
        float,
        floating,
        int,
        integer,
    )
    bool_fast_validate = (ValidateTrait.coerce, bool, None, bool_)
    # Tuple or single type suitable for an isinstance check.
    _BOOL_TYPES = (bool, bool_)
except ImportError:
    # The standard python definitions (without numpy):
    int_fast_validate = (ValidateTrait.coerce, int)
    float_fast_validate = (ValidateTrait.coerce, float, None, int)
    complex_fast_validate = (ValidateTrait.coerce, complex, None, float, int)
    bool_fast_validate = (ValidateTrait.coerce, bool)
    # Tuple or single type suitable for an isinstance check.
    _BOOL_TYPES = bool


def default_text_editor(trait, type=None):
    """ Return a default text editor for a trait.

    Parameters
    ----------
    trait : TraitType
        The trait we are constructing the editor for.
    type : callable, optional
        A callable (usually a Python type) to use to evaluate the text content
        of the editor and return the correct type of value for the trait.

    Returns
    -------
    TextEditor
        A TraitsUI TextEditor instance for the trait.
    """
    auto_set = trait.auto_set
    if auto_set is None:
        auto_set = True

    enter_set = trait.enter_set or False

    from traitsui.api import TextEditor

    if type is None:
        return TextEditor(auto_set=auto_set, enter_set=enter_set)

    return TextEditor(auto_set=auto_set, enter_set=enter_set, evaluate=type)


# Generic validators

def _validate_int(value):
    """ Convert an integer-like Python object to an int, or raise TypeError.
    """
    if type(value) is int:
        return value
    else:
        return int(operator.index(value))


# Trait Types

class Any(TraitType):
    """ A trait type whose value can be anything.

    Parameters
    ----------
    default_value : object, optional
        The default value for the trait. If this is an instance of either
        :class:`list` or :class:`dict` then a copy of the default value
        is made for each instance. Otherwise, the default is shared between
        all instances.

        .. deprecated:: 6.3.0
            In a future version of Traits, a ``list`` or ``dict`` default value
            will no longer be copied. If you need a per-instance default, use a
            ``_trait_name_default`` method to supply that default.

    factory : callable, optional
        A callable, that when called with *args* and
        *kw*, returns the default value for the trait.
    args : tuple, optional
        Positional arguments (if any) for generating the default value.
    kw : dictionary, optional
        Keyword arguments (if any) for generating the default value.
    **metadata
        Metadata for the trait.
    """

    #: The default value type to use.
    default_value_type = DefaultValue.constant

    #: The default value for the trait:
    default_value = None

    #: A description of the type of value this trait accepts:
    info_text = "any value"

    def __init__(
        self,
        default_value=NoDefaultSpecified,
        *,
        factory=None,
        args=(),
        kw={},
        **metadata
    ):
        if isinstance(default_value, list):
            warnings.warn(
                (
                    "In the future, a default value of type 'list' in an Any "
                    "trait will be shared between all instances. To keep the "
                    "current semantics, replace `Any([])` with "
                    "`Any(factory=list)` or `Any([1, 2, 3])` (for example) "
                    "with `Any(factory=list, args=([1, 2, 3],))`."
                ),
                DeprecationWarning,
                stacklevel=2,
            )
            self.default_value_type = DefaultValue.list_copy
        elif isinstance(default_value, dict):
            warnings.warn(
                (
                    "In the future, a default value of type 'dict' in an Any "
                    "trait will be shared between all instances. To keep the "
                    "current semantics, replace `Any({})` with "
                    "`Any(factory=dict)` or `Any({1: 2})` (for example) "
                    "with `Any(factory=dict, args=({1: 2},))`."
                ),
                DeprecationWarning,
                stacklevel=2,
            )
            self.default_value_type = DefaultValue.dict_copy

        # Sanity check the parameters
        if default_value is not NoDefaultSpecified and factory is not None:
            raise TypeError(
                "ambiguous defaults: both a default value and a default "
                "value factory are specified"
            )

        if factory is not None:
            self.default_value_type = DefaultValue.callable_and_args
            default_value = (factory, args, kw)

        super().__init__(default_value, **metadata)


class BaseInt(TraitType):
    """ A trait type whose value must be an int.

    Values which support the Python index protocol will validate and will be
    converted to the corresponding int value.
    """

    #: The function to use for evaluating strings to this type:
    evaluate = int

    #: The default value type to use.
    default_value_type = DefaultValue.constant

    #: The default value for the trait:
    default_value = 0

    #: A description of the type of value this trait accepts:
    info_text = "an integer"

    def validate(self, object, name, value):
        """ Validates that a specified value is valid for this trait.
        """
        try:
            return _validate_int(value)
        except TypeError:
            self.error(object, name, value)

    def create_editor(self):
        """ Returns the default traits UI editor for this type of trait.
        """
        return default_text_editor(self, int)


class Int(BaseInt):
    """ A fast-validating trait type whose value must be an integer.

    Values which support the Python index protocol will validate and will be
    converted to the corresponding int value.
    """

    #: The C-level fast validator to use:
    fast_validate = (ValidateTrait.int,)


class BaseFloat(TraitType):
    """ A trait type whose value must be a float.

    Values which support automatic conversion to floats via the Python
    __float__ method will validate and will be converted to the corresponding
    float value.
    """

    #: The function to use for evaluating strings to this type:
    evaluate = float

    #: The default value type to use.
    default_value_type = DefaultValue.constant

    #: The default value for the trait:
    default_value = 0.0

    #: A description of the type of value this trait accepts:
    info_text = "a float"

    def validate(self, object, name, value):
        """ Validates that a specified value is valid for this trait.

        Note: The 'fast validator' version performs this check in C.
        """
        try:
            return _validate_float(value)
        except TypeError:
            self.error(object, name, value)

    def create_editor(self):
        """ Returns the default traits UI editor for this type of trait.
        """
        return default_text_editor(self, float)


class Float(BaseFloat):
    """ A fast-validating trait type whose value must be a float.

    Values which support automatic conversion to floats via the Python
    __float__ method will validate and will be converted to the corresponding
    float value.
    """

    #: The C-level fast validator to use:
    fast_validate = (ValidateTrait.float,)


class BaseComplex(TraitType):
    """ A trait type whose value must be a complex number.

    Integers and floating-point numbers will be converted to the
    corresponding complex value.
    """

    #: The function to use for evaluating strings to this type:
    evaluate = complex

    #: The default value type to use.
    default_value_type = DefaultValue.constant

    #: The default value for the trait:
    default_value = 0.0 + 0.0j

    #: A description of the type of value this trait accepts:
    info_text = "a complex number"

    def validate(self, object, name, value):
        """ Validates that a specified value is valid for this trait.

        Note: The 'fast validator' version performs this check in C.
        """
        try:
            return _validate_complex_number(value)
        except TypeError:
            self.error(object, name, value)

    def create_editor(self):
        """ Returns the default traits UI editor for this type of trait.
        """
        return default_text_editor(self, complex)


class Complex(BaseComplex):
    """ A fast-validating trait type whose value must be a complex number.

    Integers and floating-point numbers will be converted to the
    corresponding complex value.
    """

    #: The C-level fast validator to use:
    fast_validate = (ValidateTrait.complex_number,)


class BaseStr(TraitType):
    """ A trait type whose value must be a string.
    """

    #: The default value type to use.
    default_value_type = DefaultValue.constant

    #: The default value for the trait:
    default_value = ""

    #: A description of the type of value this trait accepts:
    info_text = "a string"

    def validate(self, object, name, value):
        """ Validates that a specified value is valid for this trait.

        Note: The 'fast validator' version performs this check in C.
        """
        if isinstance(value, str):
            return value

        self.error(object, name, value)

    def create_editor(self):
        """ Returns the default traits UI editor for this type of trait.
        """
        from .editor_factories import multi_line_text_editor

        auto_set = self.auto_set
        if auto_set is None:
            auto_set = True
        enter_set = self.enter_set or False

        return multi_line_text_editor(auto_set, enter_set)


class Str(BaseStr):
    """ A fast-validating trait type whose value must be a string.
    """

    #: The C-level fast validator to use:
    fast_validate = (ValidateTrait.coerce, str)


class Title(Str):
    """ A Str trait which by default uses a TraitsUI TitleEditor.
    """

    def create_editor(self):
        """ Returns the default traits UI editor to use for a trait.
        """
        from traitsui.api import TitleEditor

        if hasattr(self, "allow_selection"):
            return TitleEditor(allow_selection=self.allow_selection)
        else:
            return TitleEditor()


class BaseBytes(TraitType):
    """ A trait type whose value must be a bytestring.
    """

    #: The default value type to use.
    default_value_type = DefaultValue.constant

    #: The default value for the trait:
    default_value = b""

    #: A description of the type of value this trait accepts:
    info_text = "a bytes string"

    #: An encoding to use with TraitsUI editors
    encoding = None

    def validate(self, object, name, value):
        """ Validates that a specified value is valid for this trait.

        Note: The 'fast validator' version performs this check in C.
        """
        if isinstance(value, bytes):
            return value

        self.error(object, name, value)

    def create_editor(self):
        """ Returns the default traits UI editor for this type of trait.
        """
        from .traits import bytes_editor

        auto_set = self.auto_set
        if auto_set is None:
            auto_set = True
        enter_set = self.enter_set or False

        return bytes_editor(auto_set, enter_set, self.encoding)


class Bytes(BaseBytes):
    """ A fast-validating trait type whose value must be a bytestring.
    """

    #: The C-level fast validator to use:
    fast_validate = (ValidateTrait.coerce, bytes)


class BaseBool(TraitType):
    """ A trait type whose value must be a bool.
    """

    #: The function to use for evaluating strings to this type:
    evaluate = bool

    #: The default value type to use.
    default_value_type = DefaultValue.constant

    #: The default value for the trait:
    default_value = False

    #: A description of the type of value this trait accepts:
    info_text = "a boolean"

    def validate(self, object, name, value):
        """ Validates that a specified value is valid for this trait.

        Note: The 'fast validator' version performs this check in C.
        """
        if isinstance(value, _BOOL_TYPES):
            return bool(value)

        self.error(object, name, value)

    def create_editor(self):
        """ Returns the default traits UI editor for this type of trait.
        """
        from traitsui.api import BooleanEditor

        return BooleanEditor()


class Bool(BaseBool):
    """ A fast-validating trait type whose value must be a bool.
    """

    #: The C-level fast validator to use:
    fast_validate = bool_fast_validate


class BaseCInt(BaseInt):
    """ A coercing trait type whose value is an integer.
    """

    #: The function to use for evaluating strings to this type:
    evaluate = int

    def validate(self, object, name, value):
        """ Validates that a specified value is valid for this trait.

        Note: The 'fast validator' version performs this check in C.
        """
        try:
            return int(value)
        except (ValueError, TypeError):
            self.error(object, name, value)


class CInt(BaseCInt):
    """ A fast-validating, coercing trait type whose value is an int.
    """

    #: The C-level fast validator to use:
    fast_validate = (ValidateTrait.cast, int)


class BaseCFloat(BaseFloat):
    """ A coercing trait type whose value is a float.
    """

    #: The function to use for evaluating strings to this type:
    evaluate = float

    def validate(self, object, name, value):
        """ Validates that a specified value is valid for this trait.

        Note: The 'fast validator' version performs this check in C.
        """
        try:
            return float(value)
        except (ValueError, TypeError):
            self.error(object, name, value)


class CFloat(BaseCFloat):
    """ A fast-validating, coercing trait type whose value is a float.
    """

    #: The C-level fast validator to use:
    fast_validate = (ValidateTrait.cast, float)


class BaseCComplex(BaseComplex):
    """ A coercing trait type whose value is a complex number.
    """

    #: The function to use for evaluating strings to this type:
    evaluate = complex

    def validate(self, object, name, value):
        """ Validates that a specified value is valid for this trait.

        Note: The 'fast validator' version performs this check in C.
        """
        try:
            return complex(value)
        except (ValueError, TypeError):
            self.error(object, name, value)


class CComplex(BaseCComplex):
    """ A fast-validating, coercing trait type whose value is a complex number.
    """

    #: The C-level fast validator to use:
    fast_validate = (ValidateTrait.cast, complex)


class BaseCStr(BaseStr):
    """ A coercing trait type whose value is a string.
    """

    def validate(self, object, name, value):
        """ Validates that a specified value is valid for this trait.

        Note: The 'fast validator' version performs this check in C.
        """
        try:
            return str(value)
        except:
            self.error(object, name, value)


class CStr(BaseCStr):
    """ A fast-validating, coercing trait type whose value is a string.
    """

    #: The C-level fast validator to use:
    fast_validate = (ValidateTrait.cast, str)


class BaseCBytes(BaseBytes):
    """ A coercing trait type whose value is a bytestring.
    """

    def validate(self, object, name, value):
        """ Validates that a specified value is valid for this trait.

        Note: The 'fast validator' version performs this check in C.
        """
        try:
            return bytes(value)
        except:
            self.error(object, name, value)


class CBytes(BaseCBytes):
    """ A fast-validating, coercing trait type whose value is a bytestring.
    """

    #: The C-level fast validator to use:
    fast_validate = (ValidateTrait.cast, bytes)


class BaseCBool(BaseBool):
    """ A coercing trait type whose value is a bool.
    """

    #: The function to use for evaluating strings to this type:
    evaluate = bool

    def validate(self, object, name, value):
        """ Validates that a specified value is valid for this trait.

        Note: The 'fast validator' version performs this check in C.
        """
        try:
            return bool(value)
        except:
            self.error(object, name, value)


class CBool(BaseCBool):
    """ A fast-validating, coercing trait type whose value is a bool.
    """

    #: The C-level fast validator to use:
    fast_validate = (ValidateTrait.cast, bool)


class String(TraitType):
    """ A trait type whose value must be a string with optional constraints.

    The value is a string whose length is in a specified range, and which
    optionally matches a specified regular expression.

    Parameters
    ----------
    value : str
        The default value for the string.
    minlen : integer
        The minimum length allowed for the string.
    maxlen : integer
        The maximum length allowed for the string.
    regex : str
        A Python regular expression that the string must match.
    **metadata
        The trait metadata for the trait.

    Attributes
    ----------
    minlen : integer
        The minimum length allowed for the string.
    maxlen : integer
        The maximum length allowed for the string.
    regex : str
        A Python regular expression that the string must match.
    """

    #: The default value type to use.
    default_value_type = DefaultValue.constant

    def __init__(
        self, value="", minlen=0, maxlen=sys.maxsize, regex="", **metadata
    ):
        super().__init__(value, **metadata)
        self.minlen = max(0, minlen)
        self.maxlen = max(self.minlen, maxlen)
        self.regex = regex
        self._init()

    def _init(self):
        """ Completes initialization of the trait at construction or unpickling
        time.
        """
        self._validate = "validate_all"
        if self.regex != "":
            self.match = re.compile(self.regex).match
            if (self.minlen == 0) and (self.maxlen == sys.maxsize):
                self._validate = "validate_regex"
        elif (self.minlen == 0) and (self.maxlen == sys.maxsize):
            self._validate = "validate_str"
        else:
            self._validate = "validate_len"

    def validate(self, object, name, value):
        """ Validates that the value is a valid string.
        """
        return getattr(self, self._validate)(object, name, value)

    def validate_all(self, object, name, value):
        """ Validates that the value is a valid string in the specified length
            range which matches the specified regular expression.
        """
        try:
            value = strx(value)
            if (self.minlen <= len(value) <= self.maxlen) and (
                self.match(value) is not None
            ):
                return value
        except:
            pass

        self.error(object, name, value)

    def validate_str(self, object, name, value):
        """ Validates that the value is a valid string.
        """
        try:
            return strx(value)
        except:
            pass

        self.error(object, name, value)

    def validate_len(self, object, name, value):
        """ Validates that the value is a valid string in the specified length
        range.
        """
        try:
            value = strx(value)
            if self.minlen <= len(value) <= self.maxlen:
                return value
        except:
            pass

        self.error(object, name, value)

    def validate_regex(self, object, name, value):
        """ Validates that the value is a valid string which matches the
        specified regular expression.
        """
        try:
            value = strx(value)
            if self.match(value) is not None:
                return value
        except:
            pass

        self.error(object, name, value)

    def info(self):
        """ Returns a description of the trait.
        """
        msg = ""
        if (self.minlen != 0) and (self.maxlen != sys.maxsize):
            msg = " between %d and %d characters long" % (
                self.minlen,
                self.maxlen,
            )
        elif self.maxlen != sys.maxsize:
            msg = " <= %d characters long" % self.maxlen
        elif self.minlen != 0:
            msg = " >= %d characters long" % self.minlen
        if self.regex != "":
            if msg != "":
                msg += " and"
            msg += " matching the pattern '%s'" % self.regex
        return "a string" + msg

    def create_editor(self):
        """ Returns the default traits UI editor for this type of trait.
        """
        return default_text_editor(self)

    def __getstate__(self):
        """ Returns the current state of the trait.
        """
        result = self.__dict__.copy()
        for name in ["validate", "match"]:
            if name in result:
                del result[name]

        return result

    def __setstate__(self, state):
        """ Sets the current state of the trait.
        """
        self.__dict__.update(state)
        self._init()


class Regex(String):
    """ A trait type whose value must match a regular expression.

    Parameters
    ----------
    value : str
        The default value of the trait.
    regex : str
        The regular expression that the trait value must match.
    **metadata
        Trait metadata.
    """

    def __init__(self, value="", regex=".*", **metadata):
        super().__init__(value=value, regex=regex, **metadata)


class Code(String):
    """ A trait type whose value holds a string of source code.

    Validation does not perform any sort of syntax checking. The default
    TraitsUI editor is a CodeEditor.
    """

    #: The standard metadata for the trait:
    metadata = {"editor": code_editor}


class HTML(String):
    """ A trait type whose value holds an HTML string.

    The validation of the value does not enforce HTML syntax.  The default
    TraitsUI editor is an HTMLEditor.
    """

    #: The standard metadata for the trait:
    metadata = {"editor": html_editor}


class Password(String):
    """ A trait type whose value holds a password string.

    The default TraitsUI editor is an PasswordEditor, which obscures text
    entered by the user.
    """

    #: The standard metadata for the trait:
    metadata = {"editor": password_editor}


class BaseCallable(TraitType):
    """ A trait type whose value must be a Python callable.
    """

    #: The standard metadata for the trait:
    metadata = {"copy": "ref"}

    #: The default value type to use.
    default_value_type = DefaultValue.constant

    #: The default value for the trait:
    default_value = None

    #: A description of the type of value this trait accepts:
    info_text = "a callable value"

    def validate(self, object, name, value):
        """ Validates that the value is a Python callable.
        """
        if (value is None) or callable(value):
            return value

        self.error(object, name, value)


class Callable(BaseCallable):
    """ A fast-validating trait type whose value must be a Python callable.
    """
    def __init__(self, value=None, allow_none=True, **metadata):

        self.fast_validate = (ValidateTrait.callable, allow_none)

        default_value = metadata.pop("default_value", value)

        super().__init__(default_value, **metadata)


class BaseType(TraitType):
    """ A trait type whose value must be an instance of a Python type.

    This is an abstract class and should not be directly instantiated.
    """

    #: The default value type to use.
    default_value_type = DefaultValue.constant

    def validate(self, object, name, value):
        """ Validates that the value is a Python callable.
        """
        if isinstance(value, self.fast_validate[1:]):
            return value

        self.error(object, name, value)


class This(BaseType):
    """ A trait type whose value must be an instance of the defining class.
    """

    #: The default value type to use.
    default_value_type = DefaultValue.constant

    #: The C-level fast validator to use:
    fast_validate = (ValidateTrait.self_type,)

    #: A description of the type of value this trait accepts:
    info_text = "an instance of the same type as the receiver"

    def __init__(self, value=None, allow_none=True, **metadata):
        super().__init__(value, **metadata)

        if allow_none:
            self.fast_validate = (ValidateTrait.self_type, None)
            self.validate = self.validate_none
            self.info = self.info_none

    def validate(self, object, name, value):
        if isinstance(value, object.__class__):
            return value

        self.error(object, name, value)

    def validate_none(self, object, name, value):
        if isinstance(value, object.__class__) or (value is None):
            return value

        self.error(object, name, value)

    def info(self):
        return "an instance of the same type as the receiver"

    def info_none(self):
        return "an instance of the same type as the receiver or None"


class self(This):
    """ A trait type whose default value is the object containing the trait.

    The trait can be assigned to, but any new value must be an instance of
    the defining class.
    """

    #: The default value type to use (i.e. 'self'):
    default_value_type = DefaultValue.object


class Function(TraitType):
    """ A trait type whose value must be a function.

    .. deprecated:: 6.2.0
        This trait type explicitly checks for an instance of
        ``types.FunctionType``. For the majority of use cases, the more general
        ``Callable`` trait type should be used instead. If an instance
        specifically of ``types.FunctionType`` really is needed, one can use
        ``Instance(types.FunctionType)``.
    """

    #: The default value type to use.
    default_value_type = DefaultValue.constant

    #: The default value for the trait type.
    default_value = Undefined

    @deprecated("Function trait type has been deprecated. Use 'Callable' or "
                "'Instance(types.FunctionType)' instead")
    def __init__(self, default_value=NoDefaultSpecified, **metadata):
        super().__init__(default_value=default_value, **metadata)

    #: The C-level fast validator to use:
    fast_validate = (ValidateTrait.coerce, FunctionType)

    #: A description of the type of value this trait accepts:
    info_text = "a function"


class Method(TraitType):
    """ A trait type whose value must be a method.

    .. deprecated:: 6.2.0
        This trait type explicitly checks for an instance of
        ``types.MethodType``. For the majority of use cases, the more general
        ``Callable`` trait type should be used instead. If an instance
        specifically of ``types.MethodType`` really is needed, one can use
        ``Instance(types.MethodType)``.
    """

    #: The default value type to use.
    default_value_type = DefaultValue.constant

    #: The default value for the trait type.
    default_value = Undefined

    @deprecated("Method trait type has been deprecated. Use 'Callable' or "
                "'Instance(types.MethodType)' instead")
    def __init__(self, default_value=NoDefaultSpecified, **metadata):
        super().__init__(default_value=default_value, **metadata)

    #: The C-level fast validator to use:
    fast_validate = (ValidateTrait.coerce, MethodType)

    #: A description of the type of value this trait accepts:
    info_text = "a method"


class Module(TraitType):
    """ A trait type whose value must be a module.
    """

    #: The default value type to use.
    default_value_type = DefaultValue.constant

    #: The default value for the trait type.
    default_value = Undefined

    #: The C-level fast validator to use:
    fast_validate = (ValidateTrait.coerce, ModuleType)

    #: A description of the type of value this trait accepts:
    info_text = "a module"


class Python(TraitType):
    """ A trait type that behaves as a standard Python attribute.

    This trait type allows any value to be assigned, and raises an
    ValueError if an attempt is made to get the value before one has been
    assigned. It has no default value. This trait is most often used in
    conjunction with wildcard naming. See the *Traits User Manual* for
    details on wildcards.
    """

    #: The standard metadata for the trait:
    metadata = {"type": "python"}

    #: The default value type to use.
    default_value_type = DefaultValue.constant

    #: The default value for the trait:
    default_value = Undefined


class ReadOnly(TraitType):
    """ A trait type that is write-once, and then read-only.

    The initial value of the attribute is the special, singleton object
    Undefined. The trait allows any value to be assigned to the attribute
    if the current value is the Undefined object. Once any other value is
    assigned, no further assignment is allowed. Normally, the initial
    assignment to the attribute is performed in the class constructor,
    based on information passed to the constructor. If the read-only value
    is known in advance of run time, use Constant instead of ReadOnly to
    define the trait.
    """

    # Defines the CTrait type to use for this trait:
    ctrait_type = TraitKind.read_only

    #: The default value type to use.
    default_value_type = DefaultValue.constant

    #: The default value for the trait:
    default_value = Undefined


# Create a singleton instance as the trait:
ReadOnly = ReadOnly()


class Disallow(TraitType):
    """ A trait that prevents any value from being assigned or read.

    Any attempt to get or set the value of the trait attribute raises an
    exception. This trait is most often used in conjunction with wildcard
    naming, for example, to catch spelling mistakes in attribute names.

    See the *Traits User Manual* for details on wildcards.
    """

    #: Defines the CTrait type to use for this trait:
    ctrait_type = TraitKind.disallow

    #: The default value type to use.
    default_value_type = DefaultValue.constant


# Create a singleton instance as the trait:
Disallow = Disallow()


class Constant(TraitType):
    """ A trait type whose value is a constant.

    Traits of this type are very space efficient (and fast) because
    *value* is not stored in each instance using the trait, but only in
    the trait object itself.

    Parameters
    ----------
    value : any
        The constant value for the trait.
    **metadata
        Trait metadata for the trait.
    """

    #: The default value type to use.
    default_value_type = DefaultValue.constant

    #: Defines the CTrait type to use for this trait:
    ctrait_type = TraitKind.constant

    #: The standard metadata for the trait:
    metadata = {"type": "constant", "transient": True}


class Delegate(TraitType):
    """ A trait type whose value is delegated to a trait on another object.

    This is a base class that shouldn't be used directly, rather use one of
    the subclasses DelegatesTo or PrototypesFrom, depending on desired
    behaviour.

    An object containing a delegator trait attribute must contain a
    second attribute that references the object containing the delegate
    trait attribute. The name of this second attribute is passed as the
    *delegate* argument.

    The following rules govern the application of the prefix parameter:

    * If *prefix* is empty or omitted, the delegation is to an attribute
      of the delegate object with the same name as the delegator
      attribute.
    * If *prefix* is a valid Python attribute name, then the delegation
      is to an attribute whose name is the value of *prefix*.
    * If *prefix* ends with an asterisk ('*') and is longer than one
      character, then the delegation is to an attribute whose name is
      the value of *prefix*, minus the trailing asterisk, prepended to
      the delegator attribute name.
    * If *prefix* is equal to a single asterisk, the delegation is to an
      attribute whose name is the value of the delegator object's
      __prefix__ attribute prepended to delegator attribute name.

    Parameters
    ----------
    delegate : str
        The name of the trait that holds the HasTraits instance that the
        value is delegated to.
    prefix : str
        The name of the trait on the delegate that holds the delegated
        value.  If empty, then the name of this trait will be used.
    modify : bool
        Whether modifications of this trait are applied to the delegated
        object.  This differentiates the behaviour of DelegatesTo and
        PrototypedFrom.
    listenable : bool
        Whether changes to the delegated trait will fire listeners to
        this trait.

    Attributes
    ----------
    delegate : str
        The name of the trait that holds the HasTraits instance that the
        value is delegated to.
    prefix : str
        The name of the trait on the delegate that holds the delegated
        value.  If empty, then the name of this trait will be used.
    prefix_type : int
        An integer giving the type of prefix being used.
    modify : bool
        Whether modifications of this trait are applied to the delegated
        object.  This differentiates the behaviour of DelegatesTo and
        PrototypedFrom.
    """

    #: Defines the CTrait type to use for this trait:
    ctrait_type = TraitKind.delegate

    #: The default value type to use.
    default_value_type = DefaultValue.constant

    #: The standard metadata for the trait:
    metadata = {"type": "delegate", "transient": False}

    def __init__(
        self, delegate, prefix="", modify=False, listenable=True, **metadata
    ):
        """ Creates a Delegate trait.
        """
        if prefix == "":
            prefix_type = 0
        elif prefix[-1:] != "*":
            prefix_type = 1
        else:
            prefix = prefix[:-1]
            if prefix != "":
                prefix_type = 2
            else:
                prefix_type = 3

        metadata["_delegate"] = delegate
        metadata["_prefix"] = prefix
        metadata["_listenable"] = listenable

        super().__init__(**metadata)

        self.delegate = delegate
        self.prefix = prefix
        self.prefix_type = prefix_type
        self.modify = modify

    def as_ctrait(self):
        """ Returns a CTrait corresponding to the trait defined by this class.
        """
        trait = super().as_ctrait()
        trait.delegate(
            self.delegate, self.prefix, self.prefix_type, self.modify
        )

        return trait


class DelegatesTo(Delegate):
    """ A trait type that matches the 'delegate' design pattern.

    This defines a trait whose value and definition is "delegated" to
    another trait on a different object.

    An object containing a delegator trait attribute must contain a
    second attribute that references the object containing the delegate
    trait attribute. The name of this second attribute is passed as the
    *delegate* argument to the DelegatesTo() function.

    The following rules govern the application of the prefix parameter:

    * If *prefix* is empty or omitted, the delegation is to an attribute
      of the delegate object with the same name as the delegator
      attribute.
    * If *prefix* is a valid Python attribute name, then the delegation
      is to an attribute whose name is the value of *prefix*.
    * If *prefix* ends with an asterisk ('*') and is longer than one
      character, then the delegation is to an attribute whose name is
      the value of *prefix*, minus the trailing asterisk, prepended to
      the delegator attribute name.
    * If *prefix* is equal to a single asterisk, the delegation is to an
      attribute whose name is the value of the delegator object's
      __prefix__ attribute prepended to delegator attribute name.

    Note that any changes to the delegator attribute are actually
    applied to the corresponding attribute on the delegate object. The
    original object containing the delegator trait is not modified.

    Parameters
    ----------
    delegate : str
        Name of the attribute on the current object which references
        the object that is the trait's delegate.
    prefix : str
        A prefix or substitution applied to the original attribute when
        looking up the delegated attribute.
    listenable : bool
        Indicates whether a listener can be attached to this attribute
        such that changes to the delegated attribute will trigger it.
    **metadata
        Trait metadata for the trait.
    """

    def __init__(self, delegate, prefix="", listenable=True, **metadata):
        super().__init__(
            delegate,
            prefix=prefix,
            modify=True,
            listenable=listenable,
            **metadata
        )


class PrototypedFrom(Delegate):
    """ A trait type that matches the 'prototype' design pattern.

    This defines a trait whose default value and definition is "prototyped"
    from another trait on a different object.

    An object containing a prototyped trait attribute must contain a
    second attribute that references the object containing the prototype
    trait attribute. The name of this second attribute is passed as the
    *prototype* argument to the PrototypedFrom() function.

    The following rules govern the application of the prefix parameter:

    * If *prefix* is empty or omitted, the prototype delegation is to an
      attribute of the prototype object with the same name as the
      prototyped attribute.
    * If *prefix* is a valid Python attribute name, then the prototype
      delegation is to an attribute whose name is the value of *prefix*.
    * If *prefix* ends with an asterisk ('*') and is longer than one
      character, then the prototype delegation is to an attribute whose
      name is the value of *prefix*, minus the trailing asterisk,
      prepended to the prototyped attribute name.
    * If *prefix* is equal to a single asterisk, the prototype
      delegation is to an attribute whose name is the value of the
      prototype object's __prefix__ attribute prepended to the
      prototyped attribute name.

    Note that any changes to the prototyped attribute are made to the
    original object, not the prototype object. The prototype object is
    only used to define to trait type and default value.

    Parameters
    ----------
    prototype : str
        Name of the attribute on the current object which references the
        object that is the trait's prototype.
    prefix : str
        A prefix or substitution applied to the original attribute when
        looking up the prototyped attribute.
    listenable : bool
        Indicates whether a listener can be attached to this attribute
        such that changes to the corresponding attribute on the
        prototype object will trigger it.
    **metadata
        Trait metadata for the trait.
    """

    def __init__(self, prototype, prefix="", listenable=True, **metadata):
        super().__init__(
            prototype,
            prefix=prefix,
            modify=False,
            listenable=listenable,
            **metadata
        )


class Expression(TraitType):
    """ A trait type whose value must be a valid Python expression.

    The compiled form of a valid expression is stored as the mapped value of
    the trait.
    """

    #: The default value type to use.
    default_value_type = DefaultValue.constant

    #: The default value for the trait:
    default_value = "0"

    #: A description of the type of value this trait accepts:
    info_text = "a valid Python expression"

    #: Indicate that this is a mapped trait:
    is_mapped = True

    def validate(self, object, name, value):
        """ Validates that a specified value is valid for this trait.
        """
        try:
            return compile(value, "<string>", "eval")
        except:
            self.error(object, name, value)

    def post_setattr(self, object, name, value):
        """ Performs additional post-assignment processing.
        """
        object.__dict__[name + "_"] = value

    def mapped_value(self, value):
        """ Returns the 'mapped' value for the specified **value**.
        """
        return compile(value, "<string>", "eval")

    def as_ctrait(self):
        """ Returns a CTrait corresponding to the trait defined by this class.
        """
        # Tell the C code that 'setattr' should store the original, unadapted
        # value passed to it:
        ctrait = super().as_ctrait()
        ctrait.setattr_original_value = True
        return ctrait


class PythonValue(Any):
    """ A trait type whose value can be of any type.

    The default editor is a ShellEditor.
    """

    #: The standard metadata for the trait:
    metadata = {"editor": shell_editor}


class BaseFile(BaseStr):
    """ A trait type whose value must be a file path string.

    This will accept both strings and os.pathlib Path objects,
    converting the latter to the corresponding string value.

    Parameters
    ----------
    value : str
        The default value for the trait.
    filter : str
        A wildcard string to filter filenames in the file dialog box used by
        the attribute trait editor.
    auto_set : bool
        Indicates whether the file editor updates the trait value after
        every key stroke.
    entries : int
        A hint to the TraitsUI editor about how many values to display in
        the editor.
    exists : bool
        Indicates whether the trait value must be an existing file or
        not.

    Attributes
    ----------
    filter : str
        A wildcard string to filter filenames in the file dialog box used by
        the attribute trait editor.
    auto_set : bool
        Indicates whether the file editor updates the trait value after
        every key stroke.
    entries : int
        A hint to the TraitsUI editor about how many values to display in
        the editor.
    exists : bool
        Indicates whether the trait value must be an existing file or
        not.
    """

    def __init__(
        self,
        value="",
        filter=None,
        auto_set=False,
        entries=0,
        exists=False,
        **metadata
    ):
        self.filter = filter
        self.auto_set = auto_set
        self.entries = entries
        self.exists = exists

        super().__init__(value, **metadata)

    def validate(self, object, name, value):
        """ Validates that a specified value is valid for this trait.

            Note: The 'fast validator' version performs this check in C.
        """
        try:
            # If value is of type os.PathLike, get the path representation
            # The path representation could be either a str or bytes type
            # If fspath returns bytes, further validation will fail.
            value = fspath(value)
        except TypeError:
            pass

        validated_value = super().validate(object, name, value)
        if not self.exists:
            return validated_value
        elif isfile(value):
            return validated_value

        self.error(object, name, value)

    def info(self):
        """ Return a description of the type of value this trait accepts. """
        description = "a string or os.PathLike object"
        if self.exists:
            description += " referring to an existing file"
        return description

    def create_editor(self):
        from traitsui.editors.file_editor import FileEditor

        editor = FileEditor(
            filter=self.filter or [],
            auto_set=self.auto_set,
            entries=self.entries,
            dialog_style="open" if self.exists else "save",
        )
        return editor


class File(BaseFile):
    """ A fast-validating trait type whose value must be a file path string.

    This will accept both strings and os.pathlib Path objects,
    converting the latter to the corresponding string value.

    Parameters
    ----------
    value : str
        The default value for the trait.
    filter : str
        A wildcard string to filter filenames in the file dialog box used by
        the attribute trait editor.
    auto_set : bool
        Indicates whether the file editor updates the trait value after
        every key stroke.
    entries : int
        A hint to the TraitsUI editor about how many values to display in
        the editor.
    exists : bool
        Indicates whether the trait value must be an existing file or
        not.

    Attributes
    ----------
    filter : str
        A wildcard string to filter filenames in the file dialog box used by
        the attribute trait editor.
    auto_set : bool
        Indicates whether the file editor updates the trait value after
        every key stroke.
    entries : int
        A hint to the TraitsUI editor about how many values to display in
        the editor.
    exists : bool
        Indicates whether the trait value must be an existing file or
        not.
    """

    def __init__(
        self,
        value="",
        filter=None,
        auto_set=False,
        entries=0,
        exists=False,
        **metadata
    ):
        super().__init__(
            value, filter, auto_set, entries, exists, **metadata
        )


class BaseDirectory(BaseStr):
    """ A trait type whose value must be a directory path string.

    This also accepts objects implementing the :class:`os.PathLike` interface,
    converting them to the corresponding string.

    Parameters
    ----------
    value : str
        The default value for the trait.
    auto_set : bool
        Indicates whether the directory editor updates the trait value
        after every key stroke.
    entries : int
        A hint to the TraitsUI editor about how many values to display in
        the editor.
    exists : bool
        Indicates whether the trait value must be an existing directory or
        not.

    Attributes
    ----------
    auto_set : bool
        Indicates whether the directory editor updates the trait value
        after every key stroke.
    entries : int
        A hint to the TraitsUI editor about how many values to display in
        the editor.
    exists : bool
        Indicates whether the trait value must be an existing directory or
        not.
    """

    def __init__(
        self, value="", auto_set=False, entries=0, exists=False, **metadata
    ):
        self.entries = entries
        self.auto_set = auto_set
        self.exists = exists

        super().__init__(value, **metadata)

    def validate(self, object, name, value):
        """ Validates that a specified value is valid for this trait.

        Note: The 'fast validator' version performs this check in C.
        """
        try:
            value = fspath(value)
        except TypeError:
            pass

        validated_value = super().validate(
            object, name, value
        )
        if not self.exists:
            return validated_value
        elif isdir(value):
            return validated_value

        self.error(object, name, value)

    def info(self):
        """ Return a description of the type of value this trait accepts. """
        description = "a string or os.PathLike object"
        if self.exists:
            description += " referring to an existing directory"
        return description

    def create_editor(self):
        from traitsui.editors.directory_editor import DirectoryEditor

        editor = DirectoryEditor(auto_set=self.auto_set, entries=self.entries)
        return editor


class Directory(BaseDirectory):
    """ A fast-validating trait type whose value is a directory path string.

    This also accepts objects implementing the :class:`os.PathLike` interface,
    converting them to the corresponding string.

    Parameters
    ----------
    value : str
        The default value for the trait.
    auto_set : bool
        Indicates whether the directory editor updates the trait value
        after every key stroke.
    entries : int
        A hint to the TraitsUI editor about how many values to display in
        the editor.
    exists : bool
        Indicates whether the trait value must be an existing directory or
        not.

    Attributes
    ----------
    auto_set : bool
        Indicates whether the directory editor updates the trait value
        after every key stroke.
    entries : int
        A hint to the TraitsUI editor about how many values to display in
        the editor.
    exists : bool
        Indicates whether the trait value must be an existing directory or
        not.
    """

    def __init__(
        self, value="", auto_set=False, entries=0, exists=False, **metadata
    ):
        # Fast validation is disabled (Github issue #877).
        super().__init__(
            value, auto_set, entries, exists, **metadata
        )


class BaseRange(TraitType):
    """ A trait type whose numeric value lies inside a range.

    The value held will be either an integer or a float, which type is
    determined by whether the *low*, *high* and *value* arguments are
    integers or floats.

    The *low*, *high*, and *value* arguments must be of the same type
    (integer or float), except in the case where either *low* or *high* is
    a string (i.e. extended trait name).

    If *value* is None or omitted, the default value is *low*, unless *low*
    is None or omitted, in which case the default value is *high*.

    Parameters
    ----------
    low : integer, float or string (i.e. extended trait name)
        The low end of the range.
    high : integer, float or string (i.e. extended trait name)
        The high end of the range.
    value : integer, float or string (i.e. extended trait name)
        The default value of the trait.
    exclude_low : bool
        Indicates whether the low end of the range is exclusive.
    exclude_high : bool
        Indicates whether the high end of the range is exclusive.
    """

    #: The default value type to use.
    default_value_type = DefaultValue.constant

    def __init__(
        self,
        low=None,
        high=None,
        value=None,
        exclude_low=False,
        exclude_high=False,
        **metadata
    ):
        if value is None:
            if low is not None:
                value = low
            else:
                value = high

        super().__init__(value, **metadata)

        vtype = type(high)
        if (low is not None) and (
            not issubclass(vtype, (float, str))
        ):
            vtype = type(low)

        is_static = not issubclass(vtype, str)
        if is_static and (vtype not in RangeTypes):
            raise TraitError(
                "Range can only be use for int or float "
                "values, but a value of type %s was specified." % vtype
            )

        self._low_name = self._high_name = ""
        self._vtype = Undefined

        kind = None

        if vtype is float:
            self._validate = "float_validate"
            kind = ValidateTrait.float_range
            self._type_desc = "a floating point number"
            if low is not None:
                low = float(low)

            if high is not None:
                high = float(high)

        elif vtype is int:
            self._validate = "int_validate"
            self._type_desc = "an integer"
            if low is not None:
                low = int(low)

            if high is not None:
                high = int(high)
        else:
            self.get, self.set, self.validate = (
                self._get, self._set, self._validate)
            self._vtype = None
            self._type_desc = "a number"

            if isinstance(high, str):
                self._high_name = high = "object." + high
            else:
                self._vtype = type(high)
            high = compile(str(high), "<string>", "eval")

            if isinstance(low, str):
                self._low_name = low = "object." + low
            else:
                self._vtype = type(low)
            low = compile(str(low), "<string>", "eval")

            if isinstance(value, str):
                value = "object." + value
            self._value = compile(str(value), "<string>", "eval")

            self.default_value_type = DefaultValue.callable
            self.default_value = self._get_default_value

        exclude_mask = 0
        if exclude_low:
            exclude_mask |= 1

        if exclude_high:
            exclude_mask |= 2

        if is_static and kind is not None:
            self.init_fast_validate(kind, low, high, exclude_mask)

        #: Assign type-corrected arguments to handler attributes:
        self._low = low
        self._high = high
        self._exclude_low = exclude_low
        self._exclude_high = exclude_high

    def init_fast_validate(self, *args):
        """ Does nothing for the BaseRange class. Used in the Range class to
        set up the fast validator.
        """
        pass

    def validate(self, object, name, value):
        """ Validate that the value is in the specified range.
        """
        return getattr(self, self._validate)(object, name, value)

    def float_validate(self, object, name, value):
        """ Validate that the value is a float value in the specified range.
        """
        # Convert to exact type float, re-raising a TypeError as a TraitError
        # and letting other errors propagate. Keep original value for
        # error-reporting purposes.
        original_value = value
        try:
            value = _validate_float(value)
        except TypeError:
            self.error(object, name, original_value)

        if (
            (
                (self._low is None)
                or (self._exclude_low and (self._low < value))
                or ((not self._exclude_low) and (self._low <= value))
            )
            and (
                (self._high is None)
                or (self._exclude_high and (self._high > value))
                or ((not self._exclude_high) and (self._high >= value))
            )
        ):
            return value

        self.error(object, name, original_value)

    def int_validate(self, object, name, value):
        """ Validate that the value is an int value in the specified range.
        """
        # Convert to exact type float, re-raising a TypeError as a TraitError
        # and letting other errors propagate. Keep original value for
        # error-reporting purposes.
        original_value = value
        try:
            value = _validate_int(value)
        except TypeError:
            self.error(object, name, original_value)

        if (
            (
                (self._low is None)
                or (self._exclude_low and (self._low < value))
                or ((not self._exclude_low) and (self._low <= value))
            )
            and (
                (self._high is None)
                or (self._exclude_high and (self._high > value))
                or ((not self._exclude_high) and (self._high >= value))
            )
        ):
            return value

        self.error(object, name, original_value)

    def _get_default_value(self, object):
        """ Returns the default value of the range.
        """
        return eval(self._value)

    def _get(self, object, name, trait):
        """ Returns the current value of a dynamic range trait.
        """
        cname = "_traits_cache_" + name
        value = object.__dict__.get(cname, Undefined)
        if value is Undefined:
            object.__dict__[cname] = value = eval(self._value)

        low = eval(self._low)
        high = eval(self._high)
        if (low is not None) and (value < low):
            value = low
        elif (high is not None) and (value > high):
            value = high

        return self._typed_value(value, low, high)

    def _set(self, object, name, value):
        """ Sets the current value of a dynamic range trait.
        """
        value = self._validate(object, name, value)
        self._set_value(object, name, value)

    def _validate(self, object, name, value):
        """ Validate a value for a dynamic range trait.
        """
        if not isinstance(value, str):
            try:
                low = eval(self._low)
                high = eval(self._high)
                if (low is None) and (high is None):
                    if isinstance(value, RangeTypes):
                        return value
                else:
                    new_value = self._typed_value(value, low, high)
                    if (
                        (low is None)
                        or (self._exclude_low and (low < new_value))
                        or ((not self._exclude_low) and (low <= new_value))
                    ) and (
                        (high is None)
                        or (self._exclude_high and (high > new_value))
                        or ((not self._exclude_high) and (high >= new_value))
                    ):
                        return new_value
            except:
                pass

        self.error(object, name, value)

    def _typed_value(self, value, low, high):
        """ Returns the specified value with the correct type for the current
            dynamic range.
        """
        vtype = self._vtype
        if vtype is None:
            if low is not None:
                vtype = type(low)
            elif high is not None:
                vtype = type(high)
            else:
                vtype = lambda x: x

        return vtype(value)

    def _set_value(self, object, name, value):
        """ Sets the specified value as the value of the dynamic range.
        """
        cname = "_traits_cache_" + name
        old = object.__dict__.get(cname, Undefined)
        if old is Undefined:
            old = eval(self._value)
        object.__dict__[cname] = value
        if value != old:
            object.trait_property_changed(name, old, value)

    def full_info(self, object, name, value):
        """ Returns a description of the trait.
        """
        if self._vtype is not Undefined:
            low = eval(self._low)
            high = eval(self._high)
            low, high = (
                self._typed_value(low, low, high),
                self._typed_value(high, low, high),
            )
        else:
            low = self._low
            high = self._high

        if low is None:
            if high is None:
                return self._type_desc

            return "%s <%s %s" % (
                self._type_desc,
                "="[self._exclude_high:],
                high,
            )

        elif high is None:
            return "%s >%s %s" % (
                self._type_desc,
                "="[self._exclude_low:],
                low,
            )

        return "%s <%s %s <%s %s" % (
            low,
            "="[self._exclude_low:],
            self._type_desc,
            "="[self._exclude_high:],
            high,
        )

    def create_editor(self):
        """ Returns the default UI editor for the trait.
        """
        # fixme: Needs to support a dynamic range editor.

        auto_set = self.auto_set
        if auto_set is None:
            auto_set = True

        from traitsui.api import RangeEditor

        return RangeEditor(
            self,
            mode=self.mode or "auto",
            cols=self.cols or 3,
            auto_set=auto_set,
            enter_set=self.enter_set or False,
            low_label=self.low or "",
            high_label=self.high or "",
            low_name=self._low_name,
            high_name=self._high_name,
        )


class Range(BaseRange):
    """ A fast-validating trait type whose numeric value lies inside a range.
    """

    def init_fast_validate(self, *args):
        """ Set up the C-level fast validator.
        """
        self.fast_validate = args


class BaseEnum(TraitType):
    """ A trait type whose value is an element of a finite collection.

    This trait type can be either *static*, with the collection of valid values
    specified directly in the constructor, or *dynamic*, with the collection
    provided by the value of another trait attribute.

    For both static and dynamic enumerations, a default value can be provided
    as a positional argument. If no default is provided, the default is the
    first item (in iteration order) of the underlying collection.

    Notes
    -----

    1. If the enumeration is based on an unordered collection like a
       ``set``, and no explicit default is given, the default used will
       effectively be arbitrary (the first element of the set in iteration
       order). It's recommended that a default be given explicitly in this
       case.

    2. Instances of ``str``, ``bytes`` and ``bytearray`` are not treated
       as collections for the purposes of this trait type, both for pragmatic
       reasons (it's more likely that a user wants to use a string as an
       element in a collection than as a collection in its own right), and
       because the behavior of the ``in`` operator for those types does not
       express the usual membership semantics (for example, ``"bc" in "abc"``
       is ``True``).

    Parameters
    ----------
    *args
        The enumeration of all valid values for the trait. For a static
        enumeration trait (where the *values* keyword argument is not given)
        the supported signatures for ``args`` are as follows:

        (collection,)
            A nonempty collection of valid values. The default is the first
            element of the collection, in iteration order.
        (default, collection)
            The default value, followed by a nonempty collection of valid
            values. The default should be an element of the collection, but
            this is not checked.
        (item1, item2, ..., itemn)
            One or more items giving the valid values for the collection.
            The default is *item1*.

        For a dynamic enumeration trait, where the *values* keyword argument
        is given, the supported signatures for ``args`` are:

        ()
            No arguments given. In this case the default is the first item
            of the collection, in iteration order.
        (default,)
            The default value for the collection.

        For the static case, the ambiguity in the signatures is resolved
        as follows: if ``args`` has length ``1`` or ``2``, ``args[-1]`` can be
        iterated over, and ``args[-1]`` is not an instance of ``str``,
        ``bytes`` or ``bytearray``, then ``args[-1]`` is assumed to give the
        collection of values. Otherwise, all elements of ``args`` are assumed
        to be items in the collection. Thus the first two signatures are safe
        from ambiguity, and it's recommended to use one of these two signatures
        in preference to the third form.
    values : str, optional
        The name of a trait holding the valid values. If given, this is
        a dynamic enumeration, otherwise it's a static numeration.
    **metadata
        Metadata for the trait.

    Attributes
    ----------
    values : tuple or None
        For a static enumeration, this is a tuple holding the valid values.
        For a dynamic enumeration, this is None.
    name : str or None
        For a dynamic enumeration, this is the name of a trait holding
        the collection of valid values. For a static enumeration, this is
        None.
    """

    #: The default value type to use.
    default_value_type = DefaultValue.constant

    def __init__(self, *args, values=None, **metadata):
        self.name = values

        nargs = len(args)
        if self.name is not None:
            # Dynamic enumeration
            self.values = None
            self.get, self.set, self.validate = (
                self._get, self._set, self._validate)
            if nargs == 0:
                super().__init__(**metadata)
            elif nargs == 1:
                default_value = args[0]
                super().__init__(default_value, **metadata)
            else:
                raise TraitError(
                    "Incorrect number of arguments specified "
                    "when using the 'values' keyword"
                )
        else:
            # Static enumeration
            if nargs == 0:
                raise TraitError("Enum trait requires at least 1 argument")

            # If we have either 1 or 2 arguments and the last argument is a
            # collection, then that collection provides the values of the
            # enumeration. Otherwise, args itself is the collection.
            have_collection_arg = (
                nargs <= 2
                and not isinstance(args[-1], (str, bytes, bytearray))
                and isinstance(args[-1], collections.abc.Iterable)
            )
            self.values = tuple(args[-1]) if have_collection_arg else args
            if not self.values:
                raise TraitError("Enum collection should be nonempty")

            # In the two-argument collection case, the first argument is
            # the default. Otherwise, we take the first element of self.values.
            if have_collection_arg and nargs == 2:
                default_value = args[0]
            else:
                default_value = self.values[0]

            self.init_fast_validate(ValidateTrait.enum, self.values)

            super().__init__(default_value, **metadata)

    def init_fast_validate(self, *args):
        """ Does nothing for the BaseEnum class. Used in the Enum class to set
            up the fast validator.
        """
        pass

    def validate(self, object, name, value):
        """ Validates that the value is one of the enumerated set of valid
        values.
        """
        if value in self.values:
            return value

        self.error(object, name, value)

    def full_info(self, object, name, value):
        """ Returns a description of the trait.
        """
        if self.name is None:
            values = self.values
        else:
            values = xgetattr(object, self.name)

        return " or ".join([repr(x) for x in values])

    def create_editor(self):
        """ Returns the default UI editor for the trait.
        """
        from traitsui.api import EnumEditor

        if self.name is None:
            values = self.values
            name = ""
        else:
            values = None
            name = self.name

        editor = EnumEditor(
            name=name,
            cols=self.cols or 3,
            evaluate=self.evaluate,
            format_func=self.format_func,
            mode=self.mode if self.mode else "radio",
        )
        # Workaround enthought/traitsui#782
        if values is not None:
            editor.values = values
        return editor

    def _get(self, object, name, trait):
        """ Returns the current value of a dynamic enum trait.
        """
        value = self.get_value(object, name, trait)
        values = xgetattr(object, self.name)
        if not safe_contains(value, values):
            value = next(iter(values), None)
        return value

    def _set(self, object, name, value):
        """ Sets the current value of a dynamic enum trait.
        """
        value = self._validate(object, name, value)
        self.set_value(object, name, value)

    def _validate(self, object, name, value):
        """ Validate a value for a dynamic enum trait.
        """
        if safe_contains(value, xgetattr(object, self.name)):
            return value
        else:
            self.error(object, name, value)


class Enum(BaseEnum):
    """ A fast-validating trait type whose value is an element of a finite
    collection.

    This trait type can be either *static*, with the collection of valid values
    specified directly in the constructor, or *dynamic*, with the collection
    provided by the value of another trait attribute.

    For both static and dynamic enumerations, a default value can be provided
    as a positional argument. If no default is provided, the default is the
    first item (in iteration order) of the underlying collection.

    Notes
    -----

    1. If the enumeration is based on an unordered collection like a
       ``set``, and no explicit default is given, the default used will
       effectively be arbitrary (the first element of the set in iteration
       order). It's recommended that a default be given explicitly in this
       case.

    2. Instances of ``str``, ``bytes`` and ``bytearray`` are not treated
       as collections for the purposes of this trait type, both for pragmatic
       reasons (it's more likely that a user wants to use a string as an
       element in a collection than as a collection in its own right), and
       because the behavior of the ``in`` operator for those types does not
       express the usual membership semantics (for example, ``"bc" in "abc"``
       is ``True``).

    Parameters
    ----------
    *args
        The enumeration of all valid values for the trait. For a static
        enumeration trait (where the *values* keyword argument is not given)
        the supported signatures for ``args`` are as follows:

        (collection,)
            A nonempty collection of valid values. The default is the first
            element of the collection, in iteration order.
        (default, collection)
            The default value, followed by a nonempty collection of valid
            values. The default should be an element of the collection, but
            this is not checked.
        (item1, item2, ..., itemn)
            One or more items giving the valid values for the collection.
            The default is *item1*.

        For a dynamic enumeration trait, where the *values* keyword argument
        is given, the supported signatures for ``args`` are:

        ()
            No arguments given. In this case the default is the first item
            of the collection, in iteration order.
        (default,)
            The default value for the collection.

        For the static case, the ambiguity in the signatures is resolved
        as follows: if ``args`` has length ``1`` or ``2``, ``args[-1]`` can be
        iterated over, and ``args[-1]`` is not an instance of ``str``,
        ``bytes`` or ``bytearray``, then ``args[-1]`` is assumed to give the
        collection of values. Otherwise, all elements of ``args`` are assumed
        to be items in the collection. Thus the first two signatures are safe
        from ambiguity, and it's recommended to use one of these two signatures
        in preference to the third form.
    values : str, optional
        The name of a trait holding the valid values. If given, this is
        a dynamic enumeration, otherwise it's a static numeration.
    **metadata
        Metadata for the trait.

    Attributes
    ----------
    values : tuple or None
        For a static enumeration, this is a tuple holding the valid values.
        For a dynamic enumeration, this is None.
    name : str or None
        For a dynamic enumeration, this is the name of a trait holding
        the collection of valid values. For a static enumeration, this is
        None.
    """

    def init_fast_validate(self, *args):
        """ Set up C-level fast validation. """
        self.fast_validate = args


class BaseTuple(TraitType):
    """ A trait type holding a tuple with typed elements.

    The default value is determined as follows:

    1.  If no arguments are specified, the default value is ().
    2.  If a tuple is specified as the first argument, it is the default
        value.
    3.  If a tuple is not specified as the first argument, the default
        value is a tuple whose length is the length of the argument list,
        and whose values are the default values for the corresponding trait
        types.

    Example for case #2::

        mytuple = Tuple(('Fred', 'Betty', 5))

    The trait's value must be a 3-element tuple whose first and second
    elements are strings, and whose third element is an integer. The
    default value is ``('Fred', 'Betty', 5)``.

    Example for case #3::

        mytuple = Tuple('Fred', 'Betty', 5)

    The trait's value must be a 3-element tuple whose first and second
    elements are strings, and whose third element is an integer. The
    default value is ``('','',0)``.

    Parameters
    ----------
    *types
        Definition of the default and allowed tuples. If the first item of
        *types* is a tuple, it is used as the default value.
        The remaining argument list is used to form a tuple that constrains
        the  values assigned to the returned trait. The trait's value must
        be a tuple of the same length as the remaining argument list, whose
        elements must match the types specified by the corresponding items
        of the remaining argument list.
    **metadata
        Trait metadata for the trait.

    Attributes
    ----------
    types : tuple
        The tuple of traits specifying the type of each element in order.
    no_type_check : bool
        Flag to indicate whether validation should check the type of each
        element.
    """

    #: The default value type to use.
    default_value_type = DefaultValue.constant

    def __init__(self, *types, **metadata):
        if len(types) == 0:
            self.init_fast_validate(ValidateTrait.coerce, tuple, None, list)

            super().__init__((), **metadata)

            return

        default_value = None

        if isinstance(types[0], tuple):
            default_value, types = types[0], types[1:]
            if len(types) == 0:
                types = [Trait(element) for element in default_value]

        self.types = tuple(trait_from(type) for type in types)
        self.init_fast_validate(ValidateTrait.tuple, self.types)

        if default_value is None:
            # Optimisation: if all child traits have a constant default value,
            # we can use a constant default value too. Otherwise the default
            # needs to be computed dynamically.
            child_defaults = []
            child_default_types = []
            for child_trait in self.types:
                child_default_type, child_default = child_trait.default_value()

                child_default_types.append(child_default_type)
                child_defaults.append(child_default)

            constant_default = all(
                dvt == DefaultValue.constant for dvt in child_default_types
            )
            if constant_default:
                default_value = tuple(child_defaults)
            else:
                self.default_value_type = DefaultValue.callable
                default_value = self._get_default_value

        super().__init__(default_value, **metadata)

    def _get_default_value(self, object):
        # Dynamic default, used when at least one of the child traits requires
        # a dynamic default.
        return tuple(
            inner_trait.default_value_for(object, "<inner_trait>")
            for inner_trait in self.types
        )

    def init_fast_validate(self, *args):
        """ Saves the validation parameters.
        """
        self.no_type_check = args[0] == ValidateTrait.coerce

    def validate(self, object, name, value):
        """ Validates that the value is a valid tuple.
        """
        if self.no_type_check:
            if isinstance(value, tuple):
                return value

            if isinstance(value, list):
                return tuple(value)

            self.error(object, name, value)

        try:
            if isinstance(value, list):
                value = tuple(value)

            if isinstance(value, tuple):
                types = self.types
                if len(value) == len(types):
                    values = []
                    for i, type in enumerate(types):
                        values.append(type.validate(object, name, value[i]))

                    return tuple(values)
        except:
            pass

        self.error(object, name, value)

    def full_info(self, object, name, value):
        """ Returns a description of the trait.
        """
        if self.no_type_check:
            return "a tuple"

        return "a tuple of the form: (%s)" % (
            ", ".join(
                [type.full_info(object, name, value) for type in self.types]
            )
        )

    def create_editor(self):
        """ Returns the default UI editor for the trait.
        """
        from traitsui.api import TupleEditor

        auto_set = self.auto_set
        if auto_set is None:
            auto_set = True
        enter_set = self.enter_set or False

        return TupleEditor(
            types=self.types,
            labels=self.labels or [],
            cols=self.cols or 1,
            auto_set=auto_set,
            enter_set=enter_set,
        )


class Tuple(BaseTuple):
    """ A fast-validating trait type holding a tuple with typed elements.
    """

    def init_fast_validate(self, *args):
        """ Set up the C-level fast validator.
        """
        super().init_fast_validate(*args)

        self.fast_validate = args


class ValidatedTuple(BaseTuple):
    """ A trait type holding a tuple with customized validation.

    Parameters
    ----------
    *types
        Definition of the default and allowed tuples. (see
        :class:`~.BaseTuple` for more details)
    fvalidate : callable, optional
        A callable to provide the additional custom validation for the
        tuple. The callable will be passed the tuple value and should
        return True or False.
    fvalidate_info : string, optional
        A string describing the custom validation to use for the error
        messages.
    **metadata
        Trait metadata for the trait.

    Example
    -------
    The definition::

        value_range = ValidatedTuple(
            Int(0), Int(1), fvalidate=lambda x: x[0] < x[1])

    will accept only tuples ``(a, b)`` containing two integers that
    satisfy ``a < b``.
    """

    def __init__(self, *types, **metadata):
        metadata.setdefault("fvalidate", None)
        metadata.setdefault("fvalidate_info", "")
        super().__init__(*types, **metadata)

    def validate(self, object, name, value):
        """ Validates that the value is a valid tuple.
        """
        values = super().validate(object, name, value)
        # Exceptions in the fvalidate function will not result in a TraitError
        # but will be allowed to propagate up the frame stacks.
        if self.fvalidate is None or self.fvalidate(values):
            return values
        else:
            self.error(object, name, value)

    def full_info(self, object, name, value):
        """ Returns a description of the trait.
        """
        message = "a tuple of the form: ({0}) that passes custom validation{1}"
        types_info = ", ".join(
            [type_.full_info(object, name, value) for type_ in self.types]
        )
        if self.fvalidate_info is not None:
            fvalidate_info = ": {0}".format(self.fvalidate_info)
        else:
            fvalidate_info = ""
        return message.format(types_info, fvalidate_info)


class List(TraitType):
    """ A trait type for a list of values of the specified type.

    The length of the list assigned to the trait must be such that::

        minlen <= len(list) <= maxlen

    Note that this trait type creates copies of values on assignment, rather
    than assigning the exact instance. For example, consider::

        >>> class A(HasTraits):
        ...     x = List()
        ...
        >>> b = [1, 2, 3]
        >>> a = A(x=b)
        >>> a.x
        [1, 2, 3]
        >>> b.append(4)
        >>> a.x
        [1, 2, 3]

    Parameters
    ----------
    trait : a trait or value that can be converted using trait_from()
        The type of item that the list contains. If not specified, the list
        can contain items of any type.
    value : list
        Default value for the list.
    minlen : integer
        The minimum length of a list that can be assigned to the trait.
    maxlen : integer
        The maximum length of a list that can be assigned to the trait.
    items : bool
        Whether there is a corresponding `<name>_items` trait.
    **metadata
        Trait metadata for the trait.

    Attributes
    ----------
    item_trait : trait
        The type of item that the list contains.
    minlen : integer
        The minimum length of a list that can be assigned to the trait.
    maxlen : integer
        The maximum length of a list that can be assigned to the trait.
    has_items : bool
        Whether there is a corresponding `<name>_items` trait.
    """

    info_trait = None
    default_value_type = DefaultValue.trait_list_object
    _items_event = None

    def __init__(
        self,
        trait=None,
        value=None,
        minlen=0,
        maxlen=sys.maxsize,
        items=True,
        **metadata
    ):
        metadata.setdefault("copy", "deep")

        if isinstance(trait, SequenceTypes):
            trait, value = value, list(trait)

        if value is None:
            value = []

        self.item_trait = trait_from(trait)
        self.minlen = max(0, minlen)
        self.maxlen = max(minlen, maxlen)
        self.has_items = items

        if self.item_trait.instance_handler == "_instance_changed_handler":
            metadata.setdefault("instance_handler", "_list_changed_handler")

        super().__init__(value, **metadata)

    def validate(self, object, name, value):
        """ Validates that the values is a valid list.

        .. note::

            `object` can be None when validating a default value (see e.g.
            :meth:`~traits.trait_handlers.TraitType.clone`)

        """
        if isinstance(value, list) and (
            self.minlen <= len(value) <= self.maxlen
        ):
            if object is None:
                return value

            return TraitListObject(self, object, name, value)

        self.error(object, name, value)

    def full_info(self, object, name, value):
        """ Returns a description of the trait.
        """
        if self.minlen == 0:
            if self.maxlen == sys.maxsize:
                size = "items"
            else:
                size = "at most %d items" % self.maxlen
        else:
            if self.maxlen == sys.maxsize:
                size = "at least %d items" % self.minlen
            else:
                size = "from %s to %s items" % (self.minlen, self.maxlen)

        return "a list of %s which are %s" % (
            size,
            self.item_trait.full_info(object, name, value),
        )

    def create_editor(self):
        """ Returns the default UI editor for the trait.
        """
        return list_editor(self, self)

    def inner_traits(self):
        """ Returns the *inner trait* (or traits) for this trait.
        """
        return (self.item_trait,)

    # -- Private Methods ------------------------------------------------------

    def items_event(self):
        cls = self.__class__
        if cls._items_event is None:
            cls._items_event = Event(
                TraitListEvent, is_base=False
            ).as_ctrait()

        return cls._items_event


class CList(List):
    """ A coercing trait type for a list of values of the specified type.
    """

    def validate(self, object, name, value):
        """ Validates that the values is a valid list.
        """
        if not isinstance(value, list):
            try:
                # Should work for all iterables as well as strings (which do
                # not define an __iter__ method)
                value = list(value)
            except (ValueError, TypeError):
                value = [value]

        return super().validate(object, name, value)

    def full_info(self, object, name, value):
        """ Returns a description of the trait.
        """
        return "%s or %s" % (
            self.item_trait.full_info(object, name, value),
            super().full_info(object, name, value),
        )


class PrefixList(TraitType):
    r"""Ensures that a value assigned to the attribute is a member of a list of
     specified string values, or is a unique prefix of one of those values.

    The values that can be assigned to a trait attribute of type PrefixList
    type is the set of all strings supplied to the PrefixList constructor,
    as well as any unique prefix of those strings. That is, if the set of
    strings supplied to the constructor is described by
    [*s*\ :sub:`1`\ , *s*\ :sub:`2`\ , ..., *s*\ :sub:`n`\ ], then the
    string *v* is a valid value for the trait if *v* == *s*\ :sub:`i[:j]`
    for one and only one pair of values (i, j). If *v* is a valid value,
    then the actual value assigned to the trait attribute is the
    corresponding *s*\ :sub:`i` value that *v* matched.

    The legal values can be provided as an iterable of values.

    Example
    -------
    ::
        class Person(HasTraits):
            married = PrefixList(['yes', 'no'])

    The Person class has a **married** trait that accepts any of the
    strings 'y', 'ye', 'yes', 'n', or 'no' as valid values. However, the
    actual values assigned as the value of the trait attribute are limited
    to either 'yes' or 'no'. That is, if the value 'y' is assigned to the
    **married** attribute, the actual value assigned will be 'yes'.

    Parameters
    ----------
    values
        A list or other iterable of legal string values for this trait.

    Attributes
    ----------
    values : list of str
        The list of legal values for this trait.
    """

    #: The default value type to use.
    default_value_type = DefaultValue.constant

    def __init__(self, values, *, default_value=None, **metadata):
        # Avoid confusion from treating a string-like object as an iterable.
        if isinstance(values, (str, bytes, bytearray)):
            raise TypeError(
                "values should be a collection of strings, "
                f"not {values!r}"
            )
        values = list(values)
        if not values:
            raise ValueError("values must be nonempty")

        self.values = values
        # Use a set for faster lookup in the common case that the value
        # to be validated is one of the elements of 'values' (rather than
        # a strict prefix).
        self._values_as_set = frozenset(values)

        if default_value is not None:
            default_value = self._complete_value(default_value)
        else:
            default_value = self.values[0]

        super().__init__(default_value, **metadata)

    def _complete_value(self, value):
        """
        Validate and complete a given value.

        Parameters
        ----------
        value : str
            Value to be validated.

        Returns
        -------
        completion : str
            Equal to *value*, if *value* is already a member of self.values.
            Otherwise, the unique member of self.values for which *value*
            is a prefix.

        Raises
        ------
        ValueError
            If value is not in self.values, and is not a prefix of any
            element of self.values, or is a prefix of multiple elements
            of self.values.
        """
        if value in self._values_as_set:
            return value

        matches = [key for key in self.values if key.startswith(value)]
        if len(matches) == 1:
            return matches[0]

        raise ValueError(
            f"{value!r} is neither a member nor a unique prefix of a member "
            f"of {self.values}"
        )

    def validate(self, object, name, value):
        if isinstance(value, str):
            try:
                return self._complete_value(value)
            except ValueError:
                pass

        self.error(object, name, value)

    def info(self):
        return (
            " or ".join(repr(x) for x in self.values)
            + " (or any unique prefix)"
        )


class Set(TraitType):
    """ A trait type for a set of values of the specified type.

    Note that this trait type creates copies of values on assignment, rather
    than assigning the exact instance. For example, consider::

        >>> class A(HasTraits):
        ...     x = Set()
        ...
        >>> b = set()
        >>> a = A(x=b)
        >>> a.x
        TraitSetObject()
        >>> b.add(1)
        >>> a.x
        TraitSetObject()

    Parameters
    ----------
    trait : a trait or value that can be converted using trait_from()
        The type of item that the set contains. If not specified, the set
        can contain items of any type.
    value : set
        Default value for the set.
    items : bool
        Whether there is a corresponding `<name>_items` trait.
    **metadata
        Trait metadata for the trait.

    Attributes
    ----------
    item_trait : a trait or value that can be converted to a trait
        The type of item that the set contains. If not specified, the set
        can contain items of any type.
    has_items : bool
        Whether there is a corresponding `<name>_items` trait.
    """

    info_trait = None
    default_value_type = DefaultValue.trait_set_object
    _items_event = None

    def __init__(self, trait=None, value=None, items=True, **metadata):
        metadata.setdefault("copy", "deep")

        if isinstance(trait, SetTypes):
            trait, value = value, set(trait)

        if value is None:
            value = set()

        self.item_trait = trait_from(trait)
        self.has_items = items

        super().__init__(value, **metadata)

    def validate(self, object, name, value):
        """ Validates that the values is a valid set.

        .. note::

            `object` can be None when validating a default value (see e.g.
            :meth:`~traits.trait_handlers.TraitType.clone`)

        """
        if isinstance(value, set):
            if object is None:
                return value

            return TraitSetObject(self, object, name, value)

        self.error(object, name, value)

    def full_info(self, object, name, value):
        """ Returns a description of the trait.
        """
        return "a set of %s" % self.item_trait.full_info(object, name, value)

    def create_editor(self):
        """ Returns the default UI editor for the trait.
        """
        from traitsui.api import TextEditor

        return TextEditor(evaluate=eval)

    def inner_traits(self):
        """ Returns the *inner trait* (or traits) for this trait.
        """
        return (self.item_trait,)

    # -- Private Methods ------------------------------------------------------

    def items_event(self):
        if self.__class__._items_event is None:
            self.__class__._items_event = Event(
                TraitSetEvent, is_base=False
            ).as_ctrait()

        return self.__class__._items_event


class CSet(Set):
    """ A coercing trait type for a set of values of the specified type.
    """

    def validate(self, object, name, value):
        """ Validates that the values is a valid list.
        """
        if not isinstance(value, set):
            try:
                # Should work for all iterables as well as strings (which do
                # not define an __iter__ method)
                value = set(value)
            except (ValueError, TypeError):
                value = set([value])

        return super().validate(object, name, value)

    def full_info(self, object, name, value):
        """ Returns a description of the trait.
        """
        return "%s or %s" % (
            self.item_trait.full_info(object, name, value),
            super().full_info(object, name, value),
        )


class Dict(TraitType):
    """ A trait type for a dictionary with specified key and value types.

    Note that this trait type creates copies of values on assignment, rather
    than assigning the exact instance. For example, consider::

        >>> class A(HasTraits):
        ...     x = Dict()
        ...
        >>> b = {}
        >>> a = A(x=b)
        >>> a.x
        {}
        >>> b['one'] = 1
        >>> a.x
        {}

    Parameters
    ----------
    key_trait : a trait or value that can be converted using trait_from()
        The trait type for keys in the dictionary; if not specified, any
        values can be used as keys.
    value_trait : a trait or value that can be converted using trait_from()
        The trait type for values in the dictionary; if not specified, any
        values can be used as dictionary values.
    value : dict
        The default value for the returned trait.
    items : bool
        Indicates whether the value contains items.

    Attributes
    ----------
    key_trait : a trait
        The trait type for keys in the dictionary; if not specified, any
        values can be used as keys.
    value_trait : a trait
        The trait type for values in the dictionary; if not specified, any
        values can be used as dictionary values.
    value_trait_handler : TraitHandler
        The TraitHandler for the value_trait.
    has_items : bool
        Indicates whether the value contains items.
    """

    info_trait = None
    default_value_type = DefaultValue.trait_dict_object
    _items_event = None

    def __init__(
        self,
        key_trait=None,
        value_trait=None,
        value=None,
        items=True,
        **metadata
    ):
        if isinstance(key_trait, dict):
            key_trait, value_trait, value = value_trait, value, key_trait

        if value is None:
            value = {}

        self.key_trait = trait_from(key_trait)
        self.value_trait = trait_from(value_trait)
        self.has_items = items

        handler = self.value_trait.handler
        if (handler is not None) and handler.has_items:
            handler = handler.clone()
            handler.has_items = False
        self.value_handler = handler

        super().__init__(value, **metadata)

    def validate(self, object, name, value):
        """ Validates that the value is a valid dictionary.

        Note
        ----
        `object` can be None when validating a default value (see e.g.
        :meth:`~traits.trait_handlers.TraitType.clone`)
        """
        if isinstance(value, dict):
            if object is None:
                return value
            return TraitDictObject(self, object, name, value)

        self.error(object, name, value)

    def full_info(self, object, name, value):
        """ Returns a description of the trait.
        """
        return (
            "a dictionary with keys which are %s and with values which "
            "are %s"
        ) % (
            self.key_trait.full_info(object, name, value),
            self.value_trait.full_info(object, name, value),
        )

    def create_editor(self):
        """ Returns the default UI editor for the trait.
        """
        from traitsui.api import TextEditor

        return TextEditor(evaluate=eval)

    def inner_traits(self):
        """ Returns the *inner trait* (or traits) for this trait.
        """
        return (self.key_trait, self.value_trait)

    # -- Private Methods ------------------------------------------------------

    def items_event(self):
        cls = self.__class__
        if cls._items_event is None:
            cls._items_event = Event(TraitDictEvent, is_base=False).as_ctrait()

        return cls._items_event


#: Allowed values and mappings for the 'adapt' keyword.
#:
#: - 'no': Adaptation is not allowed.
#: - 'yes': Adaptation is allowed. If adaptation fails, an
#:   exception should be raised.
#: - 'default': Adaptation is allowed. If adaptation fails, the
#:   default value for the trait should be used.
AdaptMap = {"no": 0, "yes": 1, "default": 2}


class Map(TraitType):
    """ Checks that the value assigned to a trait attribute is a key of a
        specified dictionary, and also assigns the dictionary value
        corresponding to that key to a *shadow* attribute.

        A trait attribute of type Map is called a *mapped* trait
        attribute. In practice, this means that the resulting object actually
        contains two attributes: one whose value is a key of the Map
        dictionary, and the other whose value is the corresponding value of the
        Map dictionary. The name of the shadow attribute is simply the base
        attribute name with an underscore ('_') appended. Mapped trait
        attributes can be used to allow a variety of user-friendly input values
        to be mapped to a set of internal, program-friendly values.

        Example
        -------

        The following example defines a ``Person`` class::

            >>> class Person(HasTraits):
            ...     married = Map({'yes': 1, 'no': 0 }, default_value="yes")
            ...
            >>> bob = Person()
            >>> print(bob.married)
            yes
            >>> print(bob.married_)
            1

        In this example, the default value of the ``married`` attribute of the
        Person class is 'yes'. Because this attribute is defined using
        Map, instances of Person have another attribute,
        ``married_``, whose default value is 1, the dictionary value
        corresponding to the key 'yes'.

        Parameters
        ----------
        map : dict
            A dictionary whose keys are valid values for the trait attribute,
            and whose corresponding values are the values for the shadow
            trait attribute.
        default_value : object, optional
            The default value for the trait. If given, this should be a key
            from the mapping. If not given, the first key from the mapping (in
            normal dictionary iteration order) will be used as the default.

        Attributes
        ----------
        map : dict
            A dictionary whose keys are valid values for the trait attribute,
            and whose corresponding values are the values for the shadow
            trait attribute.
    """

    #: The default value type to use.
    default_value_type = DefaultValue.constant

    is_mapped = True

    def __init__(self, map, **metadata):

        self.map = map
        self.fast_validate = (ValidateTrait.map, map)

        try:
            default_value = metadata.pop("default_value")
        except KeyError:
            if len(self.map) > 0:
                default_value = next(iter(self.map))
            else:
                raise ValueError(
                    "The dictionary of valid values can not be empty."
                ) from None

        super().__init__(default_value, **metadata)

    def validate(self, object, name, value):
        try:
            if value in self.map:
                return value
        except TypeError:
            pass

        self.error(object, name, value)

    def mapped_value(self, value):
        """ Get the mapped value for a value. """
        return self.map[value]

    def post_setattr(self, object, name, value):
        setattr(object, name + "_", self.mapped_value(value))

    def info(self):
        keys = sorted(repr(x) for x in self.map.keys())
        return " or ".join(keys)

    def get_editor(self, trait):
        from traitsui.api import EnumEditor

        return EnumEditor(values=self, cols=trait.cols or 3)


class PrefixMap(TraitType):
    """ A cross between the PrefixList and Map classes.

    Like Map, PrefixMap is created using a dictionary, but in this
    case, the keys of the dictionary must be strings. Like PrefixList,
    a string *v* is a valid value for the trait attribute if it is a prefix of
    one and only one key *k* in the dictionary. The actual values assigned to
    the trait attribute is *k*, and its corresponding mapped attribute is
    *map*[*k*].

    Example
    -------
    ::

        mapping = {'true': 1, 'yes': 1, 'false': 0, 'no': 0 }
        boolean_map = PrefixMap(mapping)

    This example defines a Boolean trait that accepts any prefix of 'true',
    'yes', 'false', or 'no', and maps them to 1 or 0.

    Parameters
    ----------
    map : dict
        A dictionary whose keys are strings that are valid values for the
        trait attribute, and whose corresponding values are the values for
        the shadow trait attribute.
    default_value : object, optional
        The default value for the trait. If given, this should be either a key
        from the mapping or a unique prefix of a key from the mapping. If not
        given, the first key from the mapping (in normal dictionary iteration
        order) will be used as the default.

    Attributes
    ----------
    map : dict
        A dictionary whose keys are strings that are valid values for the
        trait attribute, and whose corresponding values are the values for
        the shadow trait attribute.
    """

    #: The default value type to use.
    default_value_type = DefaultValue.constant

    is_mapped = True

    def __init__(self, map, *, default_value=None, **metadata):
        map = dict(map)
        if not map:
            raise ValueError("map must be nonempty")
        self.map = map
        # Provide backwards compatibility for Mayavi, which currently
        # subclasses PrefixMap and depends on the existence of the _map
        # attribute. This attribute can be removed as soon as RevPrefixMap in
        # Mayavi has been fixed.
        # xref: enthought/traits#1577
        # xref: enthought/mayavi#1094
        self._map = {value: value for value in map}

        if default_value is not None:
            default_value = self._complete_value(default_value)
        else:
            default_value = next(iter(self.map))

        super().__init__(default_value, **metadata)

    def _complete_value(self, value):
        """
        Validate and complete a given value.

        Parameters
        ----------
        value : str
            Value to be validated.

        Returns
        -------
        completion : str
            Equal to *value*, if *value* is already a member of self.map.
            Otherwise, the unique member of self.values for which *value*
            is a prefix.

        Raises
        ------
        ValueError
            If value is not in self.map, and is not a prefix of any
            element of self.map, or is a prefix of multiple elements
            of self.map.
        """
        if value in self.map:
            return value

        matches = [key for key in self.map if key.startswith(value)]
        if len(matches) == 1:
            return matches[0]

        raise ValueError(
            f"{value!r} is neither a member nor a unique prefix of a member "
            f"of {list(self.map)}"
        )

    def validate(self, object, name, value):
        if isinstance(value, str):
            try:
                return self._complete_value(value)
            except ValueError:
                pass

        self.error(object, name, value)

    def mapped_value(self, value):
        """ Get the mapped value for a value. """
        return self.map[value]

    def post_setattr(self, object, name, value):
        setattr(object, name + "_", self.mapped_value(value))

    def info(self):
        return (
            " or ".join(repr(x) for x in self.map)
            + " (or any unique prefix)"
        )

    def get_editor(self, trait):
        from traitsui.api import EnumEditor

        return EnumEditor(values=self, cols=trait.cols or 3)


class BaseClass(TraitType):
    """ A base trait type for trait types which have an associated class.

    Traits sometimes need to be able to access classes which have not
    yet been defined, or which are from a module that we want to defer
    importing from.  To support this, classes can be determined
    dynamically by specifying a string name for the class (e.g.
    ``'package1.package2.module.class'``).  This base class provides the
    machinery for this sort of deferred access to classes.

    Any subclass must define instances with 'klass' and 'module' attributes
    that contain the string name of the class (or actual class object) and
    the module name that contained the original trait definition (used for
    resolving local class names (e.g. 'LocalClass')).

    This is an abstract class that only provides helper methods used to
    resolve the class name into an actual class object.

    Attributes
    ----------
    klass : type or str
        The class object or a string that refers to it.
    module : str
        The name of the module that contains the class.
    """

    #: The default value type to use.
    default_value_type = DefaultValue.constant

    def resolve_class(self, object, name, value):
        """ Resolve the class object as part of validation.

        This is called when the ``klass`` attribute is a string and sets the
        ``klass`` attribute to the actual klass object as a side-effect.  If
        the class cannot be resolved, it will call validate_failed().
        """
        klass = self.validate_class(self.find_class(self.klass))
        if klass is None:
            self.validate_failed(object, name, value)

        self.klass = klass

    def validate_class(self, klass):
        """ Validate a class object. """
        return klass

    def find_class(self, klass):
        """ Given a string describing a class, get the class object.
        """
        module = self.module
        col = klass.rfind(".")
        if col >= 0:
            module = klass[:col]
            klass = klass[col + 1:]

        theClass = getattr(sys.modules.get(module), klass, None)
        if (theClass is None) and (col >= 0):
            try:
                mod = import_module(module)
                theClass = getattr(mod, klass, None)
            except Exception:
                pass

        return theClass

    def validate_failed(self, object, name, value):
        """ Raise a TraitError if the class could not be resolved. """
        self.error(object, name, value)


class BaseInstance(BaseClass):
    """ A trait type whose value is an instance of a class or its subclasses.

    The default value is **None** if *klass* is an instance or if it is a
    class and *args* and *kw* are not specified. Otherwise, the default value
    is the instance obtained by calling ``klass(*args, **kw)``. Note that the
    constructor call is performed each time a default value is assigned, so
    each default value assigned is a unique instance.

    Parameters
    ----------
    klass : class, str or instance
        The object that forms the basis for the trait; if it is an
        instance, then trait values must be instances of the same class or
        a subclass. This object is not the default value, even if it is an
        instance.  If the provided value is a string, it is expected to be
        a reference to a class that will be resolved at run-time.
    factory : callable
        A callable, typically a class, that when called with *args* and
        *kw*, returns the default value for the trait. If not specified,
        or *None*, *klass* is used as the factory.
    args : tuple
        Positional arguments for generating the default value.
    kw : dictionary
        Keyword arguments for generating the default value.
    allow_none : bool
        Indicates whether None is allowed as a value.
    adapt : str
        A string specifying how adaptation should be applied. The possible
        values are:

        - 'no': Adaptation is not allowed.
        - 'yes': Adaptation is allowed. If adaptation fails, an
          exception should be raised.
        - 'default': Adaptation is allowed. If adaptation fails, the
          default value for the trait should be used.

    Attributes
    ----------
    factory : callable
        A callable, typically a class, that when called with *args* and
        *kw*, returns the default value for the trait. If not specified,
        or *None*, *klass* is used as the factory.
    args : tuple
        Positional arguments for generating the default value.
    kw : dictionary
        Keyword arguments for generating the default value.
    allow_none : bool
        Indicates whether None is allowed as a value.
    adapt : str
        A string specifying how adaptation should be applied. The possible
        values are:

        - 'no': Adaptation is not allowed.
        - 'yes': Adaptation is allowed. If adaptation fails, an
          exception should be raised.
        - 'default': Adaptation is allowed. If adaptation fails, the
          default value for the trait should be used.
    """

    #: Default adaptation behavior.
    adapt_default = "no"

    def __init__(
        self,
        klass=None,
        factory=None,
        args=None,
        kw=None,
        allow_none=True,
        adapt=None,
        module=None,
        **metadata
    ):
        if klass is None:
            raise TraitError(
                "A %s trait must have a class specified."
                % self.__class__.__name__
            )

        metadata.setdefault("copy", "deep")
        metadata.setdefault("instance_handler", "_instance_changed_handler")

        adapt = adapt or self.adapt_default
        if adapt not in AdaptMap:
            raise TraitError("'adapt' must be 'yes', 'no' or 'default'.")

        if isinstance(factory, tuple):
            if args is None:
                args, factory = factory, klass
            elif isinstance(args, dict):
                factory, args, kw = klass, factory, args

        elif (kw is None) and isinstance(factory, dict):
            kw, factory = factory, klass

        elif ((args is not None) or (kw is not None)) and (factory is None):
            factory = klass

        self._allow_none = allow_none
        self.adapt = AdaptMap[adapt]
        self.module = module or get_module_name()

        if isinstance(klass, str):
            self.klass = klass
        else:
            if not isinstance(klass, type):
                klass = klass.__class__

            self.klass = klass
            self.init_fast_validate()

        value = factory
        if factory is not None:
            if args is None:
                args = ()

            if kw is None:
                if isinstance(args, dict):
                    kw = args
                    args = ()
                else:
                    kw = {}
            elif not isinstance(kw, dict):
                raise TraitError("The 'kw' argument must be a dictionary.")

            if (not callable(factory)) and (
                not isinstance(factory, str)
            ):
                if (len(args) > 0) or (len(kw) > 0):
                    raise TraitError("'factory' must be callable")
            else:
                self.default_value_type = DefaultValue.callable_and_args
                value = (self.create_default_value, (factory, *args), kw)

        self.default_value = value

        super().__init__(value, **metadata)

    def validate(self, object, name, value):
        """ Validates that the value is a valid object instance.
        """
        from traits.adaptation.api import adapt

        if value is None:
            if self._allow_none:
                return value

            self.validate_failed(object, name, value)

        if isinstance(self.klass, str):
            self.resolve_class(object, name, value)

        # Adaptation mode 0: do a simple isinstance check.
        if self.adapt == 0:
            if isinstance(value, self.klass):
                return value
            else:
                self.validate_failed(object, name, value)

        # Try adaptation; return adapted value on success.
        result = adapt(value, self.klass, None)
        if result is not None:
            return result

        # Adaptation failed. Move on to an isinstance check.
        if isinstance(value, self.klass):
            return value

        # Adaptation and isinstance both failed. In mode 1, fail.
        # Otherwise, return the default.
        if self.adapt == 1:
            self.validate_failed(object, name, value)
        else:
            result = self.default_value
            if self.default_value_type == DefaultValue.callable_and_args:
                return result[0](*result[1], **result[2])
            else:
                return result

    def info(self):
        """ Returns a description of the trait.
        """
        klass = self.klass
        if not isinstance(klass, str):
            klass = klass.__name__

        if self.adapt == 0:
            result = class_of(klass)
        else:
            result = (
                "an implementor of, or can be adapted to implement, %s" % klass
            )

        if self._allow_none:
            return result + " or None"

        return result

    def clone(self, default_value=NoDefaultSpecified, **metadata):
        """ Copy, optionally modifying default value and metadata. """

        # We extend the base class method in order to ensure that "allow_none"
        # is handled in the same way that it's handled in the initializer.
        allow_none = metadata.pop("allow_none", None)
        clone_of_self = super().clone(default_value=default_value, **metadata)
        if allow_none is not None:
            clone_of_self._allow_none = allow_none
        return clone_of_self

    def create_editor(self):
        """ Returns the default traits UI editor for this type of trait.
        """
        from traitsui.api import InstanceEditor

        return InstanceEditor(
            label=self.label or "",
            view=self.view or "",
            kind=self.kind or "live",
        )

    # -- Private Methods ------------------------------------------------------

    def create_default_value(self, *args, **kw):
        klass = args[0]
        if isinstance(klass, str):
            klass = self.validate_class(self.find_class(klass))
            if klass is None:
                raise TraitError("Unable to locate class: " + args[0])

        return klass(*args[1:], **kw)

    #: fixme: Do we still need this method using the new style?...
    def allow_none(self):
        self._allow_none = True
        self.init_fast_validate()

    def init_fast_validate(self):
        """ Does nothing for the BaseInstance' class. Used by the 'Instance',
            'Supports' and 'AdaptsTo' classes to set up the C-level fast
            validator.
        """
        pass

    def resolve_class(self, object, name, value):
        super().resolve_class(object, name, value)

        # fixme: The following is quite ugly, because it wants to try and fix
        # the trait referencing this handler to use the 'fast path' now that
        # the actual class has been resolved. The problem is finding the trait,
        # especially in the case of List(Instance('foo')), where the
        # object.base_trait(...) value is the List trait, not the Instance
        # trait, so we need to check for this and pull out the List
        # 'item_trait'. Obviously this does not extend well to other traits
        # containing nested trait references (Dict?)...
        self.init_fast_validate()
        trait = object.base_trait(name)
        handler = trait.handler
        if handler is not self:
            set_validate = getattr(handler, "set_validate", None)
            if set_validate is not None:
                # The outer trait is a TraitCompound. Recompute its
                # fast_validate table now that we have updated ours.
                # FIXME: there are probably still issues if the TraitCompound
                # is further nested.
                set_validate()
            else:
                item_trait = getattr(handler, "item_trait", None)
                if item_trait is not None and item_trait.handler is self:
                    # The outer trait is a List trait.
                    trait = item_trait
                    handler = self
                else:
                    return
        if handler.fast_validate is not None:
            trait.set_validate(handler.fast_validate)


class Instance(BaseInstance):
    """ A fast-validated trait type whose value is an instance of a class.
    """

    def init_fast_validate(self):
        """ Sets up the C-level fast validator. """

        if self.adapt == 0:
            fast_validate = [ValidateTrait.instance, self.klass]
            if self._allow_none:
                fast_validate = [ValidateTrait.instance, None, self.klass]
            else:
                fast_validate = [ValidateTrait.instance, self.klass]

            if self.klass in TypeTypes:
                fast_validate[0] = ValidateTrait.type

            self.fast_validate = tuple(fast_validate)
        else:
            self.fast_validate = (
                ValidateTrait.adapt, self.klass, self.adapt, self._allow_none)


class Supports(Instance):
    """ A trait type whose value is adapted to a specified protocol.

    In other words, the value of the trait directly provide, or can be adapted
    to, the given protocol (Interface or type).

    The value of the trait after assignment is the possibly adapted value
    (i.e., it is the original assigned value if that provides the protocol,
    or is an adapter otherwise).

    The original, unadapted value is stored in a "shadow" attribute with
    the same name followed by an underscore (e.g., ``foo`` and ``foo_``).
    """

    adapt_default = "yes"

    def post_setattr(self, object, name, value):
        """ Performs additional post-assignment processing.
        """
        # Save the original, unadapted value in the mapped trait:
        object.__dict__[name + "_"] = value

    def as_ctrait(self):
        """ Returns a CTrait corresponding to the trait defined by this class.
        """
        return self.modify_ctrait(super().as_ctrait())

    def modify_ctrait(self, ctrait):

        # Tell the C code that the 'post_setattr' method wants the original,
        # unadapted value passed to 'setattr':
        ctrait.post_setattr_original_value = True
        return ctrait


class AdaptsTo(Supports):
    """ A trait type whose value must support a specified protocol.

    In other words, the value of the trait directly provide, or can be adapted
    to, the given protocol (Interface or type).

    The value of the trait after assignment is the original, unadapted value.

    A possibly adapted value is stored in a "shadow" attribute with
    the same name followed by an underscore (e.g., ``foo`` and ``foo_``).
    """

    def modify_ctrait(self, ctrait):
        # Tell the C code that 'setattr' should store the original, unadapted
        # value passed to it:
        ctrait.setattr_original_value = True
        return ctrait


class Type(BaseClass):
    """ A trait type whose value must be a subclass of a specified class.

    Parameters
    ----------
    value : class or None
        The default value of the trait.
    klass : class, str or None
        The class that trait values must be subclasses of.  If None, then
        the default value is used instead.  If both are None, then the
        ``object`` type is used.  If it is a string, the first time that
        the validate method is called, the class will be imported and
        the value replaced with the class object.
    allow_none : bool
        Indicates whether None is allowed as an assignable value. Even if
        **False**, the default *value* may be **None**.
    **metadata
        Trait metadata for the trait.

    Attributes
    ----------
    klass : class or str
        The class that trait values must be subclasses of.  If this is a
        string, the first time that the validate method is called, the
        class will be imported and the value replaced with the class object.
    module : str
        The name of the module where local class names (ie. class names
        with no module components) are presumed to be importable from.
        This is the caller's caller's module, as determined by the
        ``get_module_method``.
    """

    def __init__(self, value=None, klass=None, allow_none=True, **metadata):
        if value is None:
            if klass is None:
                klass = object

        elif klass is None:
            klass = value

        if isinstance(klass, str):
            self.validate = self.resolve

        elif not isinstance(klass, type):
            raise TraitError("A Type trait must specify a class.")

        self.klass = klass
        self._allow_none = allow_none
        self.module = get_module_name()

        super().__init__(value, **metadata)

    def validate(self, object, name, value):
        """ Validates that the value is a valid object instance.
        """
        try:
            if issubclass(value, self.klass):
                return value
        except:
            if (value is None) and (self._allow_none):
                return value

        self.error(object, name, value)

    def resolve(self, object, name, value):
        """ Resolves a class originally specified as a string into an actual
            class, then resets the trait so that future calls will be handled
            by the normal validate method.
        """
        if isinstance(self.klass, str):
            self.resolve_class(object, name, value)
            del self.validate

        return self.validate(object, name, value)

    def info(self):
        """ Returns a description of the trait.
        """
        klass = self.klass
        if not isinstance(klass, str):
            klass = klass.__name__

        result = "a subclass of " + klass

        if self._allow_none:
            return result + " or None"

        return result

    def get_default_value(self):
        """ Returns a tuple of the form: ( default_value_type, default_value )
        which describes the default value for this trait.
        """
        if not isinstance(self.default_value, str):
            return super().get_default_value()

        return (
            DefaultValue.callable_and_args,
            (self.resolve_default_value, (), None),
        )

    def resolve_default_value(self):
        """ Resolves a class name into a class so that it can be used to
            return the class as the default value of the trait.
        """
        if isinstance(self.klass, str):
            try:
                self.resolve_class(None, None, None)
                del self.validate
            except:
                raise TraitError(
                    "Could not resolve %s into a valid class" % self.klass
                )

        return self.klass


#: An alias for the Type trait
Subclass = Type


class Event(TraitType):
    """ A trait type that holds no value but can be set and listened to.

    Event traits are write-only traits.  They do not hold any value, but
    they can be assigned to, and listeners to the trait will be notified
    of the assignment.  Since no value is held, trait change functions that
    ask for the ``old`` value of the trait will be given the Undefined
    special value.

    Event traits can be given an optional trait type that is used to validate
    values assigned to the trait.  If the assigned value does not validate,
    then a TraitError will occur.

    Parameters
    ----------
    trait : a trait
        The type of value that can be assigned to the event.
    """

    #: The default value type to use.
    default_value_type = DefaultValue.constant

    def __init__(self, trait=None, **metadata):
        metadata["type"] = "event"
        metadata["transient"] = True

        super().__init__(**metadata)

        self.trait = None
        if trait is not None:
            self.trait = trait_from(trait)
            validate = self.trait.get_validate()
            if validate is not None:
                self.fast_validate = validate

    def full_info(self, object, name, value):
        """ Returns a description of the trait.
        """
        trait = self.trait
        if trait is None:
            return "any value"

        return trait.full_info(object, name, value)


class Button(Event):
    """ An Event trait type whose UI editor is a button.

    Parameters
    ----------
    label : str
        The label for the button.
    image : pyface.ImageResource
        An image to display on the button.
    style : 'button', 'radio', 'toolbar' or 'checkbox'
        The style of button to display.
    values_trait : str
        For a "button" or "toolbar" style, the name of an enum
        trait whose values will populate a drop-down menu on the button.
        The selected value will replace the label on the button.
    orientation : 'horizontal' or 'vertical'
        The orientation of the label relative to the image.
    width_padding : integer between 0 and 31
        Extra padding (in pixels) added to the left and right sides of
        the button.
    height_padding : integer between 0 and 31
        Extra padding (in pixels) added to the top and bottom of the
        button.
    view : traitsui View, optional
        An optional View to display when the button is clicked.
    **metadata
        Trait metadata for the trait.

    Attributes
    ----------
    label : str
        The label for the button.
    image : pyface.ImageResource
        An image to display on the button.
    style : 'button', 'radio', 'toolbar' or 'checkbox'
        The style of button to display.
    values_trait : str
        For a "button" or "toolbar" style, the name of an enum
        trait whose values will populate a drop-down menu on the button.
        The selected value will replace the label on the button.
    orientation : 'horizontal' or 'vertical'
        The orientation of the label relative to the image.
    width_padding : integer between 0 and 31
        Extra padding (in pixels) added to the left and right sides of
        the button.
    height_padding : integer between 0 and 31
        Extra padding (in pixels) added to the top and bottom of the
        button.
    view : traitsui View, optional
        An optional View to display when the button is clicked.
    """

    def __init__(
        self,
        label="",
        image=None,
        values_trait=None,
        style="button",
        orientation="vertical",
        width_padding=7,
        height_padding=5,
        view=None,
        **metadata
    ):
        self.label = label
        self.values_trait = values_trait
        self.image = image
        self.style = style
        self.orientation = orientation
        self.width_padding = width_padding
        self.height_padding = height_padding
        self.view = view
        super().__init__(**metadata)

    def create_editor(self):
        from traitsui.api import ButtonEditor

        editor = ButtonEditor(
            label=self.label,
            values_trait=self.values_trait,
            image=self.image,
            style=self.style,
            orientation=self.orientation,
            width_padding=self.width_padding,
            height_padding=self.height_padding,
            view=self.view,
        )
        return editor


class ToolbarButton(Button):
    """ A Button trait type whose UI editor is a toolbar button.

    This is just a Button trait with different defaults to style it like
    a toolbar button.

    Parameters
    ----------
    label : str
        The label for the button.
    image : pyface.ImageResource
        An image to display on the button.
    style : 'button', 'radio', 'toolbar' or 'checkbox'
        The style of button to display.
    orientation : 'horizontal' or 'vertical'
        The orientation of the label relative to the image.
    width_padding : integer between 0 and 31
        Extra padding (in pixels) added to the left and right sides of
        the button.
    height_padding : integer between 0 and 31
        Extra padding (in pixels) added to the top and bottom of the
        button.
    **metadata
        Trait metadata for the trait.

    Attributes
    ----------
    label : str
        The label for the button.
    image : pyface.ImageResource
        An image to display on the button.
    style : 'button', 'radio', 'toolbar' or 'checkbox'
        The style of button to display.
    values_trait : str
        For a "button" or "toolbar" style, the name of an enum
        trait whose values will populate a drop-down menu on the button.
        The selected value will replace the label on the button.
    orientation : 'horizontal' or 'vertical'
        The orientation of the label relative to the image.
    width_padding : integer between 0 and 31
        Extra padding (in pixels) added to the left and right sides of
        the button.
    height_padding : integer between 0 and 31
        Extra padding (in pixels) added to the top and bottom of the
        button.
    view : traitsui View, optional
        An optional View to display when the button is clicked.
    """

    def __init__(
        self,
        label="",
        image=None,
        style="toolbar",
        orientation="vertical",
        width_padding=2,
        height_padding=2,
        **metadata
    ):
        super().__init__(
            label,
            image=image,
            style=style,
            orientation=orientation,
            width_padding=width_padding,
            height_padding=height_padding,
            **metadata
        )


class Either(TraitType):
    """ A trait type whose value can be any of of a specified list of traits.

    Parameters
    ----------
    *traits
        Arguments that define allowable trait values.
    **metadata
        Trait metadata for the trait.

    Attributes
    ----------
    trait_maker : TraitHandler
        A TraitHandler generated by _TraitMaker from the arguments.
    """

    def __init__(self, *traits, **metadata):
        self.trait_maker = _TraitMaker(
            metadata.pop("default", None), *traits, **metadata
        )

    def as_ctrait(self):
        """ Returns a CTrait corresponding to the trait defined by this class.
        """
        return self.trait_maker.as_ctrait()


class _NoneTrait(TraitType):
    """ Defines a trait that only accepts the None value

    This is primarily used for supporting ``Union``.
    """

    info_text = "None"

    default_value = None

    default_value_type = DefaultValue.constant

    def __init__(self, **metadata):
        default_value = metadata.pop("default_value", None)
        if default_value is not None:
            raise ValueError("Cannot set default value {} "
                             "for _NoneTrait".format(default_value))
        super().__init__(**metadata)

    def validate(self, obj, name, value):
        if value is None:
            return value

        self.error(obj, name, value)


class Union(TraitType):
    """ Defines a trait whose value can be any of of a specified list of
    trait types or list of trait type instances or None

    If the default value is not defined on Union, the default value from the
    first trait will be used.
    """

    #: The default value type to use.
    default_value_type = DefaultValue.constant

    def __init__(self, *traits, **metadata):
        self.list_ctrait_instances = []

        if not traits:
            traits = (_NoneTrait,)

        for trait in traits:
            if trait is None:
                trait = _NoneTrait
            ctrait_instance = trait_cast(trait)
            if ctrait_instance is None:
                raise ValueError("Union trait declaration expects a trait "
                                 "type or an instance of trait type or None,"
                                 " but got {!r} instead".format(trait))

            self.list_ctrait_instances.append(ctrait_instance)

        # ``Either`` uses 'default' for defining static default values.
        # Raise if 'default' is found in order to help code migrate to Union
        if "default" in metadata:
            raise ValueError(
                "Union default value should be set via 'default_value', not "
                "'default'."
            )

        if 'default_value' in metadata:
            default_value = metadata.pop("default_value")
        else:
            first_default_value_type, first_default_value = (
                self.list_ctrait_instances[0].default_value())

            if first_default_value_type == DefaultValue.constant:
                default_value = first_default_value
            else:
                self.default_value_type = DefaultValue.callable
                default_value = self._get_default_value

        super().__init__(default_value, **metadata)

    def _get_default_value(self, object):
        return self.list_ctrait_instances[0].default_value_for(
            object, "<inner_trait>")

    def validate(self, obj, name, value):
        """ Return the value by the first trait in the list that can
        validate the assigned value, raise an error if none of them can.
        """
        for trait_type_instance in self.list_ctrait_instances:
            try:
                return trait_type_instance.validate(obj, name, value)
            except TraitError:
                pass

        self.error(obj, name, value)

    def info(self):
        return " or ".join([ctrait.info() for ctrait in
                            self.list_ctrait_instances])

    def inner_traits(self):
        return tuple(self.list_ctrait_instances)

    def get_editor(self, trait):
        from traitsui.api import TextEditor, CompoundEditor

        the_editors = [x.get_editor() for x in self.list_ctrait_instances]
        text_editor = TextEditor()
        count = 0
        editors = []
        for editor in the_editors:
            if isinstance(text_editor, editor.__class__):
                count += 1
                if count > 1:
                    continue
            editors.append(editor)

        return CompoundEditor(editors=editors)


# -------------------------------------------------------------------------------
#  'Symbol' trait:
# -------------------------------------------------------------------------------
class Symbol(TraitType):
    """ A property trait type that refers to a Python object by name.

    The value set to the trait must be a value of the form
    ``'[package.package...package.]module[:symbol[([arg1,...,argn])]]'``
    which is imported and evaluated to get underlying value.

    The value returned by the trait is the actual object that this string
    refers to.  The value is cached, so any calls are only evaluated once.

    .. deprecated:: 6.3.0
        This trait type is deprecated, and will be removed in a future
        version of Traits.
    """

    @deprecated("The Symbol trait type has been deprecated.")
    def __init__(self, default_value=NoDefaultSpecified, **metadata):
        super().__init__(default_value=default_value, **metadata)

    #: A description of the type of value this trait accepts:
    info_text = (
        "an object or a string of the form "
        "'[package.package...package.]module[:symbol[([arg1,...,argn])]]' "
        "specifying where to locate the object"
    )

    def get(self, object, name):
        value = object.__dict__.get(name, Undefined)
        if value is Undefined:
            cache = TraitsCache + name
            ref = object.__dict__.get(cache)
            if ref is None:
                object.__dict__[cache] = ref = object.trait(
                    name
                ).default_value_for(object, name)

            if isinstance(ref, str):
                object.__dict__[name] = value = self._resolve(ref)

        return value

    def set(self, object, name, value):
        dict = object.__dict__
        old = dict.get(name, Undefined)
        if isinstance(value, str):
            dict.pop(name, None)
            dict[TraitsCache + name] = value
            object.trait_property_changed(name, old)
        else:
            dict[name] = value
            object.trait_property_changed(name, old, value)

    def _resolve(self, ref):
        try:
            elements = ref.split("(", 1)
            symbol = import_symbol(elements[0])
            if len(elements) == 1:
                return symbol

            args = eval("(" + elements[1])
            if not isinstance(args, tuple):
                args = (args,)

            return symbol(*args)
        except Exception:
            raise TraitError(
                "Could not resolve '%s' into a valid symbol." % ref
            )


class UUID(TraitType):
    """ A read-only trait type whose value is a globally unique UUID (type 4).

    Parameters
    ----------
    can_init : bool
        Whether the value can be set during object instantiation.  Otherwise
        the UUID is generated automatically.

    Example
    -------

    Passing `can_init=True` allows the UUID value to be set during
    object instantiation, e.g.::

        class A(HasTraits):
            id = UUID

        class B(HasTraits):
            id = UUID(can_init=True)

        # TraitError!
        A(id=uuid.uuid4())

        # Okay!
        B(id=uuid.uuid4())

    Note however that in both cases, the UUID trait is set automatically
    to a `uuid.UUID` instance (assuming none is provided during initialization
    in the latter case).
    """

    #: A description of the type of value this trait accepts:
    info_text = "a read-only UUID"

    def __init__(self, can_init=False, **metadata):
        super().__init__(None, **metadata)
        self.can_init = can_init

    def validate(self, object, name, value):
        """ Raises an error, since no values can be assigned to the trait.
        """
        if not self.can_init:
            raise TraitError(
                "The '%s' trait of %s instance is a read-only "
                "UUID." % (name, class_of(object))
            )

        if object.traits_inited():
            msg = ("Initializable UUID trait is read-only "
                   "after initialization")
            raise TraitError(msg)

        if isinstance(value, uuid.UUID):
            return value

        try:
            # Construct the UUID from a string
            return uuid.UUID(value)
        except ValueError:
            msg = ("The '{}' trait of '{}' expects an RFC 4122-compatible "
                   "UUID value, but '{}' was given")
            raise TraitError(msg.format(name, type(object).__name__, value))

    def get_default_value(self):
        """ Return a Traits default value tuple for the trait.

        This uses the _create_uuid method to generate the default value.
        """
        return (
            DefaultValue.callable_and_args,
            (self._create_uuid, (), None),
        )

    # -- Private Methods ---------------------------------------------------

    def _create_uuid(self):
        return uuid.uuid4()


class WeakRef(Instance):
    """ A trait type holding a weak reference to an instance of a class.

    Only a weak reference is maintained to any object assigned to a WeakRef
    trait. If no other references exist to the assigned value, the value
    may be garbage collected, in which case the value of the trait becomes
    None. In all other cases, the value returned by the trait is the
    original object.

    Parameters
    ----------
    klass : class, str or instance
        The object that forms the basis for the trait. If *klass* is
        omitted, then values must be an instance of HasTraits.  If a string,
        the value will be resolved to a class object at runtime.
    allow_none : boolean
        Indicates whether None can be _assigned_.  The trait attribute may
        give a None value if the object referred to has been garbage collected
        even if allow_none is False.
    adapt : str
        How to use the adaptation infrastructure when setting the value.
    """

    def __init__(
        self,
        klass="traits.has_traits.HasTraits",
        allow_none=False,
        adapt="yes",
        **metadata
    ):
        metadata.setdefault("copy", "ref")

        super().__init__(
            klass,
            allow_none=allow_none,
            adapt=adapt,
            module=get_module_name(),
            **metadata
        )

    def get(self, object, name):
        value = getattr(object, name + "_", None)
        if value is not None:
            return value.value()

        return None

    def set(self, object, name, value):
        old = self.get(object, name)

        if value is None:
            object.__dict__[name + "_"] = None
        else:
            object.__dict__[name + "_"] = HandleWeakRef(object, name, value)

        if value is not old:
            object.trait_property_changed(name, old, value)

    def resolve_class(self, object, name, value):
        # fixme: We have to override this method to prevent the 'fast validate'
        # from being set up, since the trait using this is a 'property' style
        # trait which is not currently compatible with the 'fast_validate'
        # style (causes internal Python SystemError messages).
        klass = self.find_class(self.klass)
        if klass is None:
            self.validate_failed(object, name, value)

        self.klass = klass


class Date(TraitType):
    """ A trait type whose value must be a date.

    The value must be an instance of :class:`datetime.date`. Note that
    :class:`datetime.datetime` is a subclass of :class:`datetime.date`, so
    by default instances of :class:`datetime.datetime` are also permitted.
    Use ``Date(allow_datetime=False)`` to exclude this possibility.

    .. deprecated:: 6.3.0
        In the future, :class:`datetime.datetime` instances will not be valid
        values for this trait type unless "allow_datetime=True" is explicitly
        given.

    .. deprecated:: 6.3.0
        In the future, ``None`` will not be a valid value for this trait type
        unless "allow_none=True" is explicitly given.

    Parameters
    ----------
    default_value : datetime.date, optional
        The default value for this trait. If no default is provided, the
        default is ``None``.
    allow_datetime : bool, optional
        If ``False``, instances of ``datetime.datetime`` are not valid
        values for this Trait. If ``True``, ``datetime.datetime`` instances
        are explicitly permitted. If this argument is not given,
        ``datetime.datetime`` instances will be accepted, but a
        ``DeprecationWarning`` will be issued; in some future version of
        Traits, ``datetime.datetime`` instances will not be permitted.
    allow_none : bool, optional
        If ``False``, it's not permitted to assign ``None`` to this trait.
        If ``True``, ``None`` instances are permitted. If this argument is
        not given, ``None`` instances will be accepted but a
        ``DeprecationWarning`` will be issued; in some future verison of
        Traits, ``None`` may no longer be permitted.
    **metadata: dict
        Additional metadata.
    """

    #: The default value type to use.
    default_value_type = DefaultValue.constant

    def __init__(
        self,
        default_value=None,
        *,
        allow_datetime=None,
        allow_none=None,
        **metadata,
    ):
        super().__init__(default_value, **metadata)
        self.allow_datetime = allow_datetime
        self.allow_none = allow_none

    def validate(self, object, name, value):
        """ Check that the given value is valid date for this trait.
        """
        if value is None:
            if self.allow_none:
                return value
            elif self.allow_none is None:
                warnings.warn(
                    (
                        "In the future, None will no longer be accepted by "
                        "this trait type. To allow None and silence this "
                        "warning, use Date(allow_none=True)."
                    ),
                    DeprecationWarning,
                    stacklevel=2,
                )
                return value

        elif isinstance(value, datetime.datetime):
            if self.allow_datetime:
                return value
            elif self.allow_datetime is None:
                warnings.warn(
                    (
                        "In the future, datetime.datetime instances will no "
                        "longer be accepted by this trait type. To accept "
                        "datetimes and silence this warning, use "
                        "Date(allow_datetime=True) or "
                        "Union(Datetime(), Date())."
                    ),
                    DeprecationWarning,
                    stacklevel=2,
                )
                return value

        elif isinstance(value, datetime.date):
            return value

        self.error(object, name, value)

    def info(self):
        """
        Return text description of this trait.
        """
        if self.allow_datetime or self.allow_datetime is None:
            datetime_qualifier = ""
        else:
            datetime_qualifier = " non-datetime"

        if self.allow_none or self.allow_none is None:
            none_qualifier = " or None"
        else:
            none_qualifier = ""

        return f"a{datetime_qualifier} date{none_qualifier}"

    def create_editor(self):
        """ Create default editor factory for this trait.
        """
        return date_editor()


class Datetime(TraitType):
    """ A trait type whose value must be a datetime.

    The value must be an instance of :class:`datetime.datetime`.

    .. deprecated:: 6.3.0
        In the future, ``None`` will not be a valid value for this trait type
        unless "allow_none=True" is explicitly given.

    Parameters
    ----------
    default_value : datetime.datetime, optional
        The default value for this trait. If no default is provided, the
        default is ``None``.
    allow_none : bool, optional
        If ``False``, it's not permitted to assign ``None`` to this trait.
        If ``True``, ``None`` instances are permitted. If this argument is
        not given, ``None`` instances will be accepted but a
        ``DeprecationWarning`` will be issued; in some future verison of
        Traits, ``None`` may no longer be permitted.
    **metadata: dict
        Additional metadata.
    """

    #: The default value type to use.
    default_value_type = DefaultValue.constant

    def __init__(
        self,
        default_value=None,
        *,
        allow_none=None,
        **metadata,
    ):
        super().__init__(default_value, **metadata)
        self.allow_none = allow_none

    def validate(self, object, name, value):
        """ Check that the given value is valid datetime for this trait.
        """
        if value is None:
            if self.allow_none:
                return value
            elif self.allow_none is None:
                warnings.warn(
                    (
                        "In the future, None will no longer be accepted by "
                        "this trait type. To allow None and silence this "
                        "warning, use Datetime(allow_none=True)."
                    ),
                    DeprecationWarning,
                    stacklevel=2,
                )
                return value

        elif isinstance(value, datetime.datetime):
            return value

        self.error(object, name, value)

    def info(self):
        """
        Return text description of this trait.
        """
        if self.allow_none or self.allow_none is None:
            none_qualifier = " or None"
        else:
            none_qualifier = ""

        return f"a datetime{none_qualifier}"

    def create_editor(self):
        """ Create default editor factory for this trait.
        """
        return datetime_editor()


class Time(TraitType):
    """ A trait type whose value must be a time.

    The value must be an instance of :class:`datetime.time`.

    .. deprecated:: 6.3.0
        In the future, ``None`` will not be a valid value for this trait type
        unless "allow_none=True" is explicitly given.

    Parameters
    ----------
    default_value : datetime.time, optional
        The default value for this trait. If no default is provided, the
        default is ``None``.
    allow_none : bool, optional
        If ``False``, it's not permitted to assign ``None`` to this trait.
        If ``True``, ``None`` instances are permitted. If this argument is
        not given, ``None`` instances will be accepted but a
        ``DeprecationWarning`` will be issued; in some future verison of
        Traits, ``None`` may no longer be permitted.
    **metadata: dict
        Additional metadata.
    """

    #: The default value type to use.
    default_value_type = DefaultValue.constant

    def __init__(
        self,
        default_value=None,
        *,
        allow_none=None,
        **metadata,
    ):
        super().__init__(default_value, **metadata)
        self.allow_none = allow_none

    def validate(self, object, name, value):
        """ Check that the given value is valid time for this trait.
        """
        if value is None:
            if self.allow_none:
                return value
            elif self.allow_none is None:
                warnings.warn(
                    (
                        "In the future, None will no longer be accepted by "
                        "this trait type. To allow None and silence this "
                        "warning, use Time(allow_none=True)."
                    ),
                    DeprecationWarning,
                    stacklevel=2,
                )
                return value

        elif isinstance(value, datetime.time):
            return value

        self.error(object, name, value)

    def info(self):
        """
        Return text description of this trait.
        """
        if self.allow_none or self.allow_none is None:
            none_qualifier = " or None"
        else:
            none_qualifier = ""

        return f"a time{none_qualifier}"

    def create_editor(self):
        """ Create default editor factory for this trait.
        """
        return time_editor()


# Predefined, reusable trait instances

# Everything from this point onwards is deprecated, and has a simple
# drop-in replacement.

#: A trait whose value must support a specified protocol. This is
#: an alias for :class:`Supports`. Use ``Supports`` instead.
AdaptedTo = Supports

#: A trait whose value must be a (Unicode) string. This is an alias for
#: :class:`BaseStr`. Use ``BaseStr`` instead.
BaseUnicode = BaseStr

#: A trait whose value must be a (Unicode) string, using a C-level
#: fast validator. This is an alias for :class:`Str`. Use ``Str`` instead.
Unicode = Str

#: A trait whose value must be a (Unicode) string and which supports
#: coercions of non-string values to string. This is
#: an alias for :class:`BaseCStr`. Use ``BaseCStr`` instead.
BaseCUnicode = BaseCStr

#: A trait whose value must be a (Unicode) string and which supports
#: coercions of non-string values to string, using a C-level fast validator.
#: This is an alias for :class:`CStr`. Use ``CStr`` instead.
CUnicode = CStr

#: A trait whose value must be an integer. This is an alias for
#: :class:`BaseInt`. Use ``BaseInt`` instead.
BaseLong = BaseInt

#: A trait whose value must be an integer, using a C-level fast validator.
#: This is an alias for :class:`Int`. Use ``Int`` instead.
Long = Int

#: A trait whose value must be an integer and which supports coercions
#: of non-integer values to integer. This is an alias for
#: :class:`BaseCInt`. Use ``BaseCInt`` instead.
BaseCLong = BaseCInt

#: A trait whose value must be an integer and which supports coercions
#: of non-integer values to integer, using a C-level fast validator.
#: This is an alias for :class:`CInt`. Use ``CInt`` instead.
CLong = CInt

#: Synonym for Bool; default value is ``False``. This trait type is
#: deprecated. Use ``Bool(False)`` or ``Bool()`` instead.
false = Bool

#: Boolean values only; default value is ``True``. This trait type is
#: deprecated. Use ``Bool(True)`` instead.
true = Bool(True)

#: Allows any value to be assigned; no type-checking is performed.
#: Default value is ``Undefined``. This trait type is deprecated. Use
#: ``Any(Undefined)`` instead.
undefined = Any(Undefined)

# -- List Traits --------------------------------------------------------------

#: List of integer values; default value is ``[]``. This trait type is
#: deprecated. Use ``List(Int)`` instead.
ListInt = List(int)

#: List of float values; default value is ``[]``. This trait type is
#: deprecated. Use ``List(Float)`` instead.
ListFloat = List(float)

#: List of string values; default value is ``[]``. This trait type is
#: deprecated. Use ``List(Str)`` instead.
ListStr = List(str)

#: List of string values; default value is ``[]``. This trait type is
#: deprecated. Use ``List(Str)`` instead.
ListUnicode = List(str)

#: List of complex values; default value is ``[]``. This trait type is
#: deprecated. Use ``List(Complex)`` instead.
ListComplex = List(complex)

#: List of Boolean values; default value is ``[]``. This trait type is
#: deprecated. Use ``List(Bool)`` instead.
ListBool = List(bool)

#: List of function values; default value is ``[]``. This trait type is
#: deprecated. Use ``List(Instance(types.FunctionType, allow_none=False))``
#: instead.
ListFunction = List(FunctionType)

#: List of method values; default value is ``[]``. This trait type is
#: deprecated. Use ``List(Instance(types.MethodType, allow_none=False))``
#: instead.
ListMethod = List(MethodType)

#: List of container type values; default value is ``[]``. This trait type is
#: deprecated. Use ``List(This(allow_none=False))`` instead.
ListThis = List(This(allow_none=False))

# -- Dictionary Traits --------------------------------------------------------

#: Only a dictionary with strings as keys can be assigned; only string keys
#: can be inserted. The default value is {}. This trait type is deprecated. Use
#: ``Dict(Str, Any)`` instead.
DictStrAny = Dict(str, Any)

#: Only a dictionary mapping strings to strings can be assigned; only string
#: keys with string values can be inserted. The default value is {}. This trait
#: type is deprecated. Use ``Dict(Str, Str)`` instead.
DictStrStr = Dict(str, str)

#: Only a dictionary mapping strings to integers can be assigned; only string
#: keys with integer values can be inserted. The default value is {}. This
#: trait type is deprecated. Use ``Dict(Str, Int)`` instead.
DictStrInt = Dict(str, int)

#: Only a dictionary mapping strings to floats can be assigned; only string
#: keys with float values can be inserted. The default value is {}. This trait
#: type is deprecated. Use ``Dict(Str, Float)`` instead.
DictStrFloat = Dict(str, float)

#: Only a dictionary mapping strings to booleans can be assigned; only string
#: keys with boolean values can be inserted. The default value is {}. This
#: trait type is deprecated. Use ``Dict(Str, Bool)`` instead.
DictStrBool = Dict(str, bool)

#: Only a dictionary mapping strings to lists can be assigned; only string keys
#: with list values can be inserted. The default value is {}. This trait type
#: is deprecated. Use ``Dict(Str, List)`` instead.
DictStrList = Dict(str, list)<|MERGE_RESOLUTION|>--- conflicted
+++ resolved
@@ -24,11 +24,7 @@
 import warnings
 
 from .constants import DefaultValue, TraitKind, ValidateTrait
-<<<<<<< HEAD
-from .ctraits import _validate_complex_number
-=======
-from .ctraits import _validate_float
->>>>>>> 9fd358b4
+from .ctraits import _validate_complex_number, _validate_float
 from .trait_base import (
     strx,
     get_module_name,
