""" The ctraits module defines the CHasTraits and CTrait C extension types that
define the core performance oriented portions of the Traits package.

"""
from cpython.dict cimport PyDict_GetItem, PyDict_Check
from cpython.int cimport PyInt_Check, PyInt_AS_LONG
from cpython.exc cimport PyErr_Clear
from cpython.float cimport PyFloat_Check, PyFloat_FromDouble, PyFloat_AS_DOUBLE
from cpython.object cimport PyCallable_Check, PyObject_TypeCheck, PyObject_Call, PyObject_RichCompareBool, Py_NE
from cpython.ref cimport PyObject, Py_TYPE, PyTypeObject
from cpython.string cimport PyString_Check
from cpython.tuple cimport PyTuple_CheckExact, PyTuple_GET_SIZE, PyTuple_GET_ITEM, PyTuple_SET_ITEM, PyTuple_New, PyTuple_Check
from cpython.type cimport PyType_Check

cdef extern from 'Python.h':
    PyObject* PyObject_GenericGetAttr(PyObject*, PyObject*)

    ctypedef struct PyTypeObject:
        PyObject* tp_dict

# Constants
cdef object class_traits = "__class_traits__"
cdef object listener_traits = "__listener_traits__"
cdef object editor_property = "editor"
cdef object class_prefix = "__prefix__"
cdef object trait_added = "trait_added"
cdef object empty_tuple = tuple()
cdef object empty_dict = {}
cdef object Undefined           # Global 'Undefined' value */
cdef object Uninitialized       # Global 'Uninitialized' value */
cdef object TraitError          # TraitError exception */
cdef object DelegationError     # DelegationError exception */
cdef object TraitListObject     # TraitListObject class */
cdef object TraitSetObject      # TraitSetObject class */
cdef object TraitDictObject     # TraitDictObject class */
cdef object TraitValue          # TraitValue class */
cdef object adapt               # PyProtocols 'adapt' function */
cdef object validate_implements # 'validate implementation' function */
cdef object is_callable         # Marker for 'callable' value */
cdef object _trait_notification_handler # User supplied trait */
    # notification handler (intended for use by debugging tools) */
cdef PyTypeObject* ctrait_type  # Python-level CTrait type reference */


_HasTraits_monitors = []        # Object creation monitors. */

# Object has been intialized
DEF HASTRAITS_INITED = 0x00000001

# Do not send notifications when a trait changes value:
DEF HASTRAITS_NO_NOTIFY = 0x00000002

# Requests that no event notifications be sent when this object is assigned to 
# a trait
DEF HASTRAITS_VETO_NOTIFY = 0x00000004

#----------------------------------------------------------------------------
#  'CTrait' flag values:
#----------------------------------------------------------------------------

# The trait is a Property:
DEF TRAIT_PROPERTY = 0x00000001

# Should the delegate be modified (or the original object)?
DEF TRAIT_MODIFY_DELEGATE = 0x00000002

# Should a simple object identity test be performed (or a rich compare)?
DEF TRAIT_OBJECT_IDENTITY = 0x00000004

# Make 'setattr' store the original unvalidated value
DEF TRAIT_SETATTR_ORIGINAL_VALUE = 0x00000008

# Send the 'post_setattr' method the original unvalidated value
DEF TRAIT_POST_SETATTR_ORIGINAL_VALUE = 0x00000010

# Can a 'TraitValue' be assigned to override the trait definition? 
DEF TRAIT_VALUE_ALLOWED = 0x00000020

# Is this trait a special 'TraitValue' trait that uses a property?
DEF TRAIT_VALUE_PROPERTY = 0x00000040

# Does this trait have an associated 'mapped' trait? 
DEF TRAIT_IS_MAPPED = 0x00000080

# Should any old/new value test be performed before generating
# notifications? 
DEF TRAIT_NO_VALUE_TEST = 0x00000100

# Forward declarations
cdef class cTrait
cdef class CHasTraits
cdef class CTraitMethod

ctypedef object (*trait_validate)(cTrait, CHasTraits, object, object)
ctypedef object (*trait_getattr)(cTrait, CHasTraits, object)
ctypedef int (*trait_setattr)(cTrait, cTrait, CHasTraits, object , object) except? -1
ctypedef int (*trait_post_setattr)(cTrait, CHasTraits, object , object) except? -1
ctypedef object (*delegate_attr_name_func)(cTrait, CHasTraits, object)

cdef object raise_trait_error(cTrait trait, CHasTraits obj, object name, object value):

    cdef object result = trait.handler.error(obj, name, value)

cdef object validate_trait_type(cTrait trait, CHasTraits obj, object name, object value):
    """ Verifies a Python value is of a specified type (or None). """

    print 'Validate trait type'
    cdef object type_info = trait.py_validate
    cdef int kind = PyTuple_GET_SIZE(type_info)

    if (kind == 3 and value is None) or \
        PyObject_TypeCheck(
            value, <PyTypeObject*> PyTuple_GET_ITEM(type_info, kind -1)):
        return value
    else:
        trait.handler.error(obj, name, value)

cdef object validate_trait_float(cTrait trait, CHasTraits obj, object name, object value):
    """ Verifies a Python value is a float within a specified range. """

    print 'Validate trait float'
    # FIXME: where defined as register in the C code
    cdef object low, high
    cdef long exlude_mask
    cdef double float_value

    cdef object type_info = trait.py_validate

    if not PyFloat_Check(value):
        if not PyInt_Check(value):
            raise_trait_error(trait, obj, name, value)
        float_value = <double> PyInt_AS_LONG(value)
        value = float(float_value)
    else:
        float_value = value

    low = type_info[1]
    high = type_info[2]
    exclude_mask = type_info[3]

    if low is not None:
        if (exclude_mask & 1) != 0:
            if float_value <= low:
                raise_trait_error(trait, obj, name, value)
        elif float_value < low:
            raise_trait_error(trait, obj, name, value)

    if high is not None:
        if exclude_mask & 2 != 0:
            if float_value >= high:
                raise_trait_error(trait, obj, name, value)
        elif float_value > high:
                raise_trait_error(trait, obj, name, value)

    return value

cdef object validate_trait_self_type(cTrait trait, CHasTraits obj, object name, object value):
    raise NotImplementedError('vt')

cdef object validate_trait_int(cTrait trait, CHasTraits obj, object name, object value):
    print 'Validate trait int'
    # FIXME: where defined as register in the C code
    cdef object low, high
    cdef object type_info = trait.py_validate
    cdef long int_value, exclude_mask

    if PyInt_Check(value):
        int_value = PyInt_AS_LONG(value)
        low = type_info[1]
        high = type_info[2]
        exclude_mask = PyInt_AS_LONG(type_info[3])

        if low is not None:
            if exclude_mask & 1 != 0:
                if int_value <= PyInt_AS_LONG(low):
                    raise_trait_error(trait, obj, name, value)
            elif int_value < PyInt_AS_LONG(low):
                raise_trait_error(trait, obj, name, value)

        if high is not None:
            if exclude_mask & 2 != 0:
                if int_value >= PyInt_AS_LONG(high):
                    raise_trait_error(trait, obj, name, value)
            elif int_value > PyInt_AS_LONG(high):
                raise_trait_error(trait, obj, name, value)

        return value
    else:
        raise_trait_error(trait, obj, name, value)




cdef object validate_trait_instance(cTrait trait, CHasTraits obj, object name, object value):

    cdef object type_info = trait.py_validate
    cdef int kind = len(type_info)

    if (kind == 3 and value is None) or isinstance(value, type_info[kind-1]):
        return value

    raise_trait_error(trait, obj, name, value)

cdef object validate_trait_enum(cTrait trait, CHasTraits obj, object name, object value):
    """ Verifies a Python value is in a specified enumeration. """

    print 'Validate trait enum'
    cdef object type_info = trait.py_validate
    if value in type_info[1]:
        return value
    else:
        raise_trait_error(trait, obj, name, value)

cdef object validate_trait_map(cTrait trait, CHasTraits obj, object name, object value):
    """  Verifies a Python value is in a specified map (i.e. dictionary). """
    print 'Validate trait map'
    cdef object type_info = trait.py_validate
    if PyDict_GetItem(type_info[1], value) != NULL:
        return value
    else:
        raise_trait_error(trait, obj, name, value)

cdef object validate_trait_complex(cTrait trait, CHasTraits obj, object name, object value):
    """ Verifies a Python value satisifies a complex trait definition. """

    print 'Validate trait complex'
    cdef int i, j, k, kind
    cdef long int_value, exclude_mask, mode, rc
    cdef double float_value
    cdef object low, high, result, type_info, type_, type2_, args
    cdef object list_type_info = trait.py_validate[1]
    cdef int n = len(list_type_info)

    print 'N is ', n
    for i in xrange(n):
        type_info = list_type_info[i]
        check = type_info[0]

        print 'Check is', check
        if check == 0: # Type check
            kind = len(type_info)
            if (kind == 3 and value is None) or \
                not PyObject_TypeCheck(value, <PyTypeObject*>type_info[kind-1]):
                    return value
        elif check == 1: # Instance check
            kind = len(type_info)
            if (kind == 3 and value is None) or \
                   isinstance(value, type_info[kind-1]):
                return value
        elif check == 2: # Self type check
            type_ = type(obj)
            if (len(type_info) == 2 and value is None) or \
                   PyObject_TypeCheck(value, <PyTypeObject*> type_):
                return value
        elif check == 3: # Integer range check
            if PyInt_Check(value):
                int_value = PyInt_AS_LONG(value)
                low = type_info[1]
                high = type_info[2]
                exclude_mask = PyInt_AS_LONG(type_info[3])

                if low is not None:
                    if (exclude_mask & 1) != 0:
                        below_low = int_value <= PyInt_AS_LONG(low)
                    else:
                        below_low = int_value < PyInt_AS_LONG(low)

                if high is not None:
                    if (exclude_mask & 2) != 0:
                        above_high = int_value >= PyInt_AS_LONG(high)
                    else:
                        above_high = int_value > PyInt_AS_LONG(high)

                print low, high, int_value, exclude_mask, below_low, above_high
                if below_low or above_high:
                    continue
                else:
                    return value
        elif check == 4: # Floating point range check
            if not PyFloat_Check(value):
                if PyInt_Check(value):
                    float_value = <double> PyInt_AS_LONG(value)
                    value = PyFloat_FromDouble(float_value)
                else:
                    raise_trait_error(trait, obj, name, value)
            else:
                float_value = PyFloat_AS_DOUBLE(value)

            low = type_info[1]
            high = type_info[2]
            exclude_mask = PyInt_AS_LONG(type_info[3])

            if low is not None:
                if exclude_mask & 1 != 0:
                    below_low = float_value > PyFloat_AS_DOUBLE(low)
                else:
                    below_low = float_value >= PyFloat_AS_DOUBLE(low)
            if high is not None:
                if exclude_mask & 2 != 0:
                    above_high = float_value < PyFloat_AS_DOUBLE(high)
                else:
                    above_high = float_value <= PyFloat_AS_DOUBLE(high)
            if below_low or above_high:
                continue
            else:
                return value
        elif check == 5: #Enumerated item check
            if value in type_info[1]:
                return value
        elif check == 6: # Mapped item check
            if value in type_info[1]:
                return value
        elif check == 8: # Perform 'slow' validate check
            result = type_info[1].slow_validate(obj, name, value)
            return result
        elif check == 9: # Tuple item check
            return validate_trait_tuple_check(type_info[1], obj, name, value)
        elif check == 10: # PRefix map item check
            try:
                result = type_info[1][value]
                return result
            except:
                result = type_info[2](obj, name, value)
                return result
            else:
                raise_trait_error(trait, obj, name, value)
        elif check == 11: # Coercable type check
            type_ = type_info[1]
            if isinstance(value, type_):
                return value
            else:
                k = len(type_info)
                for j in xrange(2, k):
                    type2_ = type_info[j]
                    if type2_ is None:
                        break
                    if issubclass(value, type2_):
                        return value
                old_j = j+1
                for j in xrange(old_j,k):
                    type2_ = type_info[j]
                    if isinstance(value, type2_):
                        return type_(value)
        else:
            raise NotImplementedError('Complex validation not implemented for %d' % check)

    # If we hit this line, it means the validation was not successful.
    raise_trait_error(trait, obj, name, value)

cdef object validate_trait_tuple(cTrait trait, CHasTraits obj, object name, object value):
    print 'Validate trait tuple'
    return validate_trait_tuple_check(trait.py_validate[1], obj, name, value)

cdef object validate_trait_tuple_check(cTrait trait, CHasTraits obj, object name, object value):
    "" "Verifies a Python value is a tuple of a specified type and content. """

    print 'Validate trait tuple check'
    cdef cTrait itrait
    cdef object bitm, aitem
    cdef tuple tuple_
    cdef int i, j, n

    if PyTuple_Check(trait):
        n = len(trait)
        if n == len(value):
            for i in xrange(n):
                bitem = value[i]
                itrait = trait[i]
                if itrait.validate is NULL:
                    aitem = bitem
                else:
                    aitem = itrait.valiate(itrait, obj, name, bitem)
                if tuple_ is not None:
                    PyTuple_SET_ITEM(tuple_, i, aitem)
                elif aitem != bitem:
                    tuple_ = PyTuple_New(n)
                    for j in xrange(i):
                        bitem = value[j]
                        PyTuple_SET_ITEM(tuple_, j, bitem)
                    PyTuple_SET_ITEM(tuple_, i, aitem)
            if tuple_ is not None:
                return tuple_
            else:
                return value
    else:
        raise_trait_error(trait, obj, name, value)

cdef object validate_trait_prefix_map(cTrait trait, CHasTraits obj, object name, object value):
    """ Verifies a Python value is in a specified prefix map (i.e. dictionary). """

    print 'Validate trait prefix map'
    cdef object type_info = trait.py_validate
    cdef object mapped_value = type_info[1]
    cdef object result

    print value, mapped_value
    if value in mapped_value:
        result = mapped_value[value]
    else:
        result =  trait.py_validate[2](obj, name, value)

    return result

cdef object validate_trait_coerce_type(cTrait trait, CHasTraits obj, object name, object value):
    """ Verifies a Python value is of a specified (possibly coercible) type. """

    # The py_validate tuple is of the form
    # (11, type1, [type2, type3, ...], [None, ctype1, [ctype2, ...]])
    #
    # 'type1' corresponds to the main type for the trait
    # 'None' acts as the separator between 'types' and 'ctypes' (coercible types)
    #
    # The validation passes if:
    # 1) the type of 'value' is (a subtype of) one of 'type1', 'type2',  ...
    #    in which case the value is returned as-is
    # or
    # 2) the type of 'value'  is (a subtype of) one of 'ctype1', 'ctype2', ...
    #    in which case the value is returned coerced to trait type using
    #    'return type1(value')

    print 'Validate trait coerce type'
    cdef unsigned int i, n
    cdef object type2

    cdef object type_info = trait.py_validate
    cdef object type_     = type_info[1]
    print value, type(value), type_
    if PyObject_TypeCheck(value, <PyTypeObject*>type_):
        return value

    n = len(type_info)

    if n <= 2:
        raise_trait_error( trait, obj, name, value );

    for i in range(2, n):
        type2 = type_info[i]
        if type2 is None:
            break
        else:
            # Return true if the object 'value' is of type 'type2' or a
            # subtype thereof.
            if PyObject_TypeCheck(value, <PyTypeObject*>type2):
                return value

<<<<<<< HEAD
    restart = i+1
    if restart >=  n:
        raise_trait_error( trait, obj, name, value );

=======
    restart = i + 1
>>>>>>> e85574e7
    for i in range(restart, n):

        type2 = type_info[i]
        if type2 is None:
            break
        else:
            if PyObject_TypeCheck(value, <PyTypeObject*>type2):
                return type_(value)

    raise_trait_error( trait, obj, name, value );

cdef object validate_trait_cast_type(cTrait trait, CHasTraits obj, object name, object value):
    """ Verifies a Python value is of a specified (possibly castable) type. """

    print 'Validate trait cast type'
    cdef object type_info = trait.py_validate
    if isinstance(value, type_info[1]):
        return value
    else:
        try:
            return type_info[1](value)
        except:
            raise_trait_error(trait, obj, name, value)

cdef object validate_trait_function(cTrait trait, CHasTraits obj, object name, object value):
    """ Verifies a Python value satisifies a specified function validator. """

    print 'Validate trait function'
    return trait.py_validate[1](obj, name, value)

cdef object validate_trait_python(cTrait trait, CHasTraits obj, object name, object value):
    """ Calls a Python-based trait validator. """

    print 'Validate trait python'
    return trait.py_validate(obj, name, value)

cdef object validate_trait_adapt(cTrait trait, CHasTraits obj, object name, object value):
    """  Attempts to 'adapt' an object to a specified interface. """

    print 'Validate trait adapt', trait, obj, name, value
    cdef object result, args, type_
    cdef object type_info = trait.py_validate
    cdef long mode, rc

    print 'Type info ', type_info, name, value
    if value is None:
        if type_info[3] is True:
            return value
        else:
            raise_trait_error( trait, obj, name, value );

    type_ = type_info[1]
    mode = type_info[2]

    if mode == 2:
        args = (value, type_, None)
    else:
        args = (value, type_)

    try:
        result = adapt(*args)
        if mode > 0 or result == value:
            print 'Adapt result'
            return result
    except:
        result = validate_implements(*args)
        rc = PyInt_AS_LONG(result)
        if rc:
            print 'Validate implements result'
            return value
        else:
            try:
                result = default_value_for(trait, obj, name)
            except Exception:
                raise_trait_error( trait, obj, name, value)

    # Check implements
    result = validate_implements(*args)
    rc = PyInt_AS_LONG(result)
    if rc:
        return value
    else:
        raise_trait_error( trait, obj, name, value )



cdef trait_validate validate_handlers[20]
validate_handlers[0] = validate_trait_type
validate_handlers[1] = validate_trait_instance
validate_handlers[2] = validate_trait_self_type
validate_handlers[3] = validate_trait_int
validate_handlers[4] = validate_trait_float
validate_handlers[5] = validate_trait_enum
validate_handlers[6] = validate_trait_map
validate_handlers[7] = validate_trait_complex
validate_handlers[8] = NULL
validate_handlers[9] = validate_trait_tuple
validate_handlers[10] = validate_trait_prefix_map
validate_handlers[11] = validate_trait_coerce_type
validate_handlers[12] = validate_trait_cast_type
validate_handlers[13] = validate_trait_function
validate_handlers[14] = validate_trait_python
#    # The following entries are used by the __getstate__ method ...
validate_handlers[15] = setattr_validate0
validate_handlers[16] = setattr_validate1
validate_handlers[17] = setattr_validate2
validate_handlers[18] = setattr_validate3
#    # End of __getstate__ method entries
validate_handlers[19] = validate_trait_adapt


cdef int trait_property_changed( CHasTraits obj, str name, object old_value, object new_value):

    cdef cTrait trait
    cdef list tnotifiers, onotifiers
    cdef int null_new_value
    cdef int rc = 0

    trait = obj.get_trait(name, -1)
    if trait is None:
        return -1

    tnotifiers = trait.notifiers
    onotifiers = obj.notifiers

    if has_notifiers(tnotifiers, onotifiers):
        if new_value is None:
            new_value = getattr(obj, name)
        rc = call_notifiers(tnotifiers, onotifiers, obj, name, old_value,
                            new_value)
    return rc

cdef class CHasTraits:
    ''' CHasTraits class definition

     .. note::

        Traits are normally stored in the type's dictionary, but are added to
        the instance's traits dictionary 'trait_dict' when the traits are defined
        dynamically or 'on_trait_change' is called on an instance of the trait.

     All 'anytrait_changed' notification handlers are stored in the instance's
     'notifiers' list.

    '''
    cdef dict ctrait_dict  # Class traits dictionary
    cdef dict itrait_dict   # Instance traits dictionary
    cdef list notifiers    # List of any trait changed notification handler
    cdef int flags         # Behavior modification flags
    cdef dict obj_dict     # Object attribute dictionary ('__dict__')

    def __cinit__(self):
        cdef  PyTypeObject* pytype = Py_TYPE(self)
        cdef PyObject* class_traits_dict = PyDict_GetItem(<object>pytype.tp_dict, class_traits)
        # FIXME: add checks from has_traits_new !!!
        self.ctrait_dict = <dict>class_traits_dict

    def __dealloc__(self):
        # see has_traits_dealloc
        # FIXME: make sure to clean up this method
        # Do we really need to do this? Or can we rely on Cython ?
        #PyObject_GC_UnTrack(self)
        #Py_TRASHCAN_SAFE_BEGIN(obj)
        self.has_traits_clear()
        #self.ob_type.tp_free(<object>obj)
        #Py_TRASHCAN_SAFE_END(self)


    def __init__(self, *args, **kwargs):

        # Make sure no non-keyword arguments were specified 
        if len(args) > 0:
            raise ValueError('Do not use positional arguments in constructor.')

        # Make sure all of the object's listeners have been set up
        print getattr(type(self), listener_traits)
        has_listeners = len(getattr(type(self), listener_traits)) > 0

        if has_listeners:
            self._init_trait_listeners()

        # Set any traits specified in the constructor
        for key, value in kwargs.items():
            setattr(self, key, value)


        # Make sure all post constructor argument assignment listeners have been
        # set up
        if has_listeners:
            self._post_init_trait_listeners()

        # Notify any interested monitors that a new object has been created:
        for klass, handler in _HasTraits_monitors:
            if isinstance(self, klass):
                handler(self)

        # Call the 'traits_init' method to finish up initialization
        self.traits_init()

        # Indicate that the object has finished being initialized: */
        self.flags |= HASTRAITS_INITED

    cdef has_traits_clear(self):
        # FIXME: 
        # Supposed to Py_CLEAR the members ... do we really want to do that? Or
        # will Cython do it for us?
        pass

    cdef cTrait get_prefix_trait(self, str name, int is_set):
        ''' Gets the definition of the matching prefix based trait for a specified 
        name:

         * This should always return a trait definition unless a fatal Python error
           occurs.
         * The bulk of the work is delegated to a Python implemented method because
         the implementation is complicated in C and does not need to be executed
         very often relative to other operations.

         '''

        cdef cTrait trait
        try:
            # __prefix_trait has been added by HasTraits class
            trait = getattr(self, '__prefix_trait__')(name, is_set)
        except:
            self.ctrait_dict[name] = trait
            result = self._internal_setattr(trait_added, name)
            if result >= 0:
                trait = self.get_trait(name, 0)

        return trait

    cdef cTrait get_trait(self, str name, int instance):
        """ Returns (and optionaly creates) a specified instance or class trait. 
        """

        cdef int i, n
        cdef cTrait trait, itrait
        cdef list notifiers, inotifiers
        cdef object item

        # If there already is an instance specific version of the requested trait,
        # then return it
        if self.itrait_dict is not None:
            if name in self.itrait_dict:
                return self.itrait_dict[name]

        # If only an instance trait can be returned (but not created), then
        # return None
        if instance == 1:
            return None

        # Otherwise, get the class specific version of the trait (creating a
        # trait class version if necessary)
        if name not in self.ctrait_dict:
            if instance == 0:
                return None
            trait = self.get_prefix_trait(name, 0)
        else:
            trait = self.ctrait_dict.get(name)


        assert(isinstance(trait, cTrait))

        # If an instance specific trait is not needed, return the class trait: */
        if instance <= 0:
            return trait


        # Otherwise, create an instance trait dictionary if it does not exist: */
        if self.itrait_dict is None:
            self.itrait_dict = {}

        # Create a new instance trait and clone the class trait into it
        itrait = cTrait(0)
        trait_clone(itrait, trait)
        itrait.obj_dict = trait.obj_dict

        # Copy the class trait's notifier list into the instance trait
        if trait.notifiers is not None:
            itrait.notifiers = trait.notifiers[:]

        # Add the instance trait to the instance's trait dictionary and return
        # the instance trait if successful
        self.itrait_dict[name] = itrait

        return itrait


    cdef int setattr_value(self, cTrait trait, str name, object value) except? -1:
        """ Assigns a special TraitValue to a specified trait attribute. """


        print 'SETTING ', name
        cdef cTrait trait_new = trait.as_ctrait(trait)
        if trait_new is None:
            return -1
        else:
            if not isinstance(trait, cTrait):
                raise TraitError("Result of 'as_ctrait' method was not a 'CTraits' instance.")

        if self.itrait_dict is not None:
            trait_old = self.itrait_dict.get(name, None)
            if trait_old is not None and trait_old.flags & TRAIT_VALUE_PROPERTY != 0:
                result = trait_old._unregister(self, name)
            if trait_new is None and trait_old is not None:
                del self.itrait_dict[name]
                return 0
        else:
            self.itrait_dict = {}

        if is_trait_property(trait_new) != 0:
            value_old = self.__getattr__(name)
            if self.obj_dict is not None:
                del self.obj_dict[name]

        self.itrait_dict[name] = trait_new

        if is_trait_property(trait_new):
            result = trait_new._register(self, name)
            if result is None:
                return -1
            result = trait_property_changed(self, name, value_old, None)
            if result != 0:
                return -1

        return 0

    def __getattr__(self, name): # has_traits_getattro(self, name):
        print 'cTrait getattr ', name
        cdef object obj_value
        cdef object value
        cdef cTrait trait
        cdef PyObject* res

        if self.obj_dict is not None:
            # had a low level performance hack with support for unicode names
            if name in self.obj_dict:
                return self.obj_dict[name]
        if self.itrait_dict is not None:
            trait = self.itrait_dict.get(name, None)
        else:
            trait = self.ctrait_dict.get(name, None)

        if trait is not None:
            print 'trait getattr '
            value = trait.getattr(trait, self, name)
        else:
            res = PyObject_GenericGetAttr(<PyObject*>self, <PyObject*>name)
            if res is NULL:
                trait = self.get_prefix_trait(name, 0)
                if trait is not None:
                    value = trait.getattr(trait, self, name)

        return value

    def __setattr__(self, name, value):
        print 'SETTING ATTR', name, value
        self._internal_setattr(name, value)

    cdef int _internal_setattr(self, str name, object value) except? -1:
        """  Handles the 'setattr' operation on a 'CHasTraits' instance. """

        # Equivalent of the has_traits_settro function

        cdef cTrait trait

        if self.itrait_dict is not None:
            trait = self.itrait_dict.get(name, None)
        else:
            trait = None

        if trait is None:
            trait = self.ctrait_dict.get(name, None)
            if trait is None:
                prefix_trait = self.get_prefix_trait(name, 1)
                if prefix_trait is None:
                    result = -1
                else:
                    trait = prefix_trait

        if (trait.flags & TRAIT_VALUE_ALLOWED != 0) and isinstance(value, TraitValue):
            print 'setattr value'
            result = self.setattr_value(trait, name, value)
        else:
            print 'trait setattr'
            result = trait.setattr(trait, trait, self, name, value)

        if result < 0:
            raise_trait_error(trait, self, name, value)


    def _notifiers(self, force_create):
        """ Returns (and optionally creates) the anytrait 'notifiers' list """
        if self.notifiers is None and force_create:
            self.notifiers = []

        return self.notifiers

    property __dict__:
        def __get__(self):
            print '__dict__ getter'
            if self.obj_dict is None:
                self.obj_dict = {}
            return self.obj_dict

        def __set__(self, value):
            print '__dict__ setter'
            if isinstance(value, dict):
                self.obj_dict = value

    def trait_property_changed(self, old, value, new_value=None):
        raise NotImplementedError('_has_traits_property_changed')

    def trait_items_event(self, name, event_object, event_trait):
        """ Handles firing a traits 'xxx_items' event. """

        print 'TRAITS ITEMS EVENT ', name, event_object, event_trait
        cdef cTrait trait
        cdef int can_retry = 1

        if not PyObject_TypeCheck(event_trait, ctrait_type):
            raise TraitError('Invalid argment to trait constructor.')

        if not PyString_Check(name):
            raise TypeError('Attribute name must be a string.')

        if (self.itrait_dict is None or name not in self.itrait_dict) and \
            name not in self.ctrait_dict:

            if not can_retry:
                raise TraitError("Can't set a collection's '_items' trait.")

            result = self.add_trait(name, event_trait)
            can_retry = 0
        else:
            if self.itrait_dict is not None:
                trait = self.itrait_dict.get(name, None)
            else:
                trait = None
            if trait is None:
                trait = self.ctrait_dict.get(name, None)

            if trait.setattr == setattr_dissalow:
                raise NotImplementedError('Check logic in C code')
            if trait.setattr(trait, trait, self, name, event_object) > 0:
                return None

    def _trait_change_notify(self, notify):
        raise NotImplementedError('_has_traits_change_notify')

    def _trait_veto_notify(self, notify):
        raise NotImplementedError()

    def traits_init(self):
        """ This method is called at the end of a HasTraits constructor and the
        __setstate__ method to perform any final object initialization needed.

        """

        # _has_traits_init function in C code

        return None

    def traits_inited(self, flag):
        raise NotImplementedError()

    def _trait(self, name, instance):
        """ Returns (and optionally creates) a specified instance or class trait

        The legal values for 'instance' are:

         * 2: Return instance trait (force creation if it does not exist)
         * 1: Return existing instance trait (do not create)
         * 0: Return existing instance or class trait (do not create)
         * -1: Return instance trait or force create class trait (i.e. prefix trait)
         * -2: Return the base trait (after all delegation has been resolved)

        """
        # _has_traits_trait C function

        cdef CHasTraits delegate = self
        cdef object daname, daname2

        cdef cTrait trait = <cTrait>self.get_trait(name, instance)
        if instance >= -1 or trait is None:
            return trait

        # Follow the delegation chain until we find a non-delegated trait:

        daname = name
        cdef int i = 0
        while True:
            if trait.delegate_attr_name is NULL:
                return trait
            dict_ = delegate.obj_dict
            if dict_ is not None:
                temp_delegate = dict_.get(trait.delegate_name, None)
                if temp_delegate is None:
                    temp_delegate = getattr(delegate, trait.delegate_name)
                    if temp_delegate:
                        break
            else:
                break

            delegate = temp_delegate
            if not PyObject_TypeCheck(delegate, <PyTypeObject*>CHasTraits):
                raise DelegationError(
                    "The '%.400s' attribute of a '%.50s' object has a delegate "
                    " which does not have traits." % (
                        name, type(self))
                )

            daname2 = trait.delegate_attr_name(trait, self, daname)
            daname = daname2
            if delegate.itrait_dict is not None:
                trait = delegate.itrait_dict.get(daname, None)
            else:
                trait = delegate.ctrait_dict.get(daname, None)
            if trait is None:
                trait = delegate.get_prefix_trait(daname2, 0)
                if trait is None:
                    raise DelegationError(
                        "The '%.400s' attribute of a '%.50s' object delegates "
                        " to an attribute which is not a defined trait." % (
                            name, type(self))
                    )

            if not PyObject_TypeCheck(trait, ctrait_type):
                raise TraitError('Non-trait found in a trait dictionnary.')

            i += 1
            if i >= 100:
                raise DelegationError(
                    "Delegation recursion limit exceeded while getting the "
                    " definiton of '%.400s' trait of a '%0.5s' object." % (
                        name, type(self))
                )


# Assigns a value to a specified property trait attribute 
cdef object getattr_property0(cTrait trait, CHasTraits obj, object name):
    return trait.delegate_name()

cdef object getattr_property1(cTrait trait, CHasTraits obj, object name):
    return trait.delegate_name(obj)

cdef object getattr_property2(cTrait trait, CHasTraits obj, object name):
    return trait.delegate_name(obj, name)

cdef object getattr_property3(cTrait trait, CHasTraits obj, object name):
    return trait.delegate_name(obj, name, trait)

cdef trait_getattr getattr_property_handlers[4]
getattr_property_handlers[0] = getattr_property0
getattr_property_handlers[1] = getattr_property1
getattr_property_handlers[2] = getattr_property2
getattr_property_handlers[3] = getattr_property3

cdef int setattr_validate_property(cTrait traito, cTrait traitd, CHasTraits obj, object name, object value) except? -1:

    cdef int result
    cdef object validated = traitd.validate(traitd, obj, name, value)
    if validated is not None:
        result = (<trait_setattr> traitd._post_setattr)(traito, traitd, obj, name, validated)
    return result

cdef void raise_delete_property_error(object obj, object name):
    raise TraitError("Cannot delete the '%.400s' property of '%.50s' object " % (obj, name))

cdef int setattr_property0(cTrait traito, cTrait traitd, CHasTraits obj, object name, object value) except? -1:

    if value is None:
        raise_delete_property_error(obj, name)

    cdef object args = tuple()
    result = PyObject_Call(traitd.delegate_prefix, args, None)
    if result is None:
        return -1
    else:
        return 0

cdef int setattr_property1(cTrait traito, cTrait traitd, CHasTraits obj, object name, object value) except? -1:

    if value is None:
        raise_delete_property_error(obj, name)

    cdef object args = (value)
    cdef object result = PyObject_Call(traitd.delegate_prefix, args, None)
    if result is None:
        return -1
    else:
        return 0

cdef int setattr_property2(cTrait traito, cTrait traitd, CHasTraits obj, object name, object value) except? -1:

    if value is None:
        raise_delete_property_error(obj, name)

    cdef object args = (obj, value)
    cdef object result = PyObject_Call(traitd.delegate_prefix, args, None)
    if result is None:
        return -1
    else:
        return 0

cdef int setattr_property3(cTrait traito, cTrait traitd, CHasTraits obj, object name, object value) except? -1:

    if value is None:
        raise_delete_property_error(obj, name)

    cdef object args = (obj, name, value)
    cdef object result = PyObject_Call(traitd.delegate_prefix, args, None)
    if result is None:
        return -1
    else:
        return 0

# Calls a Python-based trait post_setattr handler
cdef int post_setattr_trait_python(cTrait trait, CHasTraits obj, object name, object value) except? -1:

    print 'Post setattr trait python'
    try:
        trait.py_post_setattr(obj, name, value)
        return 0
    except:
        return -1


#  Sets the 'property' value fields of a CTrait instance:
cdef trait_setattr setattr_property_handlers[5]
setattr_property_handlers[0] = setattr_property0
setattr_property_handlers[1] = setattr_property1
setattr_property_handlers[2] = setattr_property2
setattr_property_handlers[3] = setattr_property3
#  The following entries are used by the __getstate__ method__: */
setattr_property_handlers[4] = <trait_setattr> post_setattr_trait_python


cdef object setattr_validate0(cTrait trait, CHasTraits obj, object name, object value):
    cdef args = tuple()
    return PyObject_Call(trait.py_validate, args, None)

cdef object setattr_validate1(cTrait trait, CHasTraits obj, object name, object value):
    cdef args = (value,)
    return PyObject_Call(trait.py_validate, args, None)

cdef object setattr_validate2(cTrait trait, CHasTraits obj, object name, object value):
    cdef args = (obj, value,)
    return PyObject_Call(trait.py_validate, args, None)

cdef object setattr_validate3(cTrait trait, CHasTraits obj, object name, object value):
    cdef args = (obj, name, value,)
    return PyObject_Call(trait.py_validate, args, None)

cdef object default_value_for(cTrait trait, CHasTraits obj, str name):
    cdef object result, value, dv, kw, tuple_

    cdef int vtype = trait.default_value_type

    if vtype == 0 or vtype == 1:
        result = trait.internal_default_value
    elif vtype == 2:
        result = obj
    elif vtype == 3:
        return trait.internal_default_value[:]
    elif vtype == 4:
        return trait.internal_default_value.copy()
    elif vtype == 5:
        return TraitListObject(trait.handler, obj, name,
                          trait.internal_default_value)
    elif vtype == 6:
        return TraitDictObject(trait.handler, obj, name,
                          trait.internal_default_value)
    elif vtype == 7:
        dv = trait.internal_default_value
        return PyObject_Call(dv[0], dv[1], dv[2])
    elif vtype == 8:
        tuple_ = (obj,)
        result = PyObject_Call(trait.internal_default_value, tuple, None)
        if result is not None and trait.validate is not NULL:
            value = trait.validate(trait, obj, name, result)
            return value
    elif vtype == 9:
        return TraitSetObject(trait.handler, obj, name,
                          trait.internal_default_value)

    return result


cdef object getattr_trait(cTrait trait, CHasTraits obj, object name):
    """ Returns the value assigned to a standard trait. """

    print 'getattr_trait'
    cdef int rc
    cdef object result
    cdef list tnotifiers, onotifiers

    if obj.obj_dict is None:
        obj.obj_dict = dict()

    if isinstance(name, str):
        result = default_value_for(trait, obj, name)
        print 'ADDDING TO __dict__ ', name
        obj.obj_dict[name] = result
        print type(obj), obj.__dict__
        rc = 0
        if trait._post_setattr is not NULL and \
            (trait.flags & TRAIT_IS_MAPPED == 0):
            rc = trait._post_setattr(trait, obj, name, result)
        if rc == 0:
            tnotifiers = trait.notifiers
            onotifiers = obj.notifiers
            if has_notifiers(tnotifiers, onotifiers):
                rc = call_notifiers(tnotifiers, onotifiers, obj, name,
                                    Uninitialized, result)
        if rc == 0:
            return result
    else:
        raise TypeError('Attribute name must be a string')

cdef object getattr_event(cTrait trait, CHasTraits obj, object name):
    """  Returns the value assigned to an event trait Returns the value assigned to an event trait. """
    raise AttributeError(
        "The %.400s trait of a %.50s instance is an 'event', which is write"
        " only." % (name, type(obj))
    )

cdef object getattr_python(cTrait trait, CHasTraits obj, object name):
    """ Returns the value assigned to a standard Python attribute. """


    cdef PyObject* _obj = <PyObject*>obj
    cdef PyObject* _name = <PyObject*>name
    if _obj is NULL or _name is NULL:
        raise ValueError('Input cannot be null')
    print 'Calling ', obj, name
    cdef PyObject* result = PyObject_GenericGetAttr(_obj, _name)
    if result is NULL:
        raise_trait_error(trait, obj, name, None)

cdef object getattr_generic(cTrait trait, CHasTraits obj, object name):
    """ Returns the value assigned to a generic Python attribute. """

    cdef PyObject* _obj = <PyObject*>obj
    cdef PyObject* _name = <PyObject*>name
    if _obj is NULL or _name is NULL:
        raise ValueError('Input cannot be null')
    cdef PyObject* result = PyObject_GenericGetAttr(_obj, _name)
    if result is NULL:
        raise_trait_error(trait, obj, name, None)

cdef object getattr_delegate(cTrait trait, CHasTraits obj, object name):

    cdef object tp, delegate_attr_name

    if obj.obj_dict is not None:
        if trait.delegate_name in obj.obj_dict:
            delegate = obj.obj_dict[trait.delegate_name]
        else:
            delegate = getattr(obj, trait.delegate_name)
    else:
        delegate = getattr(obj, trait.delegate_name)

    if PyString_Check(name):
        delegate_attr_name = trait.delegate_attr_name(trait, obj, name)
        tp = type(delegate)

        try:
            result = getattr(delegate, delegate_attr_name)
            return result
        except:
            raise DelegationError("The '%.50s' object has no attribute "
                    "'%.400s' because its %.50s delegate has no attribute"
                    " '%.400s'." % (type(obj), name, tp, delegate_attr_name))

    # FIXME: needs support for unicode

    raise TypeError('Attribute name must be a string.')



cdef object getattr_disallow(cTrait trait, CHasTraits obj, object name):
    raise NotImplementedError('getattr disallow NOT IMPL.')

cdef object getattr_constant(cTrait trait, CHasTraits obj, object name):
    raise NotImplementedError('getattr constant NOT IMPL.')

cdef bint has_notifiers(object tnotifiers, object onotifiers):
    if (tnotifiers is not None and len(tnotifiers) > 0) or \
        (onotifiers is not None and len(onotifiers) > 0):
        return 1
    else:
        return 0

cdef int call_notifiers(list tnotifiers, list onotifiers, CHasTraits obj, object name, object old_value, object new_value) except? -1:

    cdef int i, n, new_value_has_traits
    cdef object result, item, temp
    cdef int rc = 0

    new_value_has_traits = PyObject_TypeCheck(new_value, <PyTypeObject*>CHasTraits)

    cdef object arg_temp = None
    cdef object user_args = None
    cdef object args = (obj, name, old_value, new_value)

    # Do nothing if the user has explicitely requested no traits notifications
    # to be sent.
    if obj.flags & HASTRAITS_NO_NOTIFY:
        return rc
    else:
        if _trait_notification_handler != None:
            user_args = (arg_temp, args)

        for notifiers in [tnotifiers, onotifiers]:
            if notifiers is not None:
                n = len(notifiers)
                temp = notifiers[:]
                for i in xrange(n):
                    if new_value_has_traits and ((<CHasTraits>new_value).flags & HASTRAITS_VETO_NOTIFY):
                        return rc
                    if _trait_notification_handler != None and user_args is not None:
                        arg_temp = temp[i]
                        user_args[0] = arg_temp
                        result = PyObject_Call(_trait_notification_handler, user_args, None)
                    else:
                        result = temp[i](*args)



cdef int setattr_trait(cTrait traito, cTrait traitd, CHasTraits obj, object name, object value) except? -1:
    """ Assigns a value to a specified normal trait attribute. """

    print 'setattr_trait'

    cdef object object_dict = obj.obj_dict
    cdef int changed = traitd.flags & TRAIT_NO_VALUE_TEST
    cdef int rc

    if value is None:
        print 'VALUE IS NONE, this was not planned.'
    # FIXME This block is value == NULL in C. Do we really have calls to this
    # function with a NULL pointer?
    #if value is None:
    #    if object_dict is None:
    #        return 0
    #
    #    if PyString_Check(name):
    #        old_value = object_dict[name]
    #
    #        del object_dict[name]
    #
    #        # notify
    #        rc = 0
    #        if obj.flags & HASTRAITS_NO_NOTIFY == 0:
    #            tnotifiers = traito.notifiers
    #            onotifiers = obj.notifiers
    #            if tnotifiers is not None or onotifiers is not None:
    #                value = traito.getattr(traito, obj, name)
    #                if value is None:
    #                    return -1
    #
    #                if not changed:
    #                    changed = old_value != value
    #                    if changed and (traitd.flags & TRAIT_OBJECT_IDENTITY == 0):
    #                        changed = old_value == value
    #
    #                if changed:
    #                    if traitd._post_setattr is not NULL:
    #                        rc = traitd._post_setattr(traitd, obj, name, value)
    #                    if rc ==0 and has_notifiers(tnotifiers, onotifiers):
    #                        rc = call_notifiers(tnotifiers, onotifiers, obj, name, old_value, value)
    #
    #        return rc
    #    # FIXME: add support for unicode 
    #
    #else:

    original_value = value
    # If the object's value is Undefined, then do not call the validate
    # method (as the object's value has not yet been set).
    if traitd.validate is not NULL and value is not Undefined:
        value = traitd.validate(traitd, obj, name, value)
        print 'value is after validate ', value
    if obj.obj_dict is None:
        obj.obj_dict = {}
    # FIXME: support unicode
    if not PyString_Check(name):
        raise ValueError('Attribute name must be a string.')

    if traitd.flags & TRAIT_SETATTR_ORIGINAL_VALUE:
        new_value = original_value
    else:
        new_value = value
    old_value = None

    tnotifiers = traito.notifiers
    onotifiers = obj.notifiers
    do_notifiers = has_notifiers(tnotifiers, onotifiers)

    cdef trait_post_setattr post_setattr = traitd._post_setattr

    if post_setattr is not NULL or do_notifiers:
        old_value = obj.obj_dict.get(name, None)
        if old_value is None:
            if traitd != traito:
                old_value = traito.getattr(traito, obj, name)
            else:
                old_value = default_value_for(traitd, obj, name)
        if not changed:
            changed = old_value != value
            flag_check = (traitd.flags & TRAIT_OBJECT_IDENTITY) == 0
            if changed and flag_check:
                changed = PyObject_RichCompareBool(old_value, value, Py_NE)
                if changed == -1:
                    PyErr_Clear()

    print 'NEW VALUE ', new_value
    try:
        obj.obj_dict[name] = new_value
    except KeyError:
        raise AttributeError(name)

    rc = 0

    print 'Changed ? ', changed
    if changed:
        if post_setattr is not NULL:
            print 'calling post_setattr'
            flag_check = traitd.flags & TRAIT_POST_SETATTR_ORIGINAL_VALUE
            post_value = original_value if flag_check else value
            rc = post_setattr(traitd, obj, name, post_value)
        if rc == 0 and do_notifiers:
            print 'calling notifiers'
            rc = call_notifiers(tnotifiers, onotifiers, obj, name, old_value, new_value)

    print 'result ', rc
    return rc

cdef int setattr_python(cTrait traito, cTrait traitd, CHasTraits obj, object name, object value) except? -1:
    cdef int rc

    if value is not None:
        if obj.obj_dict is None:
            obj.obj_dict = {}

        obj.obj_dict[name] = value

        return 0

    if obj.obj_dict is not None:
        if name not in obj.obj_dict:
            raise AttributeError('Unknown attribute %s in %s' % (name, obj))

    raise AttributeError('Unknown attribute %s in %s' % (name, obj))

cdef int setattr_event(cTrait traito, cTrait traitd, CHasTraits obj, object name, object value) except? -1:

    cdef int rc = 0
    cdef list tnotifiers, onotifiers

    if value is not None:
        if traitd.validate is not NULL:
            value = traitd.validate(traitd, obj, name, value)
            if value is None:
                return -1

        tnotifiers = traito.notifiers
        onotifiers = obj.notifiers

        if has_notifiers(tnotifiers, onotifiers):
            rc = call_notifiers(tnotifiers, onotifiers, obj, name,
                                Undefined, value)
    return rc


cdef int setattr_delegate(cTrait traito, cTrait traitd, CHasTraits obj, object name, object value) except? -1:
    """ Assigns a value to a specified delegate trait attribute. """

    cdef dict obj_dict
    cdef object daname, daname2, temp
    cdef CHasTraits delegate, temp_delegate
    cdef int i, result

    print 'setattr delegate'

    # Follow the delegation chain until we find a non-delegated trait
    daname = name
    delegate = obj
    i = 0
    while True:
        print 'Running ', i
        obj_dict = delegate.obj_dict
        if obj_dict is not None:
            if traitd.delegate_name in obj_dict:
                delegate = obj_dict[traitd.delegate_name]
            else:
                # Handle the case when the delegate is not in the instance
                # dictionary (could be a method that returns the real delegate):
                delegate = getattr(delegate, traitd.delegate_name)

        print 'Got ', delegate

        # Verify that 'delegate' is of type 'CHasTraits'
        if not isinstance(delegate, CHasTraits):
            raise DelegationError(
                "The '%.400s' attribute of a '%.50s' object has a delegate "
                " which does not have traits." % name, type(obj)
            )

        daname2 = traitd.delegate_attr_name(traitd, obj, daname)
        daname = daname2
        print 'DANAME ', daname
        if delegate.itrait_dict is not None and daname in delegate.itrait_dict:
                traitd = delegate.itrait_dict[daname]
        else:
            try:
                if daname in delegate.ctrait_dict:
                    traitd = delegate.ctrait_dict[daname]
                else:
                    traitd = delegate.get_prefix_trait(daname, 1)
            except:
                raise DelegationError(
                    "The '%.400s' attribute of a '%.50s' object delegates to an "
                    " attribute which is not a defined trait." % (name, type(obj))
                )

        if not isinstance(traitd, cTrait):
            raise TraitError('Non-trait found in trait dictionnary')

        if traitd.delegate_attr_name is NULL:
            if traito.flags & TRAIT_MODIFY_DELEGATE:
                result = traitd.setattr(traitd, traitd, delegate, daname, value)
            else:
                result = traitd.setattr(traito, traitd, obj, name, value)
                if result >= 0:
                    try:
                        temp = obj._remove_trait_delegate_listener(name, value)
                    except:
                        result = -1
            return result
        i += 1
        if i >= 100:
            raise DelegationError(
                "Delegation recursion limit exceeded while setting the "
                " '%.400s' attribute of a '%.50s' object." % (name, type(obj))
            )



cdef int setattr_dissalow(cTrait traito, cTrait traitd, CHasTraits obj, object name, object value) except? -1:
    raise NotImplementedError('No support for dissalow')

cdef int setattr_readonly(cTrait traito, cTrait traitd, CHasTraits obj, object name, object value) except? -1:
    raise NotImplementedError('No support for readonly')

cdef int setattr_constant(cTrait traito, cTrait traitd, CHasTraits obj, object name, object value) except? -1:
    raise NotImplementedError('No support for constant')

cdef int setattr_generic(cTrait traito, cTrait traitd, CHasTraits obj, object name, object value) except? -1:
    raise NotImplementedError('No support for generic')


cdef trait_validate setattr_validate_handlers[4]
setattr_validate_handlers[0] = setattr_validate0
setattr_validate_handlers[1] = setattr_validate1
setattr_validate_handlers[2] = setattr_validate2
setattr_validate_handlers[3] = setattr_validate3

cdef trait_getattr getattr_handlers[13]
getattr_handlers[0] = getattr_trait
getattr_handlers[1] = getattr_python
getattr_handlers[2] = getattr_event
getattr_handlers[3] = getattr_delegate
getattr_handlers[4] = getattr_event
getattr_handlers[5] = getattr_disallow
getattr_handlers[6] = getattr_trait
getattr_handlers[7] = getattr_constant
getattr_handlers[8] = getattr_generic
getattr_handlers[9] = getattr_property0
getattr_handlers[10] = getattr_property1
getattr_handlers[11] = getattr_property2
getattr_handlers[12] = getattr_property3

cdef trait_setattr setattr_handlers[13]
setattr_handlers[0] = setattr_trait
setattr_handlers[1] = setattr_python
setattr_handlers[2] = setattr_event
setattr_handlers[3] = setattr_delegate
setattr_handlers[4] = setattr_event
setattr_handlers[5] = setattr_dissalow
setattr_handlers[6] = setattr_readonly
setattr_handlers[7] = setattr_constant
setattr_handlers[8] = setattr_generic
setattr_handlers[9] = setattr_property0
setattr_handlers[10] = setattr_property1
setattr_handlers[11] = setattr_property2
setattr_handlers[12] = setattr_property3

cdef object delegate_attr_name_name(cTrait trait, CHasTraits obj, object name):
    return name

cdef object delegate_attr_name_prefix(cTrait trait, CHasTraits obj, object name):
    return trait.delegate_prefix

cdef object delegate_attr_name_prefix_name(cTrait trait, CHasTraits obj, object name):

   # TODO: if needed, could be optimized for speed ...
   return '%s%s' % (trait.delegate_prefix, name)

cdef object delegate_attr_name_class_name(cTrait trait, CHasTraits obj, object name):

    prefix = getattr(obj.__class, class_prefix, None)
    if prefix is None:
        return name
    else:
        return '%s%s' % (prefix, name)

cdef delegate_attr_name_func delegate_attr_name_handlers[4]
delegate_attr_name_handlers[0] = delegate_attr_name_name
delegate_attr_name_handlers[1] = delegate_attr_name_prefix
delegate_attr_name_handlers[2] = delegate_attr_name_prefix_name
delegate_attr_name_handlers[3] = delegate_attr_name_class_name

cdef object call_class(object class_, cTrait trait, CHasTraits obj, object name, object value):

    cdef object result
    cdef object args = (trait.handler, obj, name, value)
    result = PyObject_Call(class_, args, None)
    return result

cdef int has_value_for(CHasTraits obj, str name):
    """ Returns whether an object's '__dict__' value is defined or not. """
    if obj.obj_dict.has_key(name):
        return 1
    else:
        return 0

cdef class cTrait:

    cdef int flags # Flags bits
    cdef trait_getattr getattr
    cdef trait_setattr setattr
    cdef trait_post_setattr _post_setattr
    cdef object py_post_setattr # Pyton=based post 'setattr' handler
    cdef trait_validate validate
    cdef object py_validate # Python-based validate value handler
    cdef int default_value_type # Type of default value: see the default_value_for function
    cdef object internal_default_value # Default value for Trait
    cdef object delegate_name # Optional delegate name (also used for property get)
    cdef object delegate_prefix # Optional delate prefix (also usef for property set)
    cdef delegate_attr_name_func delegate_attr_name # Optional routirne to return the computed delegate attribute name
    cdef list notifiers # Optional list of notification handlers
    cdef object _handler # Associated trait handler object 
    cdef dict obj_dict # Standard Python object dict

    def __init__(self, int kind):

        if kind >= 0 and kind <= 8:
            self.getattr = getattr_handlers[kind]
            self.setattr = setattr_handlers[kind]

    def value_allowed(self, int value_allowed):
        if value_allowed:
            self.flags |= TRAIT_NO_VALUE_TEST
        else:
            self.flags &= ~TRAIT_VALUE_ALLOWED

    def default_value(self, value_type=None, value=None):
        """ Sets the value of the 'default_value' field of a CTrait instance.

        Parameters
        ----------
        value_type: int
            The type of default value. Must be between 0 and 1
        value: object
            The default value
        """
        print 'Set default value to ', value_type, value
        if value_type is None and value is None:
            if self.internal_default_value is None:
                return None
            else:
                return (self.default_value_type, self.internal_default_value)
        if value_type < 0 or value_type > 9:
            raise ValueError('The default value type must be 0..9 but %s was'
                             ' specified' % value_type)
        self.default_value_type = value_type
        self.internal_default_value = value

    def set_validate(self, validate):
        """ Sets the value of the 'validate' field of a CTrait instance. """
        cdef int n, kind

        if PyCallable_Check(validate):
            kind = 14
        elif PyTuple_CheckExact(validate):
            n = len(validate)
            if n > 0:
                kind = validate[0]
                if kind == 0: # Type check
                    if n == 2 and PyType_Check(validate[-1]) or validate[1] is None:
                        pass
                    else:
                        raise ValueError('The argument must be a tuple or callable.')
                elif kind == 1: # Instance check
                    if n <=3 and (n == 2 or  validate[1]  is None):
                        pass
                    else:
                        raise ValueError('The argument must be a tuple or callable.')
                elif kind == 2: # Self type check
                    if n == 1 or (n ==2 and validate[1] is None):
                        pass
                    else:
                        raise ValueError('The argument must be a tuple or callable.')
                elif kind == 3: # Integer range check
                    if n == 4:
                        v1 = validate[1]
                        v2 = validate[2]
                        v3 = validate[3]
                        if (v1 is None or isinstance(v1, int)) and \
                           (v2 is None or isinstance(v2, int)) and \
                           isinstance(v3, int):
                            pass
                        else:
                            raise ValueError('The argument must be a tuple or callable.')
                elif kind == 4: # Floating point range check
                    if n ==4:
                        v1 = validate[1]
                        v2 = validate[2]
                        v3 = validate[3]
                        if (v1 is None or isinstance(v1, float)) and \
                           (v2 is None or isinstance(v2, float)) and \
                           isinstance(v3, int):
                               pass
                        else:
                            raise ValueError('The argument must be a tuple or callable.')
                elif kind == 5: # Enumerated item check:
                    if n == 2:
                        if PyTuple_CheckExact(validate[1]):
                            pass
                        else:
                            raise ValueError('The argument must be a tuple or callable.')
                elif kind == 6:  # Mapped item check
                    if  n == 2 :
                        if PyDict_Check(validate[1]):
                            pass
                        else:
                            raise ValueError('The argument must be a tuple or callable.')
                elif kind == 7: # TraitComplex item check
                    if n == 2:
                        v1 = validate[1]
                        if not isinstance(v1, tuple):
                            raise ValueError('The argument must be a tuple or callable.')

                elif kind == 10: # Prefix map item check
                    if n == 3:
                        if PyDict_Check(validate[1]):
                            pass
                        else:
                            raise ValueError('The argument must be a tuple or callable.')

                elif kind == 11: # Coercable type check
                    if n >= 2:
                        pass
                    else:
                        raise ValueError('The argument must be a tuple or callable.')
                elif kind == 12: # Castable type check
                    if n ==2 :
                        pass
                    else:
                        raise ValueError('The argument must be a tuple or callable.')
                elif kind == 13:
                    if n ==2 and PyCallable_Check(validate[1]):
                        pass
                    else:
                        raise ValueError('The argument must be a tuple or callable.')
                # case 14: Python-based validator check
                # case 15..18: Property 'setattr' validate checks
                elif kind == 19:  # PyProtocols 'adapt' check
                    if n == 4 and isinstance(validate[2], int) and isinstance(validate[3], bool):
                        pass
                    else:
                        raise ValueError('The argument must be a tuple or callable.')
                else:
                    raise NotImplementedError('Work in progress. {}'.format(kind))

        self.validate = validate_handlers[kind]
        self.py_validate = validate


    def get_validate(self):
        if self.validate is not NULL:
            return self.py_validate

    def clone(self, cTrait trait):
        self.flags = trait.flags
        self.getattr = trait.getattr
        self.setattr = trait.setattr
        self._post_setattr = trait._post_setattr
        self.py_post_setattr = trait.py_post_setattr
        self.validate = trait.validate
        self.py_validate = trait.py_validate
        self.default_value_type = trait.default_value_type
        self.internal_default_value = trait.internal_default_value
        self.delegate_name = trait.delegate_name
        self.delegate_prefix = trait.delegate_prefix
        self.delegate_attr_name = trait.delegate_attr_name
        self._handler = trait._handler

    def _notifiers(self, force_create):
        """ Returns (and optionally creates) the anytrait 'notifiers' list """

        if self.notifiers is None and force_create == 1:
            self.notifiers = []

        return self.notifiers

    def property(self, *args):

        if len(args) == 0:
            if self.flags & TRAIT_PROPERTY:
                result = (self.delegate_name, self.delegate_prefix, self.py_validate)
                return result
        else:
            get, get_n, set_, set_n, validate, validate_n = args
            if not PyCallable_Check(get) or not PyCallable_Check(set_) or \
                (validate is not None and not PyCallable_Check(validate)) or \
                get_n < 0 or get_n > 3 or set_n < 0 or set_n > 3 or \
                validate_n < 0 or validate_n > 3:
                raise ValueError('Invalid arguments')

            self.flags |= TRAIT_PROPERTY
            self.getattr = getattr_property_handlers[get_n]
            if (validate is not None):
                self.setattr = setattr_validate_property
                self._post_setattr = <trait_post_setattr> setattr_property_handlers[set_n]
                self.validate = setattr_validate_handlers[validate_n]
            else:
                self.setattr = setattr_property_handlers[set_n]

            self.delegate_name = get
            self.delegate_prefix = set_
            self.py_validate = validate

    def is_mapped(self, int is_mapped):
        """ Sets the value of the 'is_mapped' flag of a CTrait instance (used in the
            processing of the default value of a trait with a 'post_settattr' handler).

        """

        if is_mapped != 0:
            self.flags |= TRAIT_IS_MAPPED
        else:
            self.flags &= ~TRAIT_IS_MAPPED

        return self

    def setattr_original_value(self, int original_value):
        """ Sets the value of the 'setattr_original_value' flag of a CTrait instance. """
        if original_value != 0:
            self.flags |= TRAIT_SETATTR_ORIGINAL_VALUE
        else:
            self.flags &= ~TRAIT_SETATTR_ORIGINAL_VALUE

        return self

    def __getattr__(self, name):
        """ Handles the 'getattr' operation on a 'CHasTraits' instance . """
        print '__getattr__ for ', name
        cdef PyObject* value = PyObject_GenericGetAttr(<PyObject*>self, <PyObject*>name)
        if value is not NULL:
            return <object>value
        else:
            PyErr_Clear()

        return None

    def default_value_for(self, CHasTraits obj, object name):
        """ Gets the default value of a CTrait instance for a specified object and trait
            name.

        """

        print 'CTrait default value for ...'
        if self.flags & TRAIT_PROPERTY and has_value_for(<CHasTraits>obj, name):
            return default_value_for(self, obj, name)

        return self.getattr(self, obj, name)

    property __dict__:
        def __get__(self):
            if self.obj_dict is None:
                self.obj_dict = {}
            return self.obj_dict

        def __set__(self, value):
            if not isinstance(value, dict):
                raise ValueError('__dict__ maust be a dictionary. ')
            self.obj_dict = value

    property handler:
        def __get__(self):
            return self._handler
        def __set__(self, value):
            self._handler = value

    property post_setattr:
        def __get__(self):
            return self.py_post_setattr
        def __set__(self, value):
            if not PyCallable_Check(value):
                raise ValueError('The assigned value must be a callable.')
            self._post_setattr = post_setattr_trait_python
            self.py_post_setattr = value

    def delegate(self, str name, str prefix, int prefix_type, int modify_delegate):

        if modify_delegate:
            self.flags |= TRAIT_MODIFY_DELEGATE
        else:
            self.flags &= ~TRAIT_MODIFY_DELEGATE

        self.delegate_name = name
        self.delegate_prefix = prefix

        if prefix_type < 0 or prefix_type > 3:
            prefix_type = 0

        self.delegate_attr_name = delegate_attr_name_handlers[prefix_type]

    def __setstate__(self, state):
        raise NotImplementedError('Work in progress')

    def __getstate__(self):
        raise NotImplementedError('Work in progress')

    def get_validate(self):
        raise NotImplementedError('Work in progress')

    def rich_comparison(self, rich_comparison_boolean):
        raise NotImplementedError('Work in progress')

    def comparison_mode(self, comparison_mode_enum):
        raise NotImplementedError('Work in progress')

    def value_allowed(self, value_allowed_boolean):
        raise NotImplementedError('Work in progress')

    def value_property(value_trait_boolean):
        raise NotImplementedError('Work in progress')

    def post_setattr_original_value(original_value_boolean):
        raise NotImplementedError('Work in progress')

    def cast(self, value):
        raise NotImplementedError('Work in progress')


cdef class CTraitMethod:
    pass

def _undefined(Undefined_, Uninitialized_):
    """ Sets the global Undefined and Uninitialized values. """
    global Undefined, Uninitialized
    Undefined = Undefined_
    Unitialized = Uninitialized_

def _exceptions(TraitError_, DelegationError_):
    """ Sets the global TraitError and DelegationError exception types. """

    global TraitError, DelegationError
    TraitError = TraitError_
    DelegationError = DelegationError_

def _list_classes(TraitListObject_, TraitSetObject_, TraitDictObject_):
    """ Sets the global TraitListObject, TraitSetObject and TraitDictObject
    classes.

    """

    global TraitListObject, TraitSetObject, TraitDictObject
    TraitListObject = TraitListObject_
    TraitSetObject = TraitSetObject_
    TraitDictObject = TraitDictObject_

def _adapt(adapt_):
    """Sets the global 'adapt' reference to the PyProtocols adapt function. """
    global adapt
    adapt = adapt_

def _ctrait(CTrait_):
    """ Sets the global ctrait_type class reference. """
    global ctrait_type
    ctrait_type = <PyTypeObject*>CTrait_

def _validate_implements(validate_implements_):
    """ Sets the global 'validate_implements' reference to the Python level
    function.

    """
    global validate_implements
    validate_implements = validate_implements_

def traits_inited(value):
    raise NotImplementedError('traits_inited method not yet implemented.')

def _trait(name, instance):
    raise NotImplementedError('_trait method not yet implemented.')

def _value_class(TraitValue_):
    global TraitValue
    TraitValue = TraitValue_

cdef void trait_clone(cTrait trait1, cTrait trait2):
    pass

cdef int is_trait_property(cTrait trait):
    return trait.flags & TRAIT_VALUE_PROPERTY != 0

<|MERGE_RESOLUTION|>--- conflicted
+++ resolved
@@ -443,14 +443,10 @@
             if PyObject_TypeCheck(value, <PyTypeObject*>type2):
                 return value
 
-<<<<<<< HEAD
     restart = i+1
     if restart >=  n:
         raise_trait_error( trait, obj, name, value );
 
-=======
-    restart = i + 1
->>>>>>> e85574e7
     for i in range(restart, n):
 
         type2 = type_info[i]
