--- conflicted
+++ resolved
@@ -85,11 +85,6 @@
     _undefined_get,
     _undefined_set,
     _infer_default_value_type,
-<<<<<<< HEAD
-    TraitListObject,
-    TraitDictObject,
-    TraitSetObject,
-=======
     UNSPECIFIED_DEFAULT_VALUE,
     CONSTANT_DEFAULT_VALUE,
     MISSING_DEFAULT_VALUE,
@@ -101,7 +96,6 @@
     CALLABLE_AND_ARGS_DEFAULT_VALUE,
     CALLABLE_DEFAULT_VALUE,
     TRAIT_SET_OBJECT_DEFAULT_VALUE,
->>>>>>> 15c26189
 )
 
 # -------------------------------------------------------------------------------
