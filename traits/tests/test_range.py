--- conflicted
+++ resolved
@@ -1,30 +1,3 @@
-<<<<<<< HEAD
-# -----------------------------------------------------------------------------
-#
-#  Copyright (c) 2019, Enthought, Inc.
-#  All rights reserved.
-#
-#  This software is provided without warranty under the terms of the BSD
-#  license included in /LICENSE.txt and may be redistributed only
-#  under the conditions described in the aforementioned license.  The license
-#  is also available online at http://www.enthought.com/licenses/BSD.txt
-#
-#  Thanks for using Enthought open source!
-#
-# -----------------------------------------------------------------------------
-"""
-Tests for the Range trait.
-"""
-
-# XXX Add tests for pass by position for legacy Ranges; the init
-# keywords should be in the same order as before.
-
-# XXX Add tests for other possible value_types: Int(), Int, int,
-# Float(), Float, float should all work.
-
-# XXX Add tests for cloning / pickling?
-
-=======
 # (C) Copyright 2005-2020 Enthought, Inc., Austin, TX
 # All rights reserved.
 #
@@ -34,7 +7,18 @@
 # is also available online at http://www.enthought.com/licenses/BSD.txt
 #
 # Thanks for using Enthought open source!
->>>>>>> a2b89427
+
+"""
+Tests for the Range trait.
+"""
+
+# XXX Add tests for pass by position for legacy Ranges; the init
+# keywords should be in the same order as before.
+
+# XXX Add tests for other possible value_types: Int(), Int, int,
+# Float(), Float, float should all work.
+
+# XXX Add tests for cloning / pickling?
 
 import datetime
 import operator
@@ -1184,7 +1168,8 @@
     return Either(impossible, BaseRange(*args, **kwargs))
 
 
-FloatModelWithRange = FloatModelFactory("FloatModelWithRange", RangeFactory=Range)
+FloatModelWithRange = FloatModelFactory(
+    "FloatModelWithRange", RangeFactory=Range)
 
 FloatModelWithBaseRange = FloatModelFactory(
     "FloatModelWithBaseRange", RangeFactory=BaseRange
