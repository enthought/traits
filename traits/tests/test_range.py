#-------------------------------------------------------------------------------
#
#  Copyright (c) 2007, Enthought, Inc.
#  All rights reserved.
#
#  This software is provided without warranty under the terms of the BSD
#  license included in /LICENSE.txt and may be redistributed only
#  under the conditions described in the aforementioned license.  The license
#  is also available online at http://www.enthought.com/licenses/BSD.txt
#
#  Thanks for using Enthought open source!
#
#-------------------------------------------------------------------------------

from __future__ import absolute_import

from traits.testing.unittest_tools import unittest

from ..api import HasTraits, Int, Range, Str, TraitError


class WithFloatRange(HasTraits):
    r = Range(0.0, 100.0)
    r_copied_on_change = Str

    _changed_handler_calls = Int

    def _r_changed(self, old, new):
        self._changed_handler_calls += 1
        self.r_copied_on_change = str(self.r)

        if (self.r % 10) > 0:
            self.r += 10-(self.r % 10)


class WithLargeIntRange(HasTraits):
    r = Range(0, 1000)
    r_copied_on_change = Str

    _changed_handler_calls = Int

    def _r_changed(self, old, new):
        self._changed_handler_calls += 1
        self.r_copied_on_change = str(self.r)

        if self.r > 100:
            self.r = 0


class WithDynamicRange(HasTraits):
    low = Int(0)
    high = Int(10)
    value = Int(3)

    r = Range(value='value', low='low', high='high', exclude_high=True)

    def _r_changed(self, old, new):
        self._changed_handler_calls += 1


class RangeTestCase(unittest.TestCase):

    def test_non_ui_events(self):

        obj = WithFloatRange()
        obj._changed_handler_calls = 0

        obj.r = 10
        self.assertEqual(1, obj._changed_handler_calls)

        obj._changed_handler_calls = 0
        obj.r = 34.56
<<<<<<< HEAD
        self.assertEqual(2, obj._changed_handler_calls)
        self.assertEqual(40, obj.r)
=======
        self.failUnlessEqual(2, obj._changed_handler_calls)
        self.failUnlessEqual(40, obj.r)
>>>>>>> 325f69d8

    def test_non_ui_int_events(self):

        # Even thou the range is configured for 0..1000, the handler resets
        # the value to 0 when it exceeds 100.
        obj = WithLargeIntRange()
        obj._changed_handler_calls = 0

        obj.r = 10
        self.assertEqual(1, obj._changed_handler_calls)
        self.assertEqual(10, obj.r)

        obj.r = 100
        self.assertEqual(2, obj._changed_handler_calls)
        self.assertEqual(100, obj.r)

        obj.r = 101
        self.assertEqual(4, obj._changed_handler_calls)
        self.assertEqual(0, obj.r)

<<<<<<< HEAD
    def test_dynamic_events(self):

        obj = WithDynamicRange()
        obj._changed_handler_calls = 0

        obj.r = 5
        self.assertEqual(1, obj._changed_handler_calls)
        self.assertEqual(5, obj.r)

        with self.assertRaises(TraitError):
            obj.r = obj.high
        self.assertEqual(5, obj.r)

    def ui_test_events(self):
        import nose
        raise nose.SkipTest('Requires GUI')
        print
        print 'enter the value 34.56 in the range text box and tab out or enter.'
        print 'Notice that the changed handler call count is 2.'
        print 'Notice the slider is at 34.56 and the text box still shows 34.56'
        print 'Notice that r_copied_on_change shows 40.0'
        print 'Click OK to close the window.'
        print 'The test will not fail, because the range value was rounded by the event handler.'
        print 'However, the range widget did not show that change.'

        obj = WithFloatRange()
        obj._changed_handler_calls = 0

        obj.edit_traits(kind='livemodal', )

        self.failUnlessEqual( obj.r%10, 0 )

        return

    def ui_test_int_events(self):
        import nose
        raise nose.SkipTest('Requires GUI')
        print
        print 'enter the value 95 in the range text box.'
        print 'Notice that the changed handler call count is 2.'
        print 'Notice that r_copied_on_change shows 95'
        print 'Click the up arrow 5 times. Each time the handler call count will increment by one.'
        print 'The R value is now 100 and the change handler call count is 7.'
        print 'Click the up array 1 time. The call count is 11, R is 101 (wrong), and R copied on change is 0 (correct)'
        print 'Click OK to close the window.'
        print 'The test will not fail, because the range value kept below 101 by the event handler.'
        print 'However, the range widget did not show that change.'

        obj = WithLargeIntRange()
        obj._changed_handler_calls = 0

        obj.edit_traits(kind='livemodal', )

        self.failUnless( obj.r <= 100 )

        return

=======
>>>>>>> 325f69d8
### EOF<|MERGE_RESOLUTION|>--- conflicted
+++ resolved
@@ -70,91 +70,39 @@
 
         obj._changed_handler_calls = 0
         obj.r = 34.56
-<<<<<<< HEAD
-        self.assertEqual(2, obj._changed_handler_calls)
-        self.assertEqual(40, obj.r)
-=======
-        self.failUnlessEqual(2, obj._changed_handler_calls)
-        self.failUnlessEqual(40, obj.r)
->>>>>>> 325f69d8
+        self.assertEqual(obj._changed_handler_calls, 2)
+        self.assertEqual(obj.r, 40)
 
     def test_non_ui_int_events(self):
 
-        # Even thou the range is configured for 0..1000, the handler resets
+        # Even though the range is configured for 0..1000, the handler resets
         # the value to 0 when it exceeds 100.
         obj = WithLargeIntRange()
         obj._changed_handler_calls = 0
 
         obj.r = 10
-        self.assertEqual(1, obj._changed_handler_calls)
-        self.assertEqual(10, obj.r)
+        self.assertEqual(obj._changed_handler_calls, 1)
+        self.assertEqual(obj.r, 10)
 
         obj.r = 100
-        self.assertEqual(2, obj._changed_handler_calls)
-        self.assertEqual(100, obj.r)
+        self.assertEqual(obj._changed_handler_calls, 2)
+        self.assertEqual(obj.r, 100)
 
         obj.r = 101
-        self.assertEqual(4, obj._changed_handler_calls)
-        self.assertEqual(0, obj.r)
+        self.assertEqual(obj._changed_handler_calls, 4)
+        self.assertEqual(obj.r, 0)
 
-<<<<<<< HEAD
     def test_dynamic_events(self):
 
         obj = WithDynamicRange()
         obj._changed_handler_calls = 0
 
         obj.r = 5
-        self.assertEqual(1, obj._changed_handler_calls)
-        self.assertEqual(5, obj.r)
+        self.assertEqual(obj._changed_handler_calls, 1)
+        self.assertEqual(obj.r, 5)
 
         with self.assertRaises(TraitError):
             obj.r = obj.high
-        self.assertEqual(5, obj.r)
+        self.assertEqual(obj.r, 5)
 
-    def ui_test_events(self):
-        import nose
-        raise nose.SkipTest('Requires GUI')
-        print
-        print 'enter the value 34.56 in the range text box and tab out or enter.'
-        print 'Notice that the changed handler call count is 2.'
-        print 'Notice the slider is at 34.56 and the text box still shows 34.56'
-        print 'Notice that r_copied_on_change shows 40.0'
-        print 'Click OK to close the window.'
-        print 'The test will not fail, because the range value was rounded by the event handler.'
-        print 'However, the range widget did not show that change.'
-
-        obj = WithFloatRange()
-        obj._changed_handler_calls = 0
-
-        obj.edit_traits(kind='livemodal', )
-
-        self.failUnlessEqual( obj.r%10, 0 )
-
-        return
-
-    def ui_test_int_events(self):
-        import nose
-        raise nose.SkipTest('Requires GUI')
-        print
-        print 'enter the value 95 in the range text box.'
-        print 'Notice that the changed handler call count is 2.'
-        print 'Notice that r_copied_on_change shows 95'
-        print 'Click the up arrow 5 times. Each time the handler call count will increment by one.'
-        print 'The R value is now 100 and the change handler call count is 7.'
-        print 'Click the up array 1 time. The call count is 11, R is 101 (wrong), and R copied on change is 0 (correct)'
-        print 'Click OK to close the window.'
-        print 'The test will not fail, because the range value kept below 101 by the event handler.'
-        print 'However, the range widget did not show that change.'
-
-        obj = WithLargeIntRange()
-        obj._changed_handler_calls = 0
-
-        obj.edit_traits(kind='livemodal', )
-
-        self.failUnless( obj.r <= 100 )
-
-        return
-
-=======
->>>>>>> 325f69d8
 ### EOF