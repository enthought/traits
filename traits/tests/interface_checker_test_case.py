--- conflicted
+++ resolved
@@ -421,14 +421,9 @@
 
         @provides(IFoo)
         class FooToIFooAdapter(Adapter):
-<<<<<<< HEAD
-            adapts(Foo, IFoo)
-                
-=======
             pass
 
         register_factory(FooToIFooAdapter, Foo, IFoo)
->>>>>>> fc1d74ae
 
         f = Foo()
 
