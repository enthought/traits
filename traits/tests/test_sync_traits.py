--- conflicted
+++ resolved
@@ -142,7 +142,23 @@
         except Exception:
             self.fail("Unexpected exception while setting sync trait.")
 
-<<<<<<< HEAD
+    def test_sync_delete_one_way(self):
+        """ Test that deleting a one-way synchronized trait works.
+
+        (Regression test for #131).
+
+        """
+        a = A()
+        b = B()
+
+        a.sync_trait('t', b, mutual=False)
+        del b
+
+        try:
+            a.t = 42
+        except Exception:
+            self.fail("Unexpected exception while setting sync trait.")
+
     def test_sync_ref_cycle(self):
         """ Regression test for #69.
         """
@@ -165,24 +181,6 @@
         del b
         a.t = 42
         self.assertEqual(change_counter, [1])
-=======
-    def test_sync_delete_one_way(self):
-        """ Test that deleting a one-way synchronized trait works.
-
-        (Regression test for #131).
-
-        """
-        a = A()
-        b = B()
-
-        a.sync_trait('t', b, mutual=False)
-        del b
-
-        try:
-            a.t = 42
-        except Exception:
-            self.fail("Unexpected exception while setting sync trait.")
->>>>>>> f4da1ba0
 
 
 if __name__ == '__main__':
