# (C) Copyright 2005-2020 Enthought, Inc., Austin, TX
# All rights reserved.
#
# This software is provided without warranty under the terms of the BSD
# license included in LICENSE.txt and may be redistributed only under
# the conditions described in the aforementioned license. The license
# is also available online at http://www.enthought.com/licenses/BSD.txt
#
# Thanks for using Enthought open source!

""" General regression tests for a variety of bugs. """
import gc
import sys
import unittest

from traits.has_traits import (
    HasStrictTraits,
    HasTraits,
    Property,
    on_trait_change,
)
from traits.testing.optional_dependencies import numpy, requires_numpy
from traits.trait_errors import TraitError
<<<<<<< HEAD
from traits.trait_handlers import TraitType
from traits.trait_types import (
    Bool, DelegatesTo, Either, Instance, Int, List, Range)
=======
from traits.trait_type import TraitType
from traits.trait_types import Bool, DelegatesTo, Either, Instance, Int, List
>>>>>>> a2b89427

if numpy is not None:
    from traits.trait_numeric import Array


class Dummy(HasTraits):
    x = Int(10)


def _create_subclass():
    class Subclass(HasTraits):
        pass

    return Subclass


class Dummy2(HasTraits):
    y = Int(20)
    dummy = Instance(Dummy)


class DelegateMess(HasTraits):
    dummy1 = Instance(Dummy, args=())
    dummy2 = Instance(Dummy2)

    y = DelegatesTo("dummy2")

    handler_called = Bool(False)

    def _dummy2_default(self):
        # Create `self.dummy1`
        return Dummy2(dummy=self.dummy1)

    @on_trait_change("dummy1.x")
    def _on_dummy1_x(self):
        self.handler_called = True

    def _init_trait_listeners(self):
        """ Force the DelegatesTo listener to hook up first to exercise the
        worst case.
        """
        for name in ["y", "_on_dummy1_x"]:
            data = self.__class__.__listener_traits__[name]
            getattr(self, "_init_trait_%s_listener" % data[0])(name, *data)


class DelegateLeak(HasTraits):
    visible = Property(Bool, depends_on="can_enable")

    can_enable = DelegatesTo("flag", prefix="x")

    flag = Instance(Dummy, kw={"x": 42})


class Presenter(HasTraits):
    obj = Instance(Dummy)
    y = Property(Int(), depends_on="obj.x")

    def _get_y(self):
        return self.obj.x


class ListUpdatesTest(HasTraits):
    a = List
    b = List
    events_received = Int(0)

    @on_trait_change("a[], b[]")
    def _receive_events(self):
        self.events_received += 1


class SimpleProperty(HasTraits):
    x = Int

    y = Property(Int, depends_on="x")

    def _get_y(self):
        return self.x + 1


class ExtendedListenerInList(HasTraits):
    # Used in regression test for enthought/traits#403.

    dummy = Instance(Dummy)

    changed = Bool(False)

    @on_trait_change(["dummy:x"])
    def set_changed(self):
        self.changed = True


class RaisingValidator(TraitType):
    """ Trait type whose ``validate`` method raises an inappropriate exception.

    Used for testing propagation of that exception.
    """
    info_text = "bogus"

    #: The default value for the trait:
    default_value = None

    def validate(self, object, name, value):
        raise ZeroDivisionError("Just testing")


class TestRegression(unittest.TestCase):
    def test_default_value_for_no_cache(self):
        """ Make sure that CTrait.default_value_for() does not cache the
        result.
        """
        dummy = Dummy()
        # Nothing in the __dict__ yet.
        self.assertEqual(dummy.__dict__, {})
        ctrait = dummy.trait("x")
        default = ctrait.default_value_for(dummy, "x")
        self.assertEqual(default, 10)
        self.assertEqual(dummy.__dict__, {})

    def test_default_value_for_property(self):
        """ Don't segfault when calling default_value_for on a Property trait.
        """
        # Regression test for enthought/traits#336.
        y_trait = SimpleProperty.class_traits()["y"]
        simple_property = SimpleProperty()
        self.assertIsNone(y_trait.default_value_for(simple_property, "y"))

    def test_subclasses_weakref(self):
        """ Make sure that dynamically created subclasses are not held
        strongly by HasTraits.
        """
        previous_subclasses = HasTraits.__subclasses__()
        _create_subclass()
        _create_subclass()
        _create_subclass()
        _create_subclass()
        gc.collect()
        self.assertEqual(previous_subclasses, HasTraits.__subclasses__())

    def test_leaked_property_tuple(self):
        """ the property ctrait constructor shouldn't leak a tuple. """

        class A(HasTraits):
            prop = Property()

        a = A()
        self.assertEqual(sys.getrefcount(a.trait("prop").property()), 1)

    def test_delegate_initializer(self):
        mess = DelegateMess()
        self.assertFalse(mess.handler_called)
        mess.dummy1.x = 20
        self.assertTrue(mess.handler_called)

    def test_no_leaking_notifiers(self):
        """ Extended trait change notifications should not leaf
        TraitChangeNotifyWrappers.
        """
        dummy = Dummy()
        ctrait = dummy._trait("x", 2)
        self.assertEqual(len(ctrait._notifiers(True)), 0)
        presenter = Presenter(obj=dummy)
        self.assertEqual(len(ctrait._notifiers(True)), 1)
        del presenter
        self.assertEqual(len(ctrait._notifiers(True)), 0)

    def test_init_list_depends(self):
        """ Using two lists with bracket notation in extended name notation
        should not raise an error.
        """
        list_test = ListUpdatesTest()
        # Updates to list items and the list trait itself should be counted.
        list_test.a.append(0)
        list_test.b = [1, 2, 3]
        list_test.b[0] = 0
        self.assertEqual(list_test.events_received, 3)

    def test_has_traits_notifiers_refleak(self):
        # Regression test for issue described in
        # https://github.com/enthought/traits/pull/248

        warmup = 5
        cycles = 10
        counts = []

        def handler():
            pass

        def f():
            obj = HasTraits()
            obj.on_trait_change(handler)

        # Warmup.
        for _ in range(cycles):
            f()
            gc.collect()
            counts.append(len(gc.get_objects()))

        # All the counts beyond the warmup period should be the same.
        self.assertEqual(counts[warmup:-1], counts[warmup + 1 :])

    def test_delegation_refleak(self):
        warmup = 5
        cycles = 10
        counts = []

        for _ in range(cycles):
            DelegateLeak()
            gc.collect()
            counts.append(len(gc.get_objects()))

        # All the counts should be the same.
        self.assertEqual(counts[warmup:-1], counts[warmup + 1 :])

    @requires_numpy
    def test_exception_from_numpy_comparison_ignored(self):
        # Regression test for enthought/traits#376.

        class MultiArrayDataSource(HasTraits):
            data = Either(None, Array)

        b = MultiArrayDataSource(data=numpy.array([1, 2]))
        # The following line was necessary to trigger the bug: the previous
        # line set a Python exception, but didn't return the correct result to
        # the CPython interpreter, so the exception wasn't triggered until
        # later.
        round(3.14159, 2)

    def test_on_trait_change_with_list_of_extended_names(self):
        # Regression test for enthought/traits#403
        dummy = Dummy(x=10)
        model = ExtendedListenerInList(dummy=dummy)
        self.assertFalse(model.changed)
        dummy.x = 11
        self.assertTrue(model.changed)

    def test_set_disallowed_exception(self):
        # Regression test for enthought/traits#415

        class StrictDummy(HasStrictTraits):
            foo = Int

        with self.assertRaises(TraitError):
            StrictDummy(forbidden=53)

        # This is the case that used to fail on Python 2.
        with self.assertRaises(TraitError):
            StrictDummy(**{"forbidden": 53})

        a = StrictDummy()
        with self.assertRaises(TraitError):
            setattr(a, "forbidden", 53)

    def test_validate_exception_propagates(self):
        class A(HasTraits):
            foo = RaisingValidator()

            bar = Either(None, RaisingValidator())

        a = A()
        with self.assertRaises(ZeroDivisionError):
            a.foo = "foo"

        with self.assertRaises(ZeroDivisionError):
            a.bar = "foo"

    def test_partially_dynamic_range(self):
        # Regression test for enthought/traits#395
        class A(HasTraits):
            low = Int(0)
            value = Int(3)
            r = Range(value="value", low="low", high=10.0)

        a = A()
        self.assertEqual(a.r, 3)

    def test_clone_range_with_long_high(self):
        # Regression test for enthought/traits#421
        Range(low=0, high=2**64-1)()

    @requires_numpy
    def test_range_trait_with_numpy_floats(self):
        # Regression test for enthought/traits#391
        class A(HasTraits):
            x = Range(-10.0, 10.0)

        a = A()
        a.x = numpy.int64(1)

    @requires_numpy
    def test_range_trait_with_integer_like(self):
        # Regression test for enthought/traits#292
        class A(HasStrictTraits):
            foo = Range(0.0, 1.0)
            bar = Range(-128, 127)

        a = A()
        a.bar = numpy.int16(53)
        a.foo = numpy.float32(0.43)<|MERGE_RESOLUTION|>--- conflicted
+++ resolved
@@ -21,14 +21,9 @@
 )
 from traits.testing.optional_dependencies import numpy, requires_numpy
 from traits.trait_errors import TraitError
-<<<<<<< HEAD
-from traits.trait_handlers import TraitType
+from traits.trait_type import TraitType
 from traits.trait_types import (
     Bool, DelegatesTo, Either, Instance, Int, List, Range)
-=======
-from traits.trait_type import TraitType
-from traits.trait_types import Bool, DelegatesTo, Either, Instance, Int, List
->>>>>>> a2b89427
 
 if numpy is not None:
     from traits.trait_numeric import Array
