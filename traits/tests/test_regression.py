""" General regression tests for a variety of bugs. """
import gc
import sys

<<<<<<< HEAD
import six.moves as sm

from traits.has_traits import HasTraits, Property, on_trait_change
from traits.trait_types import Bool, DelegatesTo, Instance, Int, List
from traits.testing.unittest_tools import unittest
=======
try:
    import numpy
except ImportError:
    numpy_available = False
else:
    numpy_available = True
    from ..trait_numeric import Array

from ..has_traits import HasTraits, Property, on_trait_change
from ..trait_types import Bool, DelegatesTo, Either, Instance, Int, List
from ..testing.unittest_tools import unittest
>>>>>>> a7a83182


class Dummy(HasTraits):
    x = Int(10)


def _create_subclass():
    class Subclass(HasTraits):
        pass
    return Subclass


class Dummy2(HasTraits):
    y = Int(20)
    dummy = Instance(Dummy)


class DelegateMess(HasTraits):
    dummy1 = Instance(Dummy, args=())
    dummy2 = Instance(Dummy2)

    y = DelegatesTo('dummy2')

    handler_called = Bool(False)

    def _dummy2_default(self):
        # Create `self.dummy1`
        return Dummy2(dummy=self.dummy1)

    @on_trait_change('dummy1.x')
    def _on_dummy1_x(self):
        self.handler_called = True

    def _init_trait_listeners(self):
        """ Force the DelegatesTo listener to hook up first to exercise the
        worst case.
        """
        for name in ['y', '_on_dummy1_x']:
            data = self.__class__.__listener_traits__[name]
            getattr(self, '_init_trait_%s_listener' % data[0])(name, *data)


class DelegateLeak(HasTraits):
    visible = Property(Bool, depends_on='can_enable')

    can_enable = DelegatesTo('flag', prefix='x')

    flag = Instance(Dummy, kw={'x': 42})


class Presenter(HasTraits):
    obj = Instance(Dummy)
    y = Property(Int(), depends_on='obj.x')

    def _get_y(self):
        return self.obj.x


class ListUpdatesTest(HasTraits):
    a = List
    b = List
    events_received = Int(0)

    @on_trait_change('a[], b[]')
    def _receive_events(self):
        self.events_received += 1


class SimpleProperty(HasTraits):
    x = Int

    y = Property(Int, depends_on='x')

    def _get_y(self):
        return self.x + 1


class TestRegression(unittest.TestCase):

    def test_default_value_for_no_cache(self):
        """ Make sure that CTrait.default_value_for() does not cache the
        result.
        """
        dummy = Dummy()
        # Nothing in the __dict__ yet.
        self.assertEqual(dummy.__dict__, {})
        ctrait = dummy.trait('x')
        default = ctrait.default_value_for(dummy, 'x')
        self.assertEqual(default, 10)
        self.assertEqual(dummy.__dict__, {})

    def test_default_value_for_property(self):
        """ Don't segfault when calling default_value_for on a Property trait.
        """
        # Regression test for enthought/traits#336.
        y_trait = SimpleProperty.class_traits()['y']
        simple_property = SimpleProperty()
        self.assertIsNone(y_trait.default_value_for(simple_property, "y"))

    def test_subclasses_weakref(self):
        """ Make sure that dynamically created subclasses are not held
        strongly by HasTraits.
        """
        previous_subclasses = HasTraits.__subclasses__()
        _create_subclass()
        _create_subclass()
        _create_subclass()
        _create_subclass()
        gc.collect()
        self.assertEqual(previous_subclasses, HasTraits.__subclasses__())

    def test_leaked_property_tuple(self):
        """ the property ctrait constructor shouldn't leak a tuple. """
        class A(HasTraits):
            prop = Property()
        a = A()
        self.assertEqual(sys.getrefcount(a.trait('prop').property()), 1)

    def test_delegate_initializer(self):
        mess = DelegateMess()
        self.assertFalse(mess.handler_called)
        mess.dummy1.x = 20
        self.assertTrue(mess.handler_called)

    def test_no_leaking_notifiers(self):
        """ Extended trait change notifications should not leaf
        TraitChangeNotifyWrappers.
        """
        dummy = Dummy()
        ctrait = dummy._trait('x', 2)
        self.assertEqual(len(ctrait._notifiers(1)), 0)
        presenter = Presenter(obj=dummy)
        self.assertEqual(len(ctrait._notifiers(1)), 1)
        del presenter
        self.assertEqual(len(ctrait._notifiers(1)), 0)

    def test_init_list_depends(self):
        """ Using two lists with bracket notation in extended name notation
        should not raise an error.
        """
        list_test = ListUpdatesTest()
        # Updates to list items and the list trait itself should be counted.
        list_test.a.append(0)
        list_test.b = [1, 2, 3]
        list_test.b[0] = 0
        self.assertEqual(list_test.events_received, 3)

    def test_has_traits_notifiers_refleak(self):
        # Regression test for issue described in
        # https://github.com/enthought/traits/pull/248

        warmup = 5
        cycles = 10
        counts = []

        def handler():
            pass

        def f():
            obj = HasTraits()
            obj.on_trait_change(handler)

        # Warmup.
        for _ in sm.range(cycles):
            f()
            gc.collect()
            counts.append(len(gc.get_objects()))

        # All the counts beyond the warmup period should be the same.
        self.assertEqual(counts[warmup:-1], counts[warmup+1:])

    def test_delegation_refleak(self):
        warmup = 5
        cycles = 10
        counts = []

        for _ in sm.range(cycles):
            DelegateLeak()
            gc.collect()
            counts.append(len(gc.get_objects()))

        # All the counts should be the same.
        self.assertEqual(counts[warmup:-1], counts[warmup+1:])

    @unittest.skipUnless(numpy_available, "test requires NumPy")
    def test_exception_from_numpy_comparison_ignored(self):
        # Regression test for enthought/traits#376.

        class MultiArrayDataSource(HasTraits):
            data = Either(None, Array)

        b = MultiArrayDataSource(data=numpy.array([1, 2]))
        # The following line was necessary to trigger the bug: the previous
        # line set a Python exception, but didn't return the correct result to
        # the CPython interpreter, so the exception wasn't triggered until
        # later.
        round(3.14159, 2)


if __name__ == '__main__':
    unittest.main()<|MERGE_RESOLUTION|>--- conflicted
+++ resolved
@@ -2,25 +2,19 @@
 import gc
 import sys
 
-<<<<<<< HEAD
 import six.moves as sm
 
-from traits.has_traits import HasTraits, Property, on_trait_change
-from traits.trait_types import Bool, DelegatesTo, Instance, Int, List
-from traits.testing.unittest_tools import unittest
-=======
 try:
     import numpy
 except ImportError:
     numpy_available = False
 else:
     numpy_available = True
-    from ..trait_numeric import Array
-
-from ..has_traits import HasTraits, Property, on_trait_change
-from ..trait_types import Bool, DelegatesTo, Either, Instance, Int, List
-from ..testing.unittest_tools import unittest
->>>>>>> a7a83182
+    from traits.trait_numeric import Array
+
+from traits.has_traits import HasTraits, Property, on_trait_change
+from traits.trait_types import Bool, DelegatesTo, Either, Instance, Int, List
+from traits.testing.unittest_tools import unittest
 
 
 class Dummy(HasTraits):
