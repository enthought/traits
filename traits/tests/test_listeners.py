--- conflicted
+++ resolved
@@ -90,20 +90,12 @@
         le = ListenEvents()
 
         # Starting test: No Listeners
-<<<<<<< HEAD
-        ge.trait_set( name = 'Joe', age = 22, weight = 152.0 )
-=======
         ge.trait_set(name='Joe', age=22, weight=152.0)
->>>>>>> 01377740
 
         # Adding default listener
         ge.add_trait_listener(le)
         events = {}
-<<<<<<< HEAD
-        ge.trait_set( name = 'Mike', age = 34, weight = 178.0 )
-=======
         ge.trait_set(name='Mike', age=34, weight=178.0)
->>>>>>> 01377740
         self.assertEqual(events, {
             '_age_changed': ('age', 22, 34),
             '_weight_changed': ('weight', 152.0, 178.0),
@@ -113,11 +105,7 @@
         # Adding alternate listener
         ge.add_trait_listener(le, 'alt')
         events = {}
-<<<<<<< HEAD
-        ge.trait_set( name = 'Gertrude', age = 39, weight = 108.0 )
-=======
         ge.trait_set(name='Gertrude', age=39, weight=108.0)
->>>>>>> 01377740
         self.assertEqual(events, {
             '_age_changed': ('age', 34, 39),
             '_name_changed': ('name', 'Mike', 'Gertrude'),
@@ -129,11 +117,7 @@
         # Removing default listener
         ge.remove_trait_listener(le)
         events = {}
-<<<<<<< HEAD
-        ge.trait_set( name = 'Sally', age = 46, weight = 118.0 )
-=======
         ge.trait_set(name='Sally', age=46, weight=118.0)
->>>>>>> 01377740
         self.assertEqual(events, {
             'alt_name_changed': ('name', 'Gertrude', 'Sally'),
             'alt_weight_changed': ('weight', 108.0, 118.0),
@@ -142,11 +126,7 @@
         # Removing alternate listener
         ge.remove_trait_listener(le, 'alt')
         events = {}
-<<<<<<< HEAD
-        ge.trait_set( name = 'Ralph', age = 29, weight = 198.0 )
-=======
         ge.trait_set(name='Ralph', age=29, weight=198.0)
->>>>>>> 01377740
         self.assertEqual(events, {})
 
     def test_trait_exception_handler_can_access_exception(self):
