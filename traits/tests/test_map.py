--- conflicted
+++ resolved
@@ -16,11 +16,7 @@
 import sys
 import unittest
 
-<<<<<<< HEAD
-from traits.api import HasTraits, Int, Map, TraitError
-=======
-from traits.api import (
-    HasTraits, Int, List, Map, on_trait_change, TraitError, Undefined)
+from traits.api import HasTraits, Int, List, Map, on_trait_change, TraitError
 
 
 class Preferences(HasTraits):
@@ -45,7 +41,6 @@
     def _record_shadow_trait_change(self, obj, name, old, new):
         change = obj, name, old, new
         self.shadow_changes.append(change)
->>>>>>> e960be9d
 
 
 class TestMap(unittest.TestCase):
@@ -88,12 +83,20 @@
             self.assertEqual(p.married_, mapping[p.married])
 
     def test_no_default_reverse_access_order(self):
-        class Person(HasTraits):
-            married = Map({"yes": 1, "yeah": 1, "no": 0, "nah": 0})
-
-        p = Person()
-        self.assertEqual(p.married_, Undefined)
-        self.assertEqual(p.married, Undefined)
+        mapping = {"yes": 1, "yeah": 1, "no": 0, "nah": 0}
+
+        class Person(HasTraits):
+            married = Map(mapping)
+
+        p = Person()
+        shadow_value = p.married_
+        primary_value = p.married
+        if sys.version_info >= (3, 6):
+            self.assertEqual(primary_value, "yes")
+            self.assertEqual(shadow_value, 1)
+        else:
+            self.assertIn(primary_value, mapping)
+            self.assertEqual(shadow_value, mapping[primary_value])
 
     def test_default(self):
         class Person(HasTraits):
