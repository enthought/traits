--- conflicted
+++ resolved
@@ -42,10 +42,7 @@
         f.a = numpy.concatenate((f.a, numpy.array([100])))
 
         # Confirm that the static trait handler was invoked.
-<<<<<<< HEAD
         self.assertEqual(f.event_fired, True)
-
-        return
 
     def test_safe_casting(self):
         class Bar(HasTraits):
@@ -61,7 +58,4 @@
         b.unsafe_f32 = f64
         b.safe_f32 = f32
         with self.assertRaises(TraitError):
-            b.safe_f32 = f64
-=======
-        self.assertEqual(f.event_fired, True)
->>>>>>> ac15d88f
+            b.safe_f32 = f64