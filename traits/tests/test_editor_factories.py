--- conflicted
+++ resolved
@@ -20,11 +20,7 @@
 
 from traits.has_traits import HasTraits
 from traits.trait_types import Instance, List, Str
-<<<<<<< HEAD
 from traits.editor_factories import (
-=======
-from traits.traits import (
->>>>>>> 8f4a0dd0
     BytesEditors,
     MultilineTextEditors,
     PasswordEditors,
@@ -44,11 +40,7 @@
         self.traitsui_factory = getattr(traitsui.api, self.traitsui_name)
 
     def tearDown(self):
-<<<<<<< HEAD
         import traits.editor_factories
-=======
-        import traits.traits
->>>>>>> 8f4a0dd0
         setattr(traits.traits, self.cache_name, None)
 
     def test_editor(self):
