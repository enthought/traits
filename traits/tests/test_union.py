# (C) Copyright 2005-2021 Enthought, Inc., Austin, TX
# All rights reserved.
#
# This software is provided without warranty under the terms of the BSD
# license included in LICENSE.txt and may be redistributed only under
# the conditions described in the aforementioned license. The license
# is also available online at http://www.enthought.com/licenses/BSD.txt
#
# Thanks for using Enthought open source!

import unittest

from traits.api import (
<<<<<<< HEAD
    DefaultValue, Float, Instance, Int, List, Str, TraitError, TraitType,
    HasTraits, Union, Type)
=======
    Bytes, DefaultValue, Float, HasTraits, Instance, Int, List, Str,
    TraitError, TraitType, Type, Union)
>>>>>>> ba4ab34f


class CustomClass(HasTraits):
    value = Int


class CustomStrType(TraitType):

    #: The default value type to use.
    default_value_type = DefaultValue.constant

    #: The default value.
    default_value = "a string value"

    def validate(self, obj, name, value):
        if not isinstance(value, Str):
            return value
        self.error(obj, name, value)


class TestUnion(unittest.TestCase):

    def test_union_incompatible_trait(self):
        with self.assertRaises(ValueError) as exception_context:
            Union(Str(), "none")

        self.assertEqual(
            str(exception_context.exception),
            "Union trait declaration expects a trait type or an instance of "
            "trait type or None, but got 'none' instead"
        )

    def test_list_trait_types(self):
        class TestClass(HasTraits):
            int_or_str_type = Union(Type, Int, Str)

        TestClass(int_or_str_type=3)
        TestClass(int_or_str_type="3.5")

        with self.assertRaises(TraitError):
            TestClass(int_or_str_type=3.5)

        with self.assertRaises(TraitError):
            TestClass(int_or_str_type=Int(3))

    def test_malformed_declaration(self):
        with self.assertRaises(ValueError):
            class TestClass(HasTraits):
                a = Union(int, Float)

            TestClass(a=2.4)

        with self.assertRaises(ValueError):
            class TestClass(HasTraits):
                a = Union([1, 2], Float)

            TestClass(a=2.4)

    def test_list_trait_instances(self):
        class TestClass(HasTraits):
            float_or_str_obj = Union(Instance(Float), Instance(Str))

        TestClass(float_or_str_obj=Float(3.5))
        TestClass(float_or_str_obj=Str("3.5"))

        with self.assertRaises(TraitError):
            TestClass(float_or_str_obj=Float)

        with self.assertRaises(TraitError):
            TestClass(float_or_str_obj=3.5)

    def test_union_with_none(self):
        class TestClass(HasTraits):
            int_or_none = Union(None, Int)

        TestClass(int_or_none=None)

    def test_union_unspecified_arguments(self):
        class TestClass(HasTraits):
            none = Union()
        TestClass(none=None)

    def test_default_value(self):
        class TestClass(HasTraits):
            atr = Union(Int(3), Float(4.1), Str("Something"))

        self.assertEqual(TestClass().atr, 3)

        class TestClass(HasTraits):
            atr = Union(
                Int(3), Float(4.1), Str("Something"),
                default_value="XYZ",
            )

        self.assertEqual(TestClass().atr, "XYZ")

        class TestClass(HasTraits):
            atr = Union()

        self.assertEqual(TestClass().atr, None)

        class TestClass(HasTraits):
            atr = Union(None)

        self.assertEqual(TestClass().atr, None)

    def test_default_raise_error(self):
        # If 'default' is defined, it could be caused by migration from
        # ``Either``. Raise an error to aid migrations from ``Either``
        # to ``Union``

        with self.assertRaises(ValueError) as exception_context:
            Union(Int(), Float(), default=1.0)

        self.assertEqual(
            str(exception_context.exception),
            "Union default value should be set via 'default_value', not "
            "'default'."
        )

    def test_inner_traits(self):
        class TestClass(HasTraits):
            atr = Union(Float, Int, Str)

        obj = TestClass()
        t1, t2, t3 = obj.trait('atr').inner_traits

        self.assertEqual(type(t1.trait_type), Float)
        self.assertEqual(type(t2.trait_type), Int)
        self.assertEqual(type(t3.trait_type), Str)

    def test_union_user_defined_class(self):
        class TestClass(HasTraits):
            obj = Union(Instance(CustomClass), Int)

        TestClass(obj=CustomClass(value=5))
        TestClass(obj=5)

        with self.assertRaises(TraitError):
            TestClass(obj=CustomClass)

    def test_union_user_defined_type(self):
        class TestClass(HasTraits):
            type_value = Union(CustomStrType, Int)

        TestClass(type_value="new string")

    def test_notification(self):
        class TestClass(HasTraits):
            union_attr = Union(Int)
            shadow_union_trait = None

            def _union_attr_changed(self, new):
                self.shadow_union_trait = new

        obj = TestClass(union_attr=-1)

        obj.union_attr = 1
        self.assertEqual(obj.shadow_union_trait, 1)

    def test_extending_union_trait(self):
        class UnionAllowStr(Union):
            def validate(self, obj, name, value):
                if isinstance(value, str):
                    return value
                return super().validate(obj, name, value)

        class TestClass(HasTraits):
            s = UnionAllowStr(Int, Float)

        TestClass(s="sdf")

    def test_list_inside_union_default(self):
        class HasUnionWithList(HasTraits):
            foo = Union(List(Int), Str)

        has_union = HasUnionWithList()
        value = has_union.foo
        self.assertIsInstance(value, list)
        with self.assertRaises(TraitError):
            value.append("not an integer")

    def test_constant_default(self):
        # Exercise the branch where the default is constant.
        class HasUnionWithList(HasTraits):
            foo = Union(Int(23), Float)

            nested = Union(Union(Str(), Bytes()), Union(Int(), Float(), None))

        has_union = HasUnionWithList()
        value = has_union.foo
        self.assertEqual(value, 23)

        self.assertEqual(
            has_union.trait("foo").default_value(),
            (DefaultValue.constant, 23),
        )
        self.assertEqual(
            has_union.trait("nested").default_value(),
            (DefaultValue.constant, ""),
        )


if __name__ == '__main__':
    unittest.main()<|MERGE_RESOLUTION|>--- conflicted
+++ resolved
@@ -11,13 +11,8 @@
 import unittest
 
 from traits.api import (
-<<<<<<< HEAD
-    DefaultValue, Float, Instance, Int, List, Str, TraitError, TraitType,
-    HasTraits, Union, Type)
-=======
     Bytes, DefaultValue, Float, HasTraits, Instance, Int, List, Str,
     TraitError, TraitType, Type, Union)
->>>>>>> ba4ab34f
 
 
 class CustomClass(HasTraits):
