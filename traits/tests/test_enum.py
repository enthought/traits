--- conflicted
+++ resolved
@@ -1,6 +1,3 @@
-<<<<<<< HEAD
-import enum
-=======
 # (C) Copyright 2005-2020 Enthought, Inc., Austin, TX
 # All rights reserved.
 #
@@ -11,7 +8,7 @@
 #
 # Thanks for using Enthought open source!
 
->>>>>>> fc43595a
+import enum
 import unittest
 
 from traits.api import Any, Enum, HasTraits, List, Property, TraitError
