# Copyright (c) 2008-2013 by Enthought, Inc.
# All rights reserved.

from os.path import join
from setuptools import setup, Extension, find_packages

d = {}
traits_init = join('traits', '__init__.py')
exec(compile(open(traits_init).read(), traits_init, 'exec'), d)


ctraits = Extension(
    'traits.ctraits',
    sources = ['traits/ctraits.c'],
    extra_compile_args = ['-DNDEBUG=1', '-O3' ]#, '-DPy_LIMITED_API'],
    )


setup(
    name = 'traits',
    version = d['__version__'],
    url = 'http://code.enthought.com/projects/traits',
    author = 'David C. Morrill, et. al.',
    author_email = 'dmorrill@enthought.com',
    classifiers = [c.strip() for c in """\
        Development Status :: 5 - Production/Stable
        Intended Audience :: Developers
        Intended Audience :: Science/Research
        License :: OSI Approved :: BSD License
        Operating System :: MacOS
        Operating System :: Microsoft :: Windows
        Operating System :: OS Independent
        Operating System :: POSIX
        Operating System :: Unix
        Programming Language :: C
        Programming Language :: Python
        Topic :: Scientific/Engineering
        Topic :: Software Development
        Topic :: Software Development :: Libraries
        """.splitlines() if len(c.strip()) > 0],
    description = 'explicitly typed attributes for Python',
    long_description = open('README.rst').read(),
    download_url = ('http://www.enthought.com/repo/ets/traits-%s.tar.gz' %
                    d['__version__']),
    ext_modules = [ctraits],
    include_package_data = True,
    license = 'BSD',
    maintainer = 'ETS Developers',
    maintainer_email = 'enthought-dev@enthought.com',
    packages = find_packages(),
    platforms = ["Windows", "Linux", "Mac OS-X", "Unix", "Solaris"],
    zip_safe = False,
<<<<<<< HEAD
    test_suite = 'nose.collector',
=======
    use_2to3 = True,
    use_2to3_exclude_fixers = ['lib2to3.fixes.fix_next']   # traits_listener.ListenerItem has a trait *next* which gets wrongly renamed
>>>>>>> 270f3255
)<|MERGE_RESOLUTION|>--- conflicted
+++ resolved
@@ -50,10 +50,7 @@
     packages = find_packages(),
     platforms = ["Windows", "Linux", "Mac OS-X", "Unix", "Solaris"],
     zip_safe = False,
-<<<<<<< HEAD
     test_suite = 'nose.collector',
-=======
     use_2to3 = True,
     use_2to3_exclude_fixers = ['lib2to3.fixes.fix_next']   # traits_listener.ListenerItem has a trait *next* which gets wrongly renamed
->>>>>>> 270f3255
 )